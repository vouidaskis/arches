"""
ARCHES - a program developed to inventory and manage immovable cultural heritage.
Copyright (C) 2013 J. Paul Getty Trust and World Monuments Fund

This program is free software: you can redistribute it and/or modify
it under the terms of the GNU Affero General Public License as
published by the Free Software Foundation, either version 3 of the
License, or (at your option) any later version.

This program is distributed in the hope that it will be useful,
but WITHOUT ANY WARRANTY; without even the implied warranty of
MERCHANTABILITY or FITNESS FOR A PARTICULAR PURPOSE. See the
GNU Affero General Public License for more details.

You should have received a copy of the GNU Affero General Public License
along with this program. If not, see <http://www.gnu.org/licenses/>.
"""

import json
import logging
import pyprind
import uuid
from copy import copy, deepcopy
from django.core.cache import cache
from django.core.exceptions import ObjectDoesNotExist
from django.db import transaction, connection
from django.db.utils import IntegrityError
from arches.app.models import models
from arches.app.models.resource import Resource
from arches.app.models.system_settings import settings
from arches.app.datatypes.datatypes import DataTypeFactory
from arches.app.utils.betterJSONSerializer import JSONSerializer, JSONDeserializer
from arches.app.search.search_engine_factory import SearchEngineFactory
from django.utils.translation import ugettext as _
from pyld.jsonld import compact, JsonLdError

logger = logging.getLogger(__name__)

class Graph(models.GraphModel):
    """
    Used for mapping complete resource graph objects to and from the database

    """

    class Meta:
        proxy = True

    def __init__(self, *args, **kwargs):
        super(Graph, self).__init__(*args, **kwargs)
        # from models.GraphModel
        # self.graphid = None
        # self.name = ''
        # self.description = ''
        # self.deploymentfile = ''
        # self.author = ''
        # self.deploymentdate = None
        # self.version = ''
        # self.isresource = False
        # self.isactive = False
        # self.iconclass = ''
        # self.color = ''
        # self.subtitle = ''
        # self.ontology = None
        # self.functions = []
        # end from models.GraphModel
        self.root = None
        self.nodes = {}
        self.edges = {}
        self.cards = {}
        self.widgets = {}
        self._nodegroups_to_delete = []
        self._functions = []
        self._card_constraints = []
        self._constraints_x_nodes = []
        self.temp_node_name = _("New Node")

        if args:
            if isinstance(args[0], dict):

                for key, value in args[0].items():
                    if key not in ("root", "nodes", "edges", "cards", "functions", "is_editable"):
                        setattr(self, key, value)

                nodegroups = dict((item["nodegroupid"], item) for item in args[0]["nodegroups"])
                for node in args[0]["nodes"]:
                    self.add_node(node, nodegroups)

                for edge in args[0]["edges"]:
                    self.add_edge(edge)

                for card in args[0]["cards"]:
                    self.add_card(card)

                def check_default_configs(default_configs, configs):
                    if default_configs is not None:
                        if configs is None:
                            configs = {}
                        for default_key in default_configs:
                            if default_key not in configs:
                                configs[default_key] = default_configs[default_key]
                    return configs

                if "functions_x_graphs" in args[0]:
                    for function in args[0]["functions_x_graphs"]:
                        function_x_graph_config = function["config"]
                        default_config = models.Function.objects.get(functionid=function["function_id"]).defaultconfig
                        function["config"] = check_default_configs(default_config, function_x_graph_config)

                        self.add_function(function)

                self.populate_null_nodegroups()

            else:
                if len(args) == 1 and (isinstance(args[0], str) or isinstance(args[0], uuid.UUID)):
                    for key, value in models.GraphModel.objects.get(pk=args[0]).__dict__.items():
                        setattr(self, key, value)

                nodes = self.node_set.all()
                edges = self.edge_set.all()
                cards = self.cardmodel_set.all()
                edge_dicts = json.loads(JSONSerializer().serialize(edges))
                node_lookup = {}
                edge_lookup = {edge["edgeid"]: edge for edge in edge_dicts}
                for node in nodes:
                    self.add_node(node)
                    node_lookup[str(node.nodeid)] = node
                for card in cards:
                    self.add_card(card)
                for edge in edges:
                    edge_dict = edge_lookup[str(edge.edgeid)]
                    edge.domainnode = node_lookup[edge_dict["domainnode_id"]]
                    edge.rangenode = node_lookup[edge_dict["rangenode_id"]]
                    self.add_edge(edge)
                self.populate_null_nodegroups()

    @staticmethod
    def new(name="", is_resource=False, author=""):
        newid = uuid.uuid1()
        nodegroup = None
        graph = models.GraphModel.objects.create(
            name=name,
            subtitle="",
            author=author,
            description="",
            version="",
            isresource=is_resource,
            isactive=not is_resource,
            iconclass="",
            ontology=None,
            slug=None,
        )
        if not is_resource:
            nodegroup = models.NodeGroup.objects.create(pk=newid)
            models.CardModel.objects.create(nodegroup=nodegroup, name=name, graph=graph)
        root = models.Node.objects.create(
            pk=newid,
            name=_("Top Node"),
            description="",
            istopnode=True,
            ontologyclass=None,
            datatype="semantic",
            nodegroup=nodegroup,
            graph=graph,
        )

        return Graph.objects.get(pk=graph.graphid)

    def add_node(self, node, nodegroups=None):
        """
        Adds a node to this graph

        Arguments:
        node -- a dictionary representing a Node instance or an actual models.Node instance

        """
        if not isinstance(node, models.Node):
            nodeobj = node.copy()
            node = models.Node()
            node.nodeid = nodeobj.get("nodeid", None)
            node.name = nodeobj.get("name", "")
            node.description = nodeobj.get("description", "")
            node.istopnode = nodeobj.get("istopnode", "")
            node.ontologyclass = nodeobj.get("ontologyclass", "")
            node.datatype = nodeobj.get("datatype", "")
            node.nodegroup_id = nodeobj.get("nodegroup_id", "")
            node.config = nodeobj.get("config", None)
            node.issearchable = nodeobj.get("issearchable", True)
            node.isrequired = nodeobj.get("isrequired", False)
            node.exportable = nodeobj.get("exportable", False)
            node.fieldname = nodeobj.get("fieldname", "")
            self.create_node_alias(node)

            node.nodeid = uuid.UUID(str(node.nodeid))

            if node.nodegroup_id is not None and node.nodegroup_id != "":
                node.nodegroup_id = uuid.UUID(str(node.nodegroup_id))
                node.nodegroup = self.get_or_create_nodegroup(nodegroupid=node.nodegroup_id)
                if nodegroups is not None and str(node.nodegroup_id) in nodegroups:
                    node.nodegroup.cardinality = nodegroups[str(node.nodegroup_id)]["cardinality"]
                    node.nodegroup.legacygroupid = nodegroups[str(node.nodegroup_id)]["legacygroupid"]
                    node.nodegroup.parentnodegroupid = nodegroups[str(node.nodegroup_id)]["parentnodegroup_id"]
            else:
                node.nodegroup = None

        node.graph = self

        if self.ontology is None:
            node.ontologyclass = None
        if node.pk is None:
            node.pk = uuid.uuid1()
        if node.istopnode:
            self.root = node
        self.nodes[node.pk] = node

        return node

    def add_edge(self, edge):
        """
        Adds an edge to this graph

        will throw an error if the domain or range nodes referenced in this edge haven't
        already been added to this graph

        Arguments:
        edge -- a dictionary representing a Edge instance or an actual models.Edge instance

        """

        if not isinstance(edge, models.Edge):
            egdeobj = edge.copy()
            edge = models.Edge()
            edge.edgeid = egdeobj.get("edgeid", None)
            edge.rangenode = self.nodes[uuid.UUID(str(egdeobj.get("rangenode_id")))]
            edge.domainnode = self.nodes[uuid.UUID(str(egdeobj.get("domainnode_id")))]
            edge.ontologyproperty = egdeobj.get("ontologyproperty", "")

        edge.graph = self

        if edge.pk is None:
            edge.pk = uuid.uuid1()
        if self.ontology is None:
            edge.ontologyproperty = None
        self.edges[edge.pk] = edge
        return edge

    def add_card_contraint(self, constraint, card):
        unique_to_all = constraint.get("uniquetoallinstances", False)
        constraint_model = models.ConstraintModel()
        constraint_model.constraintid = constraint.get("constraintid", None)
        constraint_model.uniquetoallinstances = constraint.get("uniquetoallinstances", False)
        constraint_model.card = card
        self._card_constraints.append(constraint_model)
        for nodeid in constraint.get("nodes", []):
            constraint_x_node = {"constraint": constraint_model, "node": nodeid}
            self._constraints_x_nodes.append(constraint_x_node)

    def add_card(self, card):
        """
        Adds a card to this graph

        Arguments:
        card -- a dictionary representing a Card instance or an actual models.CardModel instance

        """
        if not isinstance(card, models.CardModel):
            cardobj = card.copy()
            card = models.CardModel()
            card.cardid = cardobj.get("cardid", None)
            card.name = cardobj.get("name", "")
            card.description = cardobj.get("description", "")
            card.instructions = cardobj.get("instructions", "")
            card.helpenabled = cardobj.get("helpenabled", "")
            card.helptitle = cardobj.get("helptitle", "")
            card.helptext = cardobj.get("helptext", "")
            card.cssclass = cardobj.get("cssclass", "")
            card.active = cardobj.get("active", "")
            card.visible = cardobj.get("visible", "")
            card.sortorder = cardobj.get("sortorder", "")
            card.component_id = cardobj.get("component_id", uuid.UUID("f05e4d3a-53c1-11e8-b0ea-784f435179ea"))
            card.nodegroup_id = uuid.UUID(str(cardobj.get("nodegroup_id", "")))
            card.nodegroup = self.get_or_create_nodegroup(nodegroupid=card.nodegroup_id)
            card.config = cardobj.get("config", None)
            constraints = cardobj.get("constraints", "")
            for constraint in constraints:
                self.add_card_contraint(constraint, card)

        card.graph = self

        if card.pk is None:
            card.pk = uuid.uuid1()

        self.cards[card.pk] = card

        widgets = list(card.cardxnodexwidget_set.all())
        for widget in widgets:
            self.widgets[widget.pk] = widget

        return card

    def add_function(self, function):
        """
        Adds a FunctionXGraph record to this graph

        Arguments:
        node -- an object representing a FunctionXGraph instance or an actual models.CardModel instance

        """

        if not isinstance(function, models.FunctionXGraph):
            if isinstance(function, dict):
                functionobj = models.FunctionXGraph(**function.copy())
            else:
                functionobj = function.copy()
            function = models.FunctionXGraph()
            function.function_id = functionobj.function_id
            function.config = functionobj.config

        function.graph = self

        self._functions.append(function)

        return function

    def _compare(self, obj1, obj2, additional_excepted_keys=[]):
        excluded_keys = ["_state"] + additional_excepted_keys
        d1, d2 = obj1.__dict__, obj2.__dict__
        old, new = {}, {}
        for k, v in list(d1.items()):
            if k in excluded_keys:
                continue
            try:
                if v != d2[k]:
                    old.update({k: v})
                    new.update({k: d2[k]})
            except KeyError:
                old.update({k: v})
        return old, new

    def update_es_node_mapping(self, node, datatype_factory, se):
        already_saved = models.Node.objects.filter(pk=node.nodeid).exists()
        saved_node_datatype = None
        if already_saved:
            saved_node = models.Node.objects.get(pk=node.nodeid)
            saved_node_datatype = saved_node.datatype
        if saved_node_datatype != node.datatype:
            datatype = datatype_factory.get_instance(node.datatype)
            datatype_mapping = datatype.get_es_mapping(node.nodeid)
            if datatype_mapping and datatype_factory.datatypes[node.datatype].defaultwidget:
                se.create_mapping("resources", body=datatype_mapping)

    def save(self, validate=True, nodeid=None):
        """
        Saves an a graph and its nodes, edges, and nodegroups back to the db
        creates associated card objects if any of the nodegroups don't already have a card

        Arguments:
        validate -- True to validate the graph before saving, defaults to True

        """

        if validate:
            self.validate()

        with transaction.atomic():
            super(Graph, self).save()
            for nodegroup in self.get_nodegroups():
                nodegroup.save()

            se = SearchEngineFactory().create()
            datatype_factory = DataTypeFactory()

            if nodeid is not None:
                node = self.nodes[nodeid]
                self.update_es_node_mapping(node, datatype_factory, se)
                self.create_node_alias(node)
                node.save()
            else:
                for node in self.nodes.values():
                    self.update_es_node_mapping(node, datatype_factory, se)
                    node.save()

            for edge in self.edges.values():
                edge.save()

            for card in self.cards.values():
                card.save()

            for constraint in self._card_constraints:
                constraint.save()

            for constraint_x_node in self._constraints_x_nodes:
                node_constraint = models.ConstraintXNode()
                node_constraint.node = models.Node.objects.get(pk=constraint_x_node["node"])
                node_constraint.constraint = constraint_x_node["constraint"]
                node_constraint.save()

            for widget in self.widgets.values():
                widget.save()

            for functionxgraph in self._functions:
                # Right now this only saves a functionxgraph record if the function is present in the database. Otherwise it silently fails.
                if functionxgraph.function_id in [str(id) for id in models.Function.objects.values_list("functionid", flat=True)]:
                    functionxgraph.save()

            for nodegroup in self._nodegroups_to_delete:
                nodegroup.delete()
            self._nodegroups_to_delete = []

        return self

    def delete(self):
        if self.is_editable() is True:
            with transaction.atomic():
                for nodegroup in self.get_nodegroups():
                    nodegroup.delete()

                for edge in self.edges.values():
                    edge.delete()

                for node in self.nodes.values():
                    node.delete()

                for card in self.cards.values():
                    card.delete()

                for widget in self.widgets.values():
                    widget.delete()

                super(Graph, self).delete()
        else:
            raise GraphValidationError(
                _(
                    "Your resource model: {0}, already has instances saved. You cannot delete a Resource Model with instances.".format(
                        self.name
                    )
                )
            )

    def delete_instances(self, verbose=False):
        """
        deletes all associated resource instances

        """
        if verbose is True:
            bar = pyprind.ProgBar(Resource.objects.filter(graph_id=self.graphid).count())
        for resource in Resource.objects.filter(graph_id=self.graphid):
            resource.delete()
            if verbose is True:
                bar.update()
        if verbose is True:
            print(bar)

    def get_tree(self, root=None):
        """
        returns a tree based representation of this graph

        Keyword Arguments:
        root -- the node from which to root the tree, defaults to the root node of this graph

        """

        tree = {"node": root if root else self.root, "children": [], "parent_edge": None}

        def find_child_edges(tree):
            for edge_id, edge in self.edges.items():
                if edge.domainnode == tree["node"]:
                    tree["children"].append(find_child_edges({"node": edge.rangenode, "children": [], "parent_edge": edge}))

            return tree

        return find_child_edges(tree)

    def populate_null_nodegroups(self):
        """
        populates any blank nodegroup ids of the nodes in this graph with the nearest parent node

        """

        tree = self.get_tree()

        def traverse_tree(tree, current_nodegroup=None):
            if tree["node"]:
                if tree["node"].is_collector:
                    nodegroup = self.get_or_create_nodegroup(nodegroupid=tree["node"].nodegroup_id)
                    nodegroup.parentnodegroup = current_nodegroup
                    current_nodegroup = nodegroup

                tree["node"].nodegroup = current_nodegroup

            for child in tree["children"]:
                traverse_tree(child, current_nodegroup)
            return tree

        traverse_tree(tree)

        return tree

    def append_branch(self, property, nodeid=None, graphid=None, skip_validation=False):
        """
        Appends a branch onto this graph

        Arguments:
        property -- the property to use when appending the branch

        Keyword Arguments:
        nodeid -- if given will append the branch to this node, if not supplied will
        append the branch to the root of this graph

        graphid -- get the branch to append based on the graphid

        skip_validation -- don't validate the resultant graph (post append), defaults to False

        """

        branch_graph = Graph(graphid)
        nodeToAppendTo = self.nodes[uuid.UUID(str(nodeid))] if nodeid else self.root

        if skip_validation or self.can_append(branch_graph, nodeToAppendTo):
            branch_copy = branch_graph.copy()["copy"]
            branch_copy.root.istopnode = False

            newEdge = models.Edge(domainnode=nodeToAppendTo, rangenode=branch_copy.root, ontologyproperty=property, graph=self)
            branch_copy.add_edge(newEdge)

            for node in branch_copy.nodes.values():
                self.add_node(node)
            for card in branch_copy.get_cards():
                self.add_card(card)
            for edge in branch_copy.edges.values():
                self.add_edge(edge)
            for widget in branch_copy.widgets.values():
                self.widgets[widget.pk] = widget

            self.populate_null_nodegroups()
            sibling_node_names = [node.name for node in self.get_sibling_nodes(branch_copy.root)]
            branch_copy.root.name = self.make_name_unique(branch_copy.root.name, sibling_node_names)
            branch_copy.root.description = branch_graph.description

            if self.ontology is None:
                branch_copy.clear_ontology_references()

            return branch_copy

    def make_name_unique(self, name, names_to_check, suffix_delimiter="_"):
        """
        Makes a name unique among a list of names

        Arguments:
        name -- the name to check and modfiy to make unique in the list of "names_to_check"
        names_to_check -- a list of names that "name" should be unique among
        """

        i = 1
        temp_node_name = name
        while temp_node_name in names_to_check:
            temp_node_name = "{0}{1}{2}".format(name, suffix_delimiter, i)
            i += 1
        return temp_node_name

    def append_node(self, nodeid=None):
        """
        Appends a single node onto this graph

        Keyword Arguments:
        nodeid -- if given will append the node to this node, if not supplied will
        append the node to the root of this graph

        """

        node_names = [node.name for node in self.nodes.values()]
        temp_node_name = self.make_name_unique(self.temp_node_name, node_names)
        nodeToAppendTo = self.nodes[uuid.UUID(str(nodeid))] if nodeid else self.root
        card = None

        if not settings.OVERRIDE_RESOURCE_MODEL_LOCK:
            tile_count = models.TileModel.objects.filter(nodegroup_id=nodeToAppendTo.nodegroup_id).count()
            if tile_count > 0:
                raise GraphValidationError(
                    _(
                        "Your resource model: {0}, already has instances saved. "
                        + "You cannot modify a Resource Model with instances.".format(self.name)
                    ),
                    1006,
                )

        nodegroup = None
        if nodeToAppendTo.nodeid == self.root.nodeid and self.isresource is True:
            newid = uuid.uuid1()
            nodegroup = models.NodeGroup.objects.create(pk=newid)
            card = models.CardModel.objects.create(nodegroup=nodegroup, name=temp_node_name, graph=self)
            newNode = models.Node(
                nodeid=newid, name=temp_node_name, istopnode=False, ontologyclass=None, datatype="semantic", nodegroup=nodegroup, graph=self
            )
        else:
            newNode = models.Node(
                nodeid=uuid.uuid1(), name=temp_node_name, istopnode=False, ontologyclass=None, datatype="semantic", graph=self
            )

        newEdge = models.Edge(domainnode=nodeToAppendTo, rangenode=newNode, ontologyproperty=None, graph=self)
        self.add_node(newNode)
        self.add_edge(newEdge)

        self.populate_null_nodegroups()

        # assign the first class and property found
        if self.ontology:
            ontology_classes = self.get_valid_ontology_classes(newNode.nodeid, nodeToAppendTo.nodeid)
            if len(ontology_classes) > 0:
                newEdge.ontologyproperty = ontology_classes[0]["ontology_property"]
                newNode.ontologyclass = ontology_classes[0]["ontology_classes"][0]
            else:
                raise GraphValidationError(_("Ontology rules don't allow this node to be appended"))
        return {"node": newNode, "edge": newEdge, "card": card, "nodegroup": nodegroup}

    def clear_ontology_references(self):
        """
        removes any references to ontology classes and properties in a graph

        """

        for node_id, node in self.nodes.items():
            node.ontologyclass = None

        for edge_id, edge in self.edges.items():
            edge.ontologyproperty = None

        self.ontology = None

    def replace_config_ids(self, config, maps=[]):
        """
        Replaces node, nodegroup, card, and formids in configuration json objects during
        graph cloning/copying
        """
        str_forms_config = json.dumps(config)
        for map in maps:
            for k, v in map.items():
                str_forms_config = str_forms_config.replace(str(k), str(v))
        return json.loads(str_forms_config)

    def copy_functions(self, other_graph, id_maps=[]):
        """
        Copies the graph_x_function relationships from a different graph and relates
        the same functions to this graph.

        """
        for function_x_graph in other_graph.functionxgraph_set.all():
            config_copy = self.replace_config_ids(function_x_graph.config, id_maps)
            function_copy = models.FunctionXGraph(function=function_x_graph.function, config=config_copy, graph=self)
            function_copy.save()

    def copy(self, root=None):
        """
        returns an unsaved copy of self

        """

        nodegroup_map = {}

        copy_of_self = deepcopy(self)

        if root is not None:
            root["nodegroup_id"] = root["nodeid"]
            root["istopnode"] = True
            updated_values = copy_of_self.update_node(root)
            root_node = updated_values["node"]
            root_card = updated_values["card"]
            tree = self.get_tree(root_node)

            def flatten_tree(tree, node_id_list=[]):
                node_id_list.append(tree["node"].pk)
                for node in tree["children"]:
                    flatten_tree(node, node_id_list)
                return node_id_list

            node_ids = flatten_tree(tree)
            copy_of_self.edges = {edge_id: edge for edge_id, edge in copy_of_self.edges.items() if edge.domainnode_id in node_ids}
            copy_of_self.nodes = {node_id: node for node_id, node in copy_of_self.nodes.items() if node_id in node_ids}
            copy_of_self.cards = {card_id: card for card_id, card in copy_of_self.cards.items() if card.nodegroup_id in node_ids}
            copy_of_self.widgets = {
                widget_id: widget for widget_id, widget in copy_of_self.widgets.items() if widget.card.nodegroup_id in node_ids
            }
            for widget_id, widget in copy_of_self.widgets.items():
                if widget.card.nodegroup_id not in node_ids:
                    widget.card = root_card
            copy_of_self.root = root_node
            copy_of_self.name = root_node.name
            copy_of_self.isresource = False
            copy_of_self.subtitle = ""
            copy_of_self.description = ""
            copy_of_self.author = ""

        # returns a list of node ids sorted by nodes that are collector nodes first and then others last
        node_ids = sorted(copy_of_self.nodes, key=lambda node_id: copy_of_self.nodes[node_id].is_collector, reverse=True)

        for nodeid, node in copy_of_self.nodes.items():
            if node.datatype == "geojson-feature-collection":
                node.config["advancedStyle"] = ""
                node.config["advancedStyling"] = False
        copy_of_self.pk = uuid.uuid1()
        node_map = {}
        card_map = {}
        for node_id in node_ids:
            node = copy_of_self.nodes[node_id]
            if node == self.root:
                copy_of_self.root = node
            node.graph = copy_of_self
            is_collector = node.is_collector
            node.pk = uuid.uuid1()
            node_map[node_id] = node.pk
            if is_collector:
                old_nodegroup_id = node.nodegroup_id
                node.nodegroup = models.NodeGroup(pk=node.pk, cardinality=node.nodegroup.cardinality)
                if old_nodegroup_id not in nodegroup_map:
                    nodegroup_map[old_nodegroup_id] = node.nodegroup_id
                for card in copy_of_self.cards.values():
                    if str(card.nodegroup_id) == str(old_nodegroup_id):
                        new_id = uuid.uuid1()
                        card_map[card.pk] = new_id
                        card.pk = new_id
                        card.nodegroup = node.nodegroup
                        card.graph = copy_of_self

            else:
                node.nodegroup = None

        for widget in copy_of_self.widgets.values():
            widget.pk = uuid.uuid1()
            widget.node_id = node_map[widget.node_id]
            widget.card_id = card_map[widget.card_id]

        copy_of_self.populate_null_nodegroups()

        copy_of_self.nodes = {node.pk: node for node_id, node in copy_of_self.nodes.items()}

        for edge_id, edge in copy_of_self.edges.items():
            edge.pk = uuid.uuid1()
            edge.graph = copy_of_self
            edge.domainnode_id = edge.domainnode.pk
            edge.rangenode_id = edge.rangenode.pk

        copy_of_self.edges = {edge.pk: edge for edge_id, edge in copy_of_self.edges.items()}

        return {"copy": copy_of_self, "cards": card_map, "nodes": node_map, "nodegroups": nodegroup_map}

    def move_node(self, nodeid, property, newparentnodeid, skip_validation=False):
        """
        move a node and it's children to a different location within this graph

        Arguments:
        nodeid -- the id of node being moved

        property -- the property value to conect the node to it's new parent nodegroup

        newparentnodeid -- the parent node id that the node is being moved to

        skip_validation -- don't validate the resultant graph (post move), defaults to False

        """

        ret = {"nodes": [], "edges": []}
        nodegroup = None
        node = self.nodes[uuid.UUID(str(nodeid))]

        graph_dict = self.serialize()
        graph_dict["nodes"] = []
        graph_dict["edges"] = []
        graph_dict["cards"] = []

        def traverse_tree(tree):
            graph_dict["nodes"].append(tree["node"])
            for child in tree["children"]:
                graph_dict["edges"].append({"domainnode_id": tree["node"]["nodeid"], "rangenode_id": child["node"]["nodeid"]})
                traverse_tree(child)

        tree = JSONSerializer().serializeToPython(self.get_tree(node))
        tree["node"]["istopnode"] = True
        traverse_tree(tree)

        if skip_validation or self.can_append(Graph(graph_dict), self.nodes[uuid.UUID(str(newparentnodeid))]):
            if not node.is_collector:
                nodegroup = node.nodegroup

                child_nodes, child_edges = node.get_child_nodes_and_edges()
                child_nodes.append(node)
                for child_node in child_nodes:
                    if child_node.nodegroup == nodegroup:
                        self.nodes[child_node.pk].nodegroup = None
                        ret["nodes"].append(child_node)

            for edge_id, edge in self.edges.items():
                if edge.rangenode == node:
                    edge.domainnode = self.nodes[uuid.UUID(str(newparentnodeid))]
                    ret["edges"].append(edge)

            self.populate_null_nodegroups()
            return ret

    def update_node(self, node):
        """
        updates a node in the graph

        Arguments:
        node -- a python dictionary representing a node object to be used to update the graph

        """
        node["nodeid"] = uuid.UUID(str(node.get("nodeid")))
        old_node = self.nodes.pop(node["nodeid"])
        new_node = self.add_node(node)
        new_card = None

        for edge_id, edge in self.edges.items():
            if edge.domainnode_id == new_node.nodeid:
                edge.domainnode = new_node
            if edge.rangenode_id == new_node.nodeid:
                edge.rangenode = new_node
                edge.ontologyproperty = node.get("parentproperty", None)

        if node["exportable"] is not None:
            new_node.exportable = node["exportable"]
        if node["fieldname"] is not None:
            new_node.fieldname = node["fieldname"]
        self.populate_null_nodegroups()

        # new_node will always have a nodegroup id even it if was set to None becuase populate_null_nodegroups
        # will populate the nodegroup id with the parent nodegroup
        # add/remove a card if a nodegroup was added/removed
        if new_node.nodegroup_id != old_node.nodegroup_id:
            if new_node.is_collector:
                # add a card
                new_card = models.CardModel(name=new_node.name, nodegroup=new_node.nodegroup)
                self.add_card(new_card)
            else:
                self._nodegroups_to_delete = [old_node.nodegroup]
                # remove a card
                self.cards = {card_id: card for card_id, card in self.cards.items() if card.nodegroup_id != old_node.nodegroup_id}

        try:
            new_card = models.CardModel.objects.get(name=old_node.name, nodegroup=new_node.nodegroup)
            for cardid, card in self.cards.items():
                if cardid == new_card.cardid:
                    card.name = new_node.name
        except ObjectDoesNotExist:
            pass

        return {"card": new_card, "node": new_node}

    def delete_node(self, node=None):
        """
        deletes a node and all if it's children from a graph

        Arguments:
        node -- a node id or Node model to delete from the graph

        """

        if node is not None:
            if not isinstance(node, models.Node):
                node = self.nodes[uuid.UUID(str(node))]

            nodes = []
            edges = []
            nodegroups = []

            tree = self.get_tree(root=node)
            tile_count = models.TileModel.objects.filter(nodegroup=node.nodegroup).count()
            if self.is_editable() is False and tile_count > 0:
                raise GraphValidationError(
                    _(
                        "Your resource model: {self.name}, already has instances saved. \
                            You cannot delete nodes from a Resource Model with instances."
                    ).format(**locals()),
                    1006,
                )

            def traverse_tree(tree):
                nodes.append(tree["node"])
                if tree["node"].is_collector:
                    nodegroups.append(tree["node"].nodegroup)
                for child in tree["children"]:
                    edges.append(child["parent_edge"])
                    traverse_tree(child)

            traverse_tree(tree)

            with transaction.atomic():
                [nodegroup.delete() for nodegroup in nodegroups]
                [edge.delete() for edge in edges]
                [node.delete() for node in nodes]

    def can_append(self, graphToAppend, nodeToAppendTo):
        """
        can_append - test to see whether or not a graph can be appened to this graph at a specific location

        returns true if the graph can be appended, false otherwise

        Arguments:
        graphToAppend -- the Graph to test appending on to this graph
        nodeToAppendTo -- the node from which to append the graph

        """

        found = False
        if self.ontology is not None and graphToAppend.ontology is None:
            raise GraphValidationError(_("The graph you wish to append needs to define an ontology"))

        if self.ontology is not None and graphToAppend.ontology is not None:
            for domain_connection in graphToAppend.get_valid_domain_ontology_classes():
                for ontology_class in domain_connection["ontology_classes"]:
                    if ontology_class == nodeToAppendTo.ontologyclass:
                        found = True
                        break

                if found:
                    break

            if not found:
                raise GraphValidationError(_("Ontology rules don't allow this graph to be appended"))
        return True

    def get_parent_node(self, nodeid):
        """
        get the parent node of a node with the given nodeid

        Arguments:
        nodeid -- the node we want to find the parent of

        """

        if str(self.root.nodeid) == str(nodeid):
            return None

        for edge_id, edge in self.edges.items():
            if str(edge.rangenode_id) == str(nodeid):
                return edge.domainnode
        return None

    def get_child_nodes(self, nodeid):
        """
        get the child nodes of a node with the given nodeid

        Arguments:
        nodeid -- the node we want to find the children of

        """

        ret = []
        for edge in self.get_out_edges(nodeid):
            ret.append(edge.rangenode)
            ret.extend(self.get_child_nodes(edge.rangenode_id))
        return ret

    def get_sibling_nodes(self, node):
        """
        Given a node will get all of that nodes siblings excluding the given node itself

        """

        sibling_nodes = []
        if node.istopnode is False:
            incoming_edge = list(filter(lambda x: x.rangenode_id == node.nodeid, self.edges.values()))[0]
            parent_node_id = incoming_edge.domainnode_id
            sibling_nodes = [
                edge.rangenode
                for edge in filter(lambda x: x.domainnode_id == parent_node_id, self.edges.values())
                if edge.rangenode.nodeid != node.nodeid
            ]
        return sibling_nodes

    def get_out_edges(self, nodeid):
        """
        get all the edges of a node with the given nodeid where that node is the domainnode

        Arguments:
        nodeid -- the nodeid of the node we want to find the edges of

        """

        ret = []
        for edge_id, edge in self.edges.items():
            if str(edge.domainnode_id) == str(nodeid):
                ret.append(edge)
        return ret

    def is_node_in_child_group(self, node):
        """
        test to see if the node is in a group that is a child to another group

        return true if the node is in a child group, false otherwise

        Arguments:
        node -- the node to test

        """

        hasParentGroup = False
        nodegroup_id = node.nodegroup_id
        if not nodegroup_id:
            return False

        for node in self.get_parent_nodes_and_edges(node)["nodes"]:
            if node.nodegroup is not None and node.nodegroup_id != nodegroup_id:
                hasParentGroup = True

        return hasParentGroup

    def get_parent_nodes_and_edges(self, node):
        """
        given a node, get all the parent nodes and edges

        returns an object with a list of nodes and edges

        Arguments:
        node -- the node from which to get the node's parents

        """

        nodes = []
        edges = []
        for edge in self.edges.values():
            if edge.rangenode_id == node.nodeid:
                edges.append(edge)
                nodes.append(edge.domainnode)

                nodesAndEdges = self.get_parent_nodes_and_edges(edge.domainnode)
                nodes.extend(nodesAndEdges["nodes"])
                edges.extend(nodesAndEdges["edges"])

        return {"nodes": nodes, "edges": edges}

    def is_group_semantic(self, node):
        """
        test to see if all the nodes in a group are semantic

        returns true if the group contains only semantic nodes, otherwise false

        Arguments:
        node -- the node to use as a basis of finding the group

        """

        for node in self.get_grouped_nodes(node):
            if node.datatype != "semantic":
                return False

        return True

    def get_grouped_nodes(self, node):
        """
        given a node, get any other nodes that share the same group

        returns a list of nodes

        Arguments:
        node -- the node to use as a basis of finding the group

        """

        ret = []
        nodegroup_id = node.nodegroup_id
        if nodegroup_id == "":
            return [node]

        for node in self.nodes.values():
            if node.nodegroup_id == nodegroup_id:
                ret.append(node)

        return ret

    def get_valid_domain_ontology_classes(self, nodeid=None):
        """
        gets the ontology properties (and related classes) this graph can have with a parent node

        Keyword Arguments:
        nodeid -- {default=root node id} the id of the node to use as the lookup for valid ontologyclasses

        """
        if self.ontology is not None:
            source = self.nodes[uuid.UUID(str(nodeid))].ontologyclass if nodeid is not None else self.root.ontologyclass
            ontology_classes = models.OntologyClass.objects.get(source=source, ontology=self.ontology)
            return ontology_classes.target["up"]
        else:
            return []

    def get_valid_ontology_classes(self, nodeid=None, parent_nodeid=None):
        """
        get possible ontology properties (and related classes) a node with the given nodeid can have
        taking into consideration its current position in the graph

        Arguments:
        nodeid -- the id of the node in question

        """

        ret = []
        if nodeid and self.ontology_id is not None:
            if parent_nodeid is None:
                parent_node = self.get_parent_node(nodeid)
            else:
                parent_node = models.Node.objects.get(pk=parent_nodeid)
            out_edges = self.get_out_edges(nodeid)

            ontology_classes = set()
            if len(out_edges) > 0:
                for edge in out_edges:
                    for ontology_property in models.OntologyClass.objects.get(
                        source=edge.rangenode.ontologyclass, ontology_id=self.ontology_id
                    ).target["up"]:
                        if edge.ontologyproperty == ontology_property["ontology_property"]:
                            if len(ontology_classes) == 0:
                                ontology_classes = set(ontology_property["ontology_classes"])
                            else:
                                ontology_classes = ontology_classes.intersection(set(ontology_property["ontology_classes"]))

                            if len(ontology_classes) == 0:
                                break

            # get a list of properties (and corresponding classes) that could be used to relate to my parent node
            # limit the list of properties based on the intersection between the property's classes and the list of
            # ontology classes we found above
            if parent_node:
                range_ontologies = models.OntologyClass.objects.get(source=parent_node.ontologyclass, ontology_id=self.ontology_id).target[
                    "down"
                ]
                if len(out_edges) == 0:
                    return range_ontologies
                else:
                    for ontology_property in range_ontologies:
                        ontology_property["ontology_classes"] = list(
                            set(ontology_property["ontology_classes"]).intersection(ontology_classes)
                        )

                        if len(ontology_property["ontology_classes"]) > 0:
                            ret.append(ontology_property)

            else:
                # if a brand new resource
                if len(out_edges) == 0:
                    ret = [
                        {
                            "ontology_property": "",
                            "ontology_classes": models.OntologyClass.objects.values_list("source", flat=True).filter(
                                ontology_id=self.ontology_id
                            ),
                        }
                    ]
                else:
                    # if no parent node then just use the list of ontology classes from above, there will be no properties to return
                    ret = [{"ontology_property": "", "ontology_classes": list(ontology_classes)}]
        return ret

    def get_nodegroups(self, nodegroupid=None):
        """
        get the nodegroups associated with this graph

        """

        nodegroups = set()
        for node in self.nodes.values():
            if node.is_collector:
                nodegroups.add(node.nodegroup)
        for card in self.cards.values():
            nodegroups.add(card.nodegroup)
        return list(nodegroups)

    def get_or_create_nodegroup(self, nodegroupid):
        """
        get a nodegroup from an id by first looking through the nodes and cards associated with this graph.
        if not found then get the nodegroup instance from the database, otherwise return a new instance of a nodegroup

        Keyword Arguments

        nodegroupid -- return a nodegroup with this id

        """

        for nodegroup in self.get_nodegroups():
            if str(nodegroup.nodegroupid) == str(nodegroupid):
                return nodegroup
        try:
            return models.NodeGroup.objects.get(pk=nodegroupid)
        except models.NodeGroup.DoesNotExist:
            return models.NodeGroup(pk=nodegroupid)

    def get_root_nodegroup(self):
        """
        gets the top level nodegroup (the first nodegroup that doesn't have a parentnodegroup)

        """

        for nodegroup in self.get_nodegroups():
            if nodegroup.parentnodegroup is None:
                return nodegroup

    def get_root_card(self):
        """
        gets the top level card/card container

        """

        for card in self.cards.values():
            if card.nodegroup.parentnodegroup is None:
                return card

    def get_cards(self, check_if_editable=True):
        """
        get the card data (if any) associated with this graph

        """

        cards = []
        for card in self.cards.values():
            is_editable = True
            if self.isresource:
                if not card.name:
                    card.name = self.nodes[card.nodegroup_id].name
                if not card.description:
                    try:
                        card.description = self.nodes[card.nodegroup_id].description
                    except KeyError as e:
                        print("Error: card.description not accessible, nodegroup_id not in self.nodes: ", e)
                if check_if_editable:
                    is_editable = card.is_editable()
            else:
                if card.nodegroup.parentnodegroup_id is None:
                    card.name = self.name
                    card.description = self.description
                else:
                    if not card.name:
                        card.name = self.nodes[card.nodegroup_id].name
                    if not card.description:
                        card.description = self.nodes[card.nodegroup_id].description
            card_dict = JSONSerializer().serializeToPython(card)
            card_dict["is_editable"] = is_editable
            card_constraints = card.constraintmodel_set.all()
            card_dict["constraints"] = JSONSerializer().serializeToPython(card_constraints)
            cards.append(card_dict)

        return cards

    def get_widgets(self):
        """
        get the widget data (if any) associated with this graph

        """
        widgets = []
        for widget in self.widgets.values():
            widget_dict = JSONSerializer().serializeToPython(widget)
            widgets.append(widget_dict)

        return widgets

    def serialize(self, fields=None, exclude=None):
        """
        serialize to a different form then used by the internal class structure

        used to append additional values (like parent ontology properties) that
        internal objects (like models.Nodes) don't support

        """
        exclude = [] if exclude is None else exclude

        ret = JSONSerializer().handle_model(self, fields, exclude)
        ret["root"] = self.root

        if "relatable_resource_model_ids" not in exclude:
            ret["relatable_resource_model_ids"] = [str(relatable_node.graph_id) for relatable_node in self.root.get_relatable_resources()]
        else:
            ret.pop("relatable_resource_model_ids", None)

        check_if_editable = "is_editable" not in exclude
        ret["is_editable"] = self.is_editable() if check_if_editable else ret.pop("is_editable", None)
        ret["cards"] = self.get_cards(check_if_editable=check_if_editable) if "cards" not in exclude else ret.pop("cards", None)

        if "widgets" not in exclude:
            ret["widgets"] = self.get_widgets()
        ret["nodegroups"] = self.get_nodegroups() if "nodegroups" not in exclude else ret.pop("nodegroups", None)
        ret["domain_connections"] = (
            self.get_valid_domain_ontology_classes() if "domain_connections" not in exclude else ret.pop("domain_connections", None)
        )
        ret["is_editable"] = self.is_editable() if "is_editable" not in exclude else ret.pop("is_editable", None)
        ret["functions"] = (
            models.FunctionXGraph.objects.filter(graph_id=self.graphid) if "functions" not in exclude else ret.pop("functions", None)
        )

        parentproperties = {self.root.nodeid: ""}

        for edge_id, edge in self.edges.items():
            parentproperties[edge.rangenode_id] = edge.ontologyproperty

        ret["edges"] = [edge for key, edge in self.edges.items()] if "edges" not in exclude else ret.pop("edges", None)

        if "nodes" not in exclude:
            ret["nodes"] = []
            for key, node in self.nodes.items():
                nodeobj = JSONSerializer().serializeToPython(node)
                nodeobj["parentproperty"] = parentproperties[node.nodeid]
                ret["nodes"].append(nodeobj)
        else:
            ret.pop("nodes", None)

        res = JSONSerializer().serializeToPython(ret)

        return res

    def check_if_resource_is_editable(self):
        def find_unpermitted_edits(obj_a, obj_b, ignore_list, obj_type):
            # if node_tile_count > 0:
            res = None
            pre_diff = self._compare(obj_a, obj_b, ignore_list)
            diff = [x for x in pre_diff if len(list(x.keys())) > 0]
            if len(diff) > 0:
                if obj_type == "node":
                    tile_count = models.TileModel.objects.filter(nodegroup_id=db_node.nodegroup_id).count()
                    res = diff if tile_count > 0 else None  # If your node has no data, you can change any property
            return res

        if self.isresource is True:
            if self.is_editable() is False:
                unpermitted_edits = []
                db_nodes = models.Node.objects.filter(graph=self)
                for db_node in db_nodes:
                    unpermitted_node_edits = find_unpermitted_edits(
                        db_node,
                        self.nodes[db_node.nodeid],
                        ["name", "issearchable", "ontologyclass", "description", "isrequired", "fieldname", "exportable"],
                        "node",
                    )
                    if unpermitted_node_edits is not None:
                        unpermitted_edits.append(unpermitted_node_edits)
                db_graph = Graph.objects.get(pk=self.graphid)
                unpermitted_graph_edits = find_unpermitted_edits(
                    db_graph,
                    self,
                    [
                        "name",
                        "ontology_id",
                        "subtitle",
                        "iconclass",
                        "author",
                        "description",
                        "isactive",
                        "color",
                        "nodes",
                        "edges",
                        "cards",
                        "nodegroup_id",
                    ],
                    "graph",
                )
                if unpermitted_graph_edits is not None:
                    unpermitted_edits.append(unpermitted_graph_edits)
                if len(unpermitted_edits) > 0:
                    raise GraphValidationError(
                        _(
                            "Your resource model: {self.name}, already has instances saved. \
                                You cannot modify a Resource Model with instances."
                        ).format(**locals()),
                        1006,
                    )

    def _validate_node_name(self, node):
        """
        Verifies a node's name is unique to its nodegroup
        Prevents a user from changing the name of a node that already has tiles.
        Verifies a node's name is unique to its sibling nodes.
        """

        if node.istopnode:
            return
        else:
            names_in_nodegroup = [v.name for k, v in self.nodes.items() if v.nodegroup_id == node.nodegroup_id]
            unique_names_in_nodegroup = {n for n in names_in_nodegroup}
            if len(names_in_nodegroup) > len(unique_names_in_nodegroup):
                message = _('Duplicate node name: "{0}". All node names in a card must be unique.'.format(node.name))
                raise GraphValidationError(message)
            elif node.is_editable() is False:
                if node.name != models.Node.objects.values_list("name", flat=True).get(pk=node.nodeid):
                    message = "The name of this node cannot be changed because business data has already been saved to a card that this node is part of."
                    raise GraphValidationError(_(message))
            else:
                sibling_node_names = [node.name for node in self.get_sibling_nodes(node)]
                if node.name in sibling_node_names:
                    message = _('Duplicate node name: "{0}". All sibling node names must be unique.'.format(node.name))
                    raise GraphValidationError(message)

    def create_node_alias(self, node):
        """
<<<<<<< HEAD
        Slugifies a node's name and creates an alias for the node that is unique to its graph 
=======
        Slugifies a node's name and creates an alias for the node that is unique to it's graph
>>>>>>> ba6de30d
        """

        with connection.cursor() as cursor:
            cursor.callproc("__arches_slugify", [node.name])
            row = cursor.fetchone()
            aliases = [n.alias for n in self.nodes.values() if node.alias != n.alias]
            node.alias = self.make_name_unique(row[0], aliases, "_n")
        return node.alias

    def validate(self):
        """
        validates certain aspects of resource graphs according to defined rules:
            - The root node of a "Resource" can only be a semantic node, and must be a collector
            - A node group that has child node groups may not itself be a child node group
            - A node group can only have child node groups if the node group only contains semantic nodes
            - If graph has an ontology, nodes must have classes and edges must have properties that are ontologically valid
            - If the graph has no ontology, nodes and edges should have null values for ontology class and property respectively

        """
        # validates that the resource graph is editable despite having saved instances.
        self.check_if_resource_is_editable()

        # validates that the top node of a resource graph is semantic and a collector
        if self.isresource is True:
            if self.root.is_collector is True:
                raise GraphValidationError(
                    _(
                        "The top node of your resource graph: {self.root.name} needs to be a collector. \
                            Hint: check that nodegroup_id of your resource node(s) are not null."
                    ).format(**locals()),
                    997,
                )
            if self.root.datatype != "semantic":
                raise GraphValidationError(_("The top node of your resource graph must have a datatype of 'semantic'."), 998)
        else:
            if self.root.is_collector is False:
                if len(self.nodes) > 1:
                    raise GraphValidationError(
                        _("If your graph contains more than one node and is not a resource the root must be a collector."), 999
                    )

        def validate_fieldname(fieldname, fieldnames):
            if node.fieldname == "":
                raise GraphValidationError(_("Field name must not be blank."), 1008)
            if fieldname.replace("_", "").isalnum() is False:
                raise GraphValidationError(_("Field name must contain only alpha-numeric characters or underscores."), 1010)
            if fieldname[0] == "_" or fieldname[0].isdigit():
                raise GraphValidationError(_("Field name cannot begin with an underscore or number"), 1011)
            if len(fieldname) > 10:
                fieldname = fieldname[:10]
            try:
                dupe = fieldnames[fieldname]
                raise GraphValidationError(
                    _("Field name must be unique to the graph; '{fieldname}' already exists.").format(**locals()), 1009
                )
            except KeyError:
                fieldnames[fieldname] = True

            return fieldname

        fieldnames = {}
        for node_id, node in self.nodes.items():
            self._validate_node_name(node)
            if node.exportable is True:
                if node.fieldname is not None:
                    validated_fieldname = validate_fieldname(node.fieldname, fieldnames)
                    if validated_fieldname != node.fieldname:
                        node.fieldname = validated_fieldname

        # validate that nodes in a resource graph belong to the ontology assigned to the resource graph
        if self.ontology is not None:
            ontology_classes = self.ontology.ontologyclasses.values_list("source", flat=True)

            for node_id, node in self.nodes.items():
                if node.ontologyclass == "":
                    raise GraphValidationError(_("A valid {0} ontology class must be selected").format(self.ontology.name), 1000)
                if node.ontologyclass not in ontology_classes:
                    raise GraphValidationError(
                        _("'{0}' is not a valid {1} ontology class").format(node.ontologyclass, self.ontology.name), 1001
                    )

            for edge_id, edge in self.edges.items():
                # print 'checking %s-%s-%s' % (edge.domainnode.ontologyclass,edge.ontologyproperty, edge.rangenode.ontologyclass)
                if edge.ontologyproperty is None:
                    raise GraphValidationError(
                        _(
                            "You must specify an ontology property. Your graph isn't semantically valid. \
                                Entity domain '{edge.domainnode.ontologyclass}' and \
                                Entity range '{edge.rangenode.ontologyclass}' can not be related via Property '{edge.ontologyproperty}'."
                        ).format(**locals()),
                        1002,
                    )
                property_found = False
                okay = False
                ontology_classes = self.ontology.ontologyclasses.get(source=edge.domainnode.ontologyclass)
                for classes in ontology_classes.target["down"]:
                    if classes["ontology_property"] == edge.ontologyproperty:
                        property_found = True
                        if edge.rangenode.ontologyclass in classes["ontology_classes"]:
                            okay = True
                            break

                if not okay:
                    raise GraphValidationError(
                        _(
                            "Your graph isn't semantically valid. Entity domain '{edge.domainnode.ontologyclass}' and \
                                Entity range '{edge.rangenode.ontologyclass}' cannot \
                                be related via Property '{edge.ontologyproperty}'."
                        ).format(**locals()),
                        1003,
                    )
                elif not property_found:
                    raise GraphValidationError(
                        _("'{0}' is not found in the {1} ontology or is not a valid ontology property for Entity domain '{2}'.").format(
                            edge.ontologyproperty, self.ontology.name, edge.domainnode.ontologyclass
                        ),
                        1004,
                    )
        else:
            for node_id, node in self.nodes.items():
                if node.ontologyclass is not None:
                    raise GraphValidationError(
                        _("You have assigned ontology classes to your graph nodes but not assigned an ontology to your graph."), 1005
                    )

        # make sure the supplied json-ld context is valid
        # https://www.w3.org/TR/json-ld/#the-context
        context = self.jsonldcontext
        try:
            if context is None:
                context = {"@context": {}}
            else:
                context = JSONDeserializer().deserialize(context)
        except ValueError:
            if context == "":
                context = {}
            context = {"@context": context}
        except AttributeError:
            context = {"@context": {}}

        try:
            out = compact({}, context)
        except JsonLdError:
            raise GraphValidationError(_("The json-ld context you supplied wasn't formatted correctly."), 1006)

        if self.slug is not None:
            graphs_with_matching_slug = models.GraphModel.objects.exclude(slug__isnull=True).filter(slug=self.slug)
            if graphs_with_matching_slug.exists() and graphs_with_matching_slug[0].graphid != self.graphid:
                raise GraphValidationError(_("Another resource modal already uses the slug '{self.slug}'").format(**locals()), 1007)


class GraphValidationError(Exception):
    def __init__(self, message, code=None):
        self.title = _("Graph Validation Error")
        self.message = message
        self.code = code

    def __str__(self):
        return repr(self.message)<|MERGE_RESOLUTION|>--- conflicted
+++ resolved
@@ -1385,11 +1385,7 @@
 
     def create_node_alias(self, node):
         """
-<<<<<<< HEAD
         Slugifies a node's name and creates an alias for the node that is unique to its graph 
-=======
-        Slugifies a node's name and creates an alias for the node that is unique to it's graph
->>>>>>> ba6de30d
         """
 
         with connection.cursor() as cursor:
