--- conflicted
+++ resolved
@@ -270,7 +270,7 @@
         tree = self.get_tree()
 
         def traverse_tree(tree, current_nodegroup=None):
-            if tree['node'].is_collector():
+            if tree['node'].is_collector:
                  current_nodegroup = models.NodeGroup(
                     pk=tree['node'].nodegroup_id,
                     parentnodegroup=current_nodegroup
@@ -352,14 +352,9 @@
 
         new_nodegroups = {}
 
-<<<<<<< HEAD
         copy_of_self = deepcopy(self)
         # returns a list of node ids sorted by nodes that are collector nodes first and then others last
-        node_ids = sorted(copy_of_self.nodes, key=lambda node_id: copy_of_self.nodes[node_id].is_collector(), reverse=True)
-=======
-        copy_of_self = Graph(self.pk)
         node_ids = sorted(copy_of_self.nodes, key=lambda node_id: copy_of_self.nodes[node_id].is_collector, reverse=True)
->>>>>>> 4a9fd71d
 
         copy_of_self.pk = uuid.uuid1()
         for node_id in node_ids:
@@ -788,7 +783,7 @@
 
         nodegroups = []
         for node in self.nodes.itervalues():
-            if node.is_collector():
+            if node.is_collector:
                 nodegroups.append(node.nodegroup)
         return nodegroups
 
