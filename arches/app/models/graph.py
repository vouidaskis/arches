"""
ARCHES - a program developed to inventory and manage immovable cultural heritage.
Copyright (C) 2013 J. Paul Getty Trust and World Monuments Fund

This program is free software: you can redistribute it and/or modify
it under the terms of the GNU Affero General Public License as
published by the Free Software Foundation, either version 3 of the
License, or (at your option) any later version.

This program is distributed in the hope that it will be useful,
but WITHOUT ANY WARRANTY; without even the implied warranty of
MERCHANTABILITY or FITNESS FOR A PARTICULAR PURPOSE. See the
GNU Affero General Public License for more details.

You should have received a copy of the GNU Affero General Public License
along with this program. If not, see <http://www.gnu.org/licenses/>.
"""

import json
import logging
import pyprind
import uuid
from copy import copy, deepcopy
from django.core.cache import cache
from django.core.exceptions import ObjectDoesNotExist
from django.db import transaction, connection
from django.db.utils import IntegrityError
from arches.app.models import models
from arches.app.models.resource import Resource, UnpublishedModelError
from arches.app.models.system_settings import settings
from arches.app.datatypes.datatypes import DataTypeFactory
from arches.app.utils.betterJSONSerializer import JSONSerializer, JSONDeserializer
from arches.app.search.search_engine_factory import SearchEngineFactory
from django.utils.translation import ugettext as _
from pyld.jsonld import compact, JsonLdError
from django.db.models.base import Deferred
from django.utils import translation


logger = logging.getLogger(__name__)

class Graph(models.GraphModel):
    """
    Used for mapping complete resource graph objects to and from the database

    """

    class Meta:
        proxy = True

    def __init__(self, *args, **kwargs):
        super(Graph, self).__init__(*args, **kwargs)
        # from models.GraphModel
        # self.graphid = None
        # self.name = ''
        # self.description = ''
        # self.deploymentfile = ''
        # self.author = ''
        # self.deploymentdate = None
        # self.version = ''
        # self.isresource = False
        # self.iconclass = ''
        # self.color = ''
        # self.subtitle = ''
        # self.ontology = None
        # self.functions = []
        # end from models.GraphModel
        self.root = None
        self.nodes = {}
        self.edges = {}
        self.cards = {}
        self.widgets = {}
        self._nodegroups_to_delete = []
        self._functions = []
        self._card_constraints = []
        self._constraints_x_nodes = []
        self.temp_node_name = _("New Node")
        self.serialized_graph = None

        if args:
            if isinstance(args[0], dict):

                for key, value in args[0].items():
                    if key not in ("root", "nodes", "edges", "cards", "functions", "is_editable", "publication"):
                        setattr(self, key, value)

                nodegroups = dict((item["nodegroupid"], item) for item in args[0]["nodegroups"])
                for node in args[0]["nodes"]:
                    self.add_node(node, nodegroups)

                for edge in args[0]["edges"]:
                    self.add_edge(edge)

                for card in args[0]["cards"]:
                    self.add_card(card)

                def check_default_configs(default_configs, configs):
                    if default_configs is not None:
                        if configs is None:
                            configs = {}
                        for default_key in default_configs:
                            if default_key not in configs:
                                configs[default_key] = default_configs[default_key]
                    return configs

                if "functions_x_graphs" in args[0]:
                    for function in args[0]["functions_x_graphs"]:
                        function_x_graph_config = function["config"]
                        default_config = models.Function.objects.get(functionid=function["function_id"]).defaultconfig
                        function["config"] = check_default_configs(default_config, function_x_graph_config)

                        self.add_function(function)

                self.populate_null_nodegroups()

                if "publication" in args[0] and args[0]["publication"] is not None:
                    publication_data = args[0]["publication"]
                    self.publication = models.GraphXPublishedGraph(**publication_data)

            else:
                if len(args) == 1 and (isinstance(args[0], str) or isinstance(args[0], uuid.UUID)):
                    for key, value in models.GraphModel.objects.get(pk=args[0]).__dict__.items():
                        setattr(self, key, value)

                has_deferred_args = False
                for arg in args:
                    if type(arg) == Deferred:
                        has_deferred_args = True

                #  accessing the graph publication while deferring args results in a recursive loop
                if not has_deferred_args and self.publication:
                    self.serialized_graph = self.serialize()  # reads from graph_publication table and returns serialized graph as dict

                    node_slugs = []
                    for node_dict in self.serialized_graph["nodes"]:
                        node_slug = {}

                        for key, value in node_dict.items():
                            # filter out keys from the serialized_graph that would cause an error on instantiation
                            if key not in ["is_collector", "parentproperty"]:
                                if isinstance(value, str):
                                    try:
                                        value = uuid.UUID(value)
                                    except ValueError:
                                        pass
                                node_slug[key] = value

                        node_slugs.append(node_slug)

                    card_slugs = []
                    for card_dict in self.serialized_graph["cards"]:
                        card_slug = {}

                        for key, value in card_dict.items():
                            # filter out keys from the serialized_graph that would cause an error on instantiation
                            if key not in ["constraints", "is_editable"]:
                                if isinstance(value, str):
                                    try:
                                        value = uuid.UUID(value)
                                    except ValueError:
                                        pass
                                card_slug[key] = value

                        card_slugs.append(card_slug)

                    edge_slugs = []
                    for edge_dict in self.serialized_graph["edges"]:
                        edge_slug = {}

                        for key, value in edge_dict.items():
                            if isinstance(value, str):
                                try:
                                    value = uuid.UUID(value)
                                except ValueError:
                                    pass
                            edge_slug[key] = value

                        edge_slugs.append(edge_slug)

                    nodes = [models.Node(**node_slug) for node_slug in node_slugs]
                    edges = [models.Edge(**edge_dict) for edge_dict in edge_slugs]
                    cards = [models.CardModel(**card_slug) for card_slug in card_slugs]
                else:
                    nodes = self.node_set.all()
                    edges = self.edge_set.all()
                    cards = self.cardmodel_set.all()

                edge_lookup = {edge["edgeid"]: edge for edge in json.loads(JSONSerializer().serialize(edges))}

                for card in cards:
                    widgets = list(card.cardxnodexwidget_set.all())
                    for widget in widgets:
                        self.widgets[widget.pk] = widget

                node_lookup = {}
                for node in nodes:
                    self.add_node(node)
                    node_lookup[str(node.nodeid)] = node

                for edge in edges:
                    edge_dict = edge_lookup[str(edge.edgeid)]
                    edge.domainnode = node_lookup[edge_dict["domainnode_id"]]
                    edge.rangenode = node_lookup[edge_dict["rangenode_id"]]
                    self.add_edge(edge)

                for card in cards:
                    self.add_card(card)

                self.populate_null_nodegroups()

    def refresh_from_database(self):
        """
        Updates card, edge, and node data from the database, bypassing the
        cached version of the graph
        """
        self.nodes = {}
        self.edges = {}
        self.cards = {}

        nodes = self.node_set.all()
        edges = self.edge_set.all()
        cards = self.cardmodel_set.all()

        edge_lookup = {edge["edgeid"]: edge for edge in json.loads(JSONSerializer().serialize(edges))}

        for card in cards:
            widgets = list(card.cardxnodexwidget_set.all())
            for widget in widgets:
                self.widgets[widget.pk] = widget

        node_lookup = {}
        for node in nodes:
            self.add_node(node)
            node_lookup[str(node.nodeid)] = node

        for edge in edges:
            edge_dict = edge_lookup[str(edge.edgeid)]
            edge.domainnode = node_lookup[edge_dict["domainnode_id"]]
            edge.rangenode = node_lookup[edge_dict["rangenode_id"]]
            self.add_edge(edge)

        for card in cards:
            self.add_card(card)

        self.populate_null_nodegroups()

    @staticmethod
    def new(name="", is_resource=False, author=""):
        newid = uuid.uuid1()
        nodegroup = None
        graph = models.GraphModel.objects.create(
            name=name,
            subtitle="",
            author=author,
            description="",
            version="",
            isresource=is_resource,
            iconclass="",
            ontology=None,
            slug=None,
        )
        if not is_resource:
            nodegroup = models.NodeGroup.objects.create(pk=newid)
            models.CardModel.objects.create(nodegroup=nodegroup, name=name, graph=graph)
        root = models.Node.objects.create(
            pk=newid,
            name=_("Top Node"),
            description="",
            istopnode=True,
            ontologyclass=None,
            datatype="semantic",
            nodegroup=nodegroup,
            graph=graph,
        )

        return Graph.objects.get(pk=graph.graphid)

    def add_node(self, node, nodegroups=None):
        """
        Adds a node to this graph

        Arguments:
        node -- a dictionary representing a Node instance or an actual models.Node instance

        """
        if not isinstance(node, models.Node):
            nodeobj = node.copy()
            node = models.Node()
            node.nodeid = nodeobj.get("nodeid", None)
            node.name = nodeobj.get("name", "")
            node.description = nodeobj.get("description", "")
            node.istopnode = nodeobj.get("istopnode", "")
            node.ontologyclass = nodeobj.get("ontologyclass", "")
            node.datatype = nodeobj.get("datatype", "")
            node.nodegroup_id = nodeobj.get("nodegroup_id", "")
            node.config = nodeobj.get("config", None)
            node.issearchable = nodeobj.get("issearchable", True)
            node.isrequired = nodeobj.get("isrequired", False)
            node.exportable = nodeobj.get("exportable", False)
            node.fieldname = nodeobj.get("fieldname", "")
            node.hascustomalias = nodeobj.get("hascustomalias", False)
            if node.hascustomalias or nodeobj.get("alias", False) is not False:
                node.alias = nodeobj.get("alias", "")
            else:
                self.create_node_alias(node)

            node.nodeid = uuid.UUID(str(node.nodeid))

            if node.nodegroup_id is not None and node.nodegroup_id != "":
                node.nodegroup_id = uuid.UUID(str(node.nodegroup_id))
                node.nodegroup = self.get_or_create_nodegroup(nodegroupid=node.nodegroup_id)
                if nodegroups is not None and str(node.nodegroup_id) in nodegroups:
                    node.nodegroup.cardinality = nodegroups[str(node.nodegroup_id)]["cardinality"]
                    node.nodegroup.legacygroupid = nodegroups[str(node.nodegroup_id)]["legacygroupid"]
                    node.nodegroup.parentnodegroupid = nodegroups[str(node.nodegroup_id)]["parentnodegroup_id"]
            else:
                node.nodegroup = None

        node.graph = self

        if self.ontology_id is None:
            node.ontologyclass = None
        if node.pk is None:
            node.pk = uuid.uuid1()
        if isinstance(node.pk, str):
            node.pk = uuid.UUID(node.pk)
        if node.istopnode:
            self.root = node
        self.nodes[node.pk] = node

        return node

    def add_edge(self, edge):
        """
        Adds an edge to this graph

        will throw an error if the domain or range nodes referenced in this edge haven't
        already been added to this graph

        Arguments:
        edge -- a dictionary representing a Edge instance or an actual models.Edge instance

        """

        if not isinstance(edge, models.Edge):
            egdeobj = edge.copy()
            edge = models.Edge()
            edge.edgeid = egdeobj.get("edgeid", None)
            edge.rangenode = self.nodes[uuid.UUID(str(egdeobj.get("rangenode_id")))]
            edge.domainnode = self.nodes[uuid.UUID(str(egdeobj.get("domainnode_id")))]
            edge.ontologyproperty = egdeobj.get("ontologyproperty", "")

        edge.graph = self

        if edge.pk is None:
            edge.pk = uuid.uuid1()
        if self.ontology is None:
            edge.ontologyproperty = None
        self.edges[edge.pk] = edge
        return edge

    def add_card_contraint(self, constraint, card):
        constraint_model = models.ConstraintModel()
        constraint_model.constraintid = constraint.get("constraintid", None)
        constraint_model.uniquetoallinstances = constraint.get("uniquetoallinstances", False)
        constraint_model.card = card
        self._card_constraints.append(constraint_model)
        for nodeid in constraint.get("nodes", []):
            constraint_x_node = {"constraint": constraint_model, "node": nodeid}
            self._constraints_x_nodes.append(constraint_x_node)

    def add_card(self, card):
        """
        Adds a card to this graph

        Arguments:
        card -- a dictionary representing a Card instance or an actual models.CardModel instance

        """
        if not isinstance(card, models.CardModel):
            cardobj = card.copy()
            card = models.CardModel()
            card.cardid = cardobj.get("cardid", None)
            card.name = cardobj.get("name", "")
            card.description = cardobj.get("description", "")
            card.instructions = cardobj.get("instructions", "")
            card.helpenabled = cardobj.get("helpenabled", "")
            card.helptitle = cardobj.get("helptitle", "")
            card.helptext = cardobj.get("helptext", "")
            card.cssclass = cardobj.get("cssclass", "")
            card.active = cardobj.get("active", "")
            card.visible = cardobj.get("visible", "")
            card.sortorder = cardobj.get("sortorder", "")
            card.component_id = cardobj.get("component_id", uuid.UUID("f05e4d3a-53c1-11e8-b0ea-784f435179ea"))
            card.nodegroup_id = uuid.UUID(str(cardobj.get("nodegroup_id", "")))
            card.nodegroup = self.get_or_create_nodegroup(nodegroupid=card.nodegroup_id)
            card.config = cardobj.get("config", None)
            constraints = cardobj.get("constraints", "")
            constraints_with_nodes = [c for c in constraints if len(c["nodes"])]
            for constraint in constraints_with_nodes:
                self.add_card_contraint(constraint, card)

        card.graph = self

        if card.pk is None:
            card.pk = uuid.uuid1()

        self.cards[card.pk] = card

        return card

    def add_function(self, function):
        """
        Adds a FunctionXGraph record to this graph

        Arguments:
        node -- an object representing a FunctionXGraph instance or an actual models.CardModel instance

        """

        if not isinstance(function, models.FunctionXGraph):
            if isinstance(function, dict):
                functionobj = models.FunctionXGraph(**function.copy())
            else:
                functionobj = function.copy()
            function = models.FunctionXGraph()
            function.function_id = functionobj.function_id
            function.config = functionobj.config

        function.graph = self

        self._functions.append(function)

        return function

    def _compare(self, obj1, obj2, additional_excepted_keys=[]):
        excluded_keys = ["_state"] + additional_excepted_keys
        d1, d2 = obj1.__dict__, obj2.__dict__
        old, new = {}, {}
        for k, v in list(d1.items()):
            if k in excluded_keys:
                continue
            try:
                if v != d2[k]:
                    old.update({k: v})
                    new.update({k: d2[k]})
            except KeyError:
                old.update({k: v})
        return old, new

    def update_es_node_mapping(self, node, datatype_factory, se):
        already_saved = models.Node.objects.filter(pk=node.nodeid).exists()
        saved_node_datatype = None
        if already_saved:
            saved_node = models.Node.objects.get(pk=node.nodeid)
            saved_node_datatype = saved_node.datatype
        if saved_node_datatype != node.datatype:
            datatype = datatype_factory.get_instance(node.datatype)
            datatype_mapping = datatype.get_es_mapping(node.nodeid)
            if datatype_mapping and datatype_factory.datatypes[node.datatype].defaultwidget:
                se.create_mapping("resources", body=datatype_mapping)

    def save(self, validate=True, nodeid=None):
        """
        Saves an a graph and its nodes, edges, and nodegroups back to the db
        creates associated card objects if any of the nodegroups don't already have a card

        Arguments:
        validate -- True to validate the graph before saving, defaults to True

        """

        if validate:
            self.validate()

        with transaction.atomic():
            super(Graph, self).save()
            for nodegroup in self.get_nodegroups(force_recalculation=True):
                nodegroup.save()

            se = SearchEngineFactory().create()
            datatype_factory = DataTypeFactory()

            if nodeid is not None:
                node = self.nodes[nodeid]
                self.update_es_node_mapping(node, datatype_factory, se)
                self.create_node_alias(node)
                try:
                    if node.nodegroup:
                        node.nodegroup.save()

                    node.save()
                except IntegrityError as err:
                    if "unique_alias_graph" in str(err):
                        message = _('Duplicate node alias: "{0}". All aliases must be unique in a resource model.'.format(node.alias))
                        raise GraphValidationError(message)
                    else:
                        logger.error(err)
                        message = _('Fail to save node "{0}".'.format(node.name))
                        raise GraphValidationError(message)

            else:
                for node in self.nodes.values():
                    self.update_es_node_mapping(node, datatype_factory, se)

<<<<<<< HEAD
=======
                    if node.nodegroup:
                        node.nodegroup.save()

>>>>>>> a7649d2c
                    node.save()

            for edge in self.edges.values():
                edge.save()

            for card in self.cards.values():
                card.save()

            for constraint in self._card_constraints:
                constraint.save()

            for constraint_x_node in self._constraints_x_nodes:
                node_constraint = models.ConstraintXNode()
                node_constraint.node = models.Node.objects.get(pk=constraint_x_node["node"])
                node_constraint.constraint = constraint_x_node["constraint"]
                node_constraint.save()

            if self.widgets:
                for widget in self.widgets.values():
                    widget.save()

            for functionxgraph in self._functions:
                # Right now this only saves a functionxgraph record if the function is present in the database. Otherwise it silently fails.
                if functionxgraph.function_id in [str(id) for id in models.Function.objects.values_list("functionid", flat=True)]:
                    functionxgraph.save()

            for nodegroup in self._nodegroups_to_delete:
                nodegroup.delete()
            self._nodegroups_to_delete = []

        return self

    def delete(self):
        if self.is_editable() is True:
            with transaction.atomic():
                for nodegroup in self.get_nodegroups():
                    nodegroup.delete()

                for edge in self.edges.values():
                    edge.delete()

                for node in self.nodes.values():
                    node.delete()

                for card in self.cards.values():
                    card.delete()

                for widget in self.widgets.values():
                    widget.delete()

                super(Graph, self).delete()
        else:
            raise GraphValidationError(
                _("Your resource model: {0}, already has instances saved. You cannot delete a Resource Model with instances.").format(
                    self.name
                )
            )

    def delete_instances(self, verbose=False):
        """
        deletes all associated resource instances

        """
        if verbose is True:
            bar = pyprind.ProgBar(Resource.objects.filter(graph_id=self.graphid).count())
        for resource in Resource.objects.filter(graph_id=self.graphid):
            resource.delete()
            if verbose is True:
                bar.update()
        if verbose is True:
            print(bar)

    def get_tree(self, root=None):
        """
        returns a tree based representation of this graph

        Keyword Arguments:
        root -- the node from which to root the tree, defaults to the root node of this graph

        """

        tree = {"node": root if root else self.root, "children": [], "parent_edge": None}

        def find_child_edges(tree):
            for edge_id, edge in self.edges.items():
                if edge.domainnode == tree["node"]:
                    tree["children"].append(find_child_edges({"node": edge.rangenode, "children": [], "parent_edge": edge}))

            return tree

        return find_child_edges(tree)

    def populate_null_nodegroups(self):
        """
        populates any blank nodegroup ids of the nodes in this graph with the nearest parent node

        """

        tree = self.get_tree()
        nodegroups = self.get_nodegroups()

        def traverse_tree(tree, current_nodegroup=None):
            if tree["node"]:
                if tree["node"].is_collector:
                    nodegroup = self.get_or_create_nodegroup(nodegroupid=tree["node"].nodegroup_id, nodegroups_list=nodegroups)
                    nodegroup.parentnodegroup = current_nodegroup
                    current_nodegroup = nodegroup

                tree["node"].nodegroup = current_nodegroup

            for child in tree["children"]:
                traverse_tree(child, current_nodegroup)
            return tree

        traverse_tree(tree)

        return tree

    def append_branch(self, property, nodeid=None, graphid=None, skip_validation=False, return_appended_graph=False):
        """
        Appends a branch onto this graph

        Arguments:
        property -- the property to use when appending the branch

        Keyword Arguments:
        nodeid -- if given will append the branch to this node, if not supplied will
        append the branch to the root of this graph

        graphid -- get the branch to append based on the graphid

        skip_validation -- don't validate the resultant graph (post append), defaults to False

        """

        branch_graph = Graph(graphid)
        nodeToAppendTo = self.nodes[uuid.UUID(str(nodeid))] if nodeid else self.root

        if skip_validation or self.can_append(branch_graph, nodeToAppendTo):
            branch_copy = branch_graph.copy()["copy"]
            branch_copy.root.istopnode = False

            newEdge = models.Edge(domainnode=nodeToAppendTo, rangenode=branch_copy.root, ontologyproperty=property, graph=self)
            branch_copy.add_edge(newEdge)

            aliases = [n.alias for n in self.nodes.values()]

            for node in branch_copy.nodes.values():
                if node.alias and node.alias in aliases:
                    node.alias = self.make_name_unique(node.alias, aliases, "_n")
                self.add_node(node)
            for card in branch_copy.get_cards():
                self.add_card(card)
            for edge in branch_copy.edges.values():
                self.add_edge(edge)
            for widget in branch_copy.widgets.values():
                self.widgets[widget.pk] = widget

            self.populate_null_nodegroups()
            sibling_node_names = [node.name for node in self.get_sibling_nodes(branch_copy.root)]
            branch_copy.root.name = self.make_name_unique(branch_copy.root.name, sibling_node_names)
            branch_copy.root.description = branch_graph.description

            if self.ontology is None:
                branch_copy.clear_ontology_references()

            if return_appended_graph:
                return self
            else:
                return branch_copy

    def make_name_unique(self, name, names_to_check, suffix_delimiter="_"):
        """
        Makes a name unique among a list of names

        Arguments:
        name -- the name to check and modfiy to make unique in the list of "names_to_check"
        names_to_check -- a list of names that "name" should be unique among
        """

        i = 1
        temp_node_name = name
        while temp_node_name in names_to_check:
            temp_node_name = "{0}{1}{2}".format(name, suffix_delimiter, i)
            i += 1
        return temp_node_name

    def append_node(self, nodeid=None):
        """
        Appends a single node onto this graph

        Keyword Arguments:
        nodeid -- if given will append the node to this node, if not supplied will
        append the node to the root of this graph

        """

        node_names = [node.name for node in self.nodes.values()]
        temp_node_name = self.make_name_unique(self.temp_node_name, node_names)
        nodeToAppendTo = self.nodes[uuid.UUID(str(nodeid))] if nodeid else self.root
        card = None

        if not settings.OVERRIDE_RESOURCE_MODEL_LOCK:
            tile_count = models.TileModel.objects.filter(nodegroup_id=nodeToAppendTo.nodegroup_id).count()
            if tile_count > 0:
                raise GraphValidationError(
                    _("Your resource model: {0}, already has instances saved. You cannot modify a Resource Model with instances.").format(
                        self.name
                    ),
                    1006,
                )

        nodegroup = None
        if nodeToAppendTo.nodeid == self.root.nodeid and self.isresource is True:
            newid = uuid.uuid1()
            nodegroup = models.NodeGroup.objects.create(pk=newid)
            card = models.CardModel.objects.create(nodegroup=nodegroup, name=temp_node_name, graph=self)
            newNode = models.Node(
                nodeid=newid, name=temp_node_name, istopnode=False, ontologyclass=None, datatype="semantic", nodegroup=nodegroup, graph=self
            )
        else:
            newNode = models.Node(
                nodeid=uuid.uuid1(), name=temp_node_name, istopnode=False, ontologyclass=None, datatype="semantic", graph=self
            )

        newEdge = models.Edge(domainnode=nodeToAppendTo, rangenode=newNode, ontologyproperty=None, graph=self)
        self.add_node(newNode)
        self.add_edge(newEdge)

        self.populate_null_nodegroups()

        # assign the first class and property found
        if self.ontology:
            ontology_classes = self.get_valid_ontology_classes(newNode.nodeid, nodeToAppendTo.nodeid)
            if len(ontology_classes) > 0:
                newEdge.ontologyproperty = ontology_classes[0]["ontology_property"]
                newNode.ontologyclass = ontology_classes[0]["ontology_classes"][0]
            else:
                raise GraphValidationError(_("Ontology rules don't allow this node to be appended"))
        return {"node": newNode, "edge": newEdge, "card": card, "nodegroup": nodegroup}

    def clear_ontology_references(self):
        """
        removes any references to ontology classes and properties in a graph

        """

        for node_id, node in self.nodes.items():
            node.ontologyclass = None

        for edge_id, edge in self.edges.items():
            edge.ontologyproperty = None

        self.ontology = None

    def replace_config_ids(self, config, maps=[]):
        """
        Replaces node, nodegroup, card, and formids in configuration json objects during
        graph cloning/copying
        """
        str_forms_config = json.dumps(config)
        for map in maps:
            for k, v in map.items():
                str_forms_config = str_forms_config.replace(str(k), str(v))
        return json.loads(str_forms_config)

    def copy_functions(self, other_graph, id_maps=[]):
        """
        Copies the graph_x_function relationships from a different graph and relates
        the same functions to this graph.

        """
        for function_x_graph in other_graph.functionxgraph_set.all():
            config_copy = self.replace_config_ids(function_x_graph.config, id_maps)
            function_copy = models.FunctionXGraph(function=function_x_graph.function, config=config_copy, graph=self)
            function_copy.save()

    def copy(self, root=None):
        """
        returns an unsaved copy of self

        """

        nodegroup_map = {}

        copy_of_self = deepcopy(self)

        if root is not None:
            root["nodegroup_id"] = root["nodeid"]
            root["istopnode"] = True
            updated_values = copy_of_self.update_node(root)
            root_node = updated_values["node"]
            root_card = updated_values["card"]
            tree = self.get_tree(root_node)

            def flatten_tree(tree, node_id_list=[]):
                node_id_list.append(tree["node"].pk)
                for node in tree["children"]:
                    flatten_tree(node, node_id_list)
                return node_id_list

            node_ids = flatten_tree(tree)
            copy_of_self.edges = {edge_id: edge for edge_id, edge in copy_of_self.edges.items() if edge.domainnode_id in node_ids}
            copy_of_self.nodes = {node_id: node for node_id, node in copy_of_self.nodes.items() if node_id in node_ids}
            copy_of_self.cards = {card_id: card for card_id, card in copy_of_self.cards.items() if card.nodegroup_id in node_ids}
            copy_of_self.widgets = {
                widget_id: widget for widget_id, widget in copy_of_self.widgets.items() if widget.card.nodegroup_id in node_ids
            }
            for widget_id, widget in copy_of_self.widgets.items():
                if widget.card.nodegroup_id not in node_ids:
                    widget.card = root_card
            copy_of_self.root = root_node
            copy_of_self.name = root_node.name
            copy_of_self.isresource = False
            copy_of_self.subtitle = ""
            copy_of_self.description = ""
            copy_of_self.author = ""

        # returns a list of node ids sorted by nodes that are collector nodes first and then others last
        node_ids = sorted(copy_of_self.nodes, key=lambda node_id: copy_of_self.nodes[node_id].is_collector, reverse=True)

        for nodeid, node in copy_of_self.nodes.items():
            if node.datatype == "geojson-feature-collection":
                node.config["advancedStyle"] = ""
                node.config["advancedStyling"] = False
        copy_of_self.pk = uuid.uuid1()
        node_map = {}
        card_map = {}
        for node_id in node_ids:
            node = copy_of_self.nodes[node_id]
            if node == self.root:
                copy_of_self.root = node
            node.graph = copy_of_self
            is_collector = node.is_collector
            node.pk = uuid.uuid1()
            node_map[node_id] = node.pk

            if is_collector:
                old_nodegroup_id = node.nodegroup_id
                node.nodegroup = models.NodeGroup(pk=node.pk, cardinality=node.nodegroup.cardinality)
                if old_nodegroup_id not in nodegroup_map:
                    nodegroup_map[old_nodegroup_id] = node.nodegroup_id
                for card in copy_of_self.cards.values():
                    if str(card.nodegroup_id) == str(old_nodegroup_id):
                        new_id = uuid.uuid1()
                        card_map[card.pk] = new_id
                        card.pk = new_id
                        card.nodegroup = node.nodegroup
                        card.graph = copy_of_self

            else:
                node.nodegroup = None

        for widget in copy_of_self.widgets.values():
            widget.pk = uuid.uuid1()
            widget.node_id = node_map[widget.node_id]
            widget.card_id = card_map[widget.card_id]

        copy_of_self.populate_null_nodegroups()

        copy_of_self.nodes = {node.pk: node for node_id, node in copy_of_self.nodes.items()}

        for edge_id, edge in copy_of_self.edges.items():
            edge.pk = uuid.uuid1()
            edge.graph = copy_of_self
            copied_domainnode = edge.domainnode
            copied_rangenode = edge.rangenode
            # edge.domainnode_id and rangenode_id refer to orignial nodeid - not new id.
            # edge.domainnode and edge.rangenode point to the new copied nodes
            # We have to update those identifiers here
            edge.domainnode_id = edge.domainnode.pk
            edge.rangenode_id = edge.rangenode.pk
            # in Django 3, this breaks the reference to the domainnode and rangenode
            # so we have to repair them here
            edge.domainnode = copied_domainnode
            edge.rangenode = copied_rangenode

        copy_of_self.edges = {edge.pk: edge for edge_id, edge in copy_of_self.edges.items()}

        for copied_card in copy_of_self.cards.values():
            if str(copied_card.component_id) == "2f9054d8-de57-45cd-8a9c-58bbb1619030":  # grouping card
                grouped_card_ids = [str(card_map[uuid.UUID(grouped_card_id)]) for grouped_card_id in copied_card.config["groupedCardIds"]]
                copied_card.config["groupedCardIds"] = grouped_card_ids

                sorted_widget_ids = [
                    str(node_map[uuid.UUID(sorted_widget_id)]) for sorted_widget_id in copied_card.config["sortedWidgetIds"]
                ]
                copied_card.config["sortedWidgetIds"] = sorted_widget_ids

        return {"copy": copy_of_self, "cards": card_map, "nodes": node_map, "nodegroups": nodegroup_map}

    def move_node(self, nodeid, property, newparentnodeid, skip_validation=False):
        """
        move a node and it's children to a different location within this graph

        Arguments:
        nodeid -- the id of node being moved

        property -- the property value to conect the node to it's new parent nodegroup

        newparentnodeid -- the parent node id that the node is being moved to

        skip_validation -- don't validate the resultant graph (post move), defaults to False

        """

        ret = {"nodes": [], "edges": []}
        nodegroup = None
        node = self.nodes[uuid.UUID(str(nodeid))]

        graph_dict = self.serialized_graph or self.serialize()
        graph_dict["nodes"] = []
        graph_dict["edges"] = []
        graph_dict["cards"] = []

        def traverse_tree(tree):
            graph_dict["nodes"].append(tree["node"])
            for child in tree["children"]:
                graph_dict["edges"].append({"domainnode_id": tree["node"]["nodeid"], "rangenode_id": child["node"]["nodeid"]})
                traverse_tree(child)

        tree = JSONSerializer().serializeToPython(self.get_tree(node))
        tree["node"]["istopnode"] = True
        traverse_tree(tree)

        if skip_validation or self.can_append(Graph(graph_dict), self.nodes[uuid.UUID(str(newparentnodeid))]):
            if not node.is_collector:
                nodegroup = node.nodegroup

                child_nodes, child_edges = node.get_child_nodes_and_edges()
                child_nodes.append(node)
                for child_node in child_nodes:
                    if child_node.nodegroup == nodegroup:
                        self.nodes[child_node.pk].nodegroup = None
                        ret["nodes"].append(child_node)

            for edge_id, edge in self.edges.items():
                if edge.rangenode == node:
                    edge.domainnode = self.nodes[uuid.UUID(str(newparentnodeid))]
                    ret["edges"].append(edge)

            self.populate_null_nodegroups()
            return ret

    def update_node(self, node):
        """
        updates a node in the graph

        Arguments:
        node -- a python dictionary representing a node object to be used to update the graph

        """
        node["nodeid"] = uuid.UUID(str(node.get("nodeid")))
        old_node = self.nodes.pop(node["nodeid"])
        new_node = self.add_node(node)
        new_card = None

        for edge_id, edge in self.edges.items():
            if edge.domainnode_id == new_node.nodeid:
                edge.domainnode = new_node
            if edge.rangenode_id == new_node.nodeid:
                edge.rangenode = new_node
                edge.ontologyproperty = node.get("parentproperty", None)

        if node["exportable"] is not None:
            new_node.exportable = node["exportable"]
        if node["fieldname"] is not None:
            new_node.fieldname = node["fieldname"]
        self.populate_null_nodegroups()

        # new_node will always have a nodegroup id even it if was set to None becuase populate_null_nodegroups
        # will populate the nodegroup id with the parent nodegroup
        # add/remove a card if a nodegroup was added/removed
        if new_node.nodegroup_id != old_node.nodegroup_id:
            if new_node.is_collector:
                # add a card
                new_card = models.CardModel(name=new_node.name, nodegroup=new_node.nodegroup)
                self.add_card(new_card)
            else:
                self._nodegroups_to_delete = [old_node.nodegroup]
                # remove a card
                self.cards = {card_id: card for card_id, card in self.cards.items() if card.nodegroup_id != old_node.nodegroup_id}

        try:
            new_card = models.CardModel.objects.get(name=old_node.name, nodegroup=new_node.nodegroup)
            for cardid, card in self.cards.items():
                if cardid == new_card.cardid:
                    card.name = new_node.name
        except ObjectDoesNotExist:
            pass

        return {"card": new_card, "node": new_node}

    def delete_node(self, node=None):
        """
        deletes a node and all if it's children from a graph

        Arguments:
        node -- a node id or Node model to delete from the graph

        """

        if node is not None:
            if not isinstance(node, models.Node):
                node = self.nodes[uuid.UUID(str(node))]

            nodes = []
            edges = []
            nodegroups = []

            tree = self.get_tree(root=node)
            tile_count = models.TileModel.objects.filter(nodegroup=node.nodegroup).count()
            if self.is_editable() is False and tile_count > 0:
                raise GraphValidationError(
                    _(
                        "Your resource model: {self.name}, already has instances saved. \
                            You cannot delete nodes from a Resource Model with instances."
                    ).format(**locals()),
                    1006,
                )

            def traverse_tree(tree):
                nodes.append(tree["node"])
                if tree["node"].is_collector:
                    nodegroups.append(tree["node"].nodegroup)
                for child in tree["children"]:
                    edges.append(child["parent_edge"])
                    traverse_tree(child)

            traverse_tree(tree)

            with transaction.atomic():
                [nodegroup.delete() for nodegroup in nodegroups]
                [edge.delete() for edge in edges]
                [node.delete() for node in nodes]

    def can_append(self, graphToAppend, nodeToAppendTo):
        """
        can_append - test to see whether or not a graph can be appened to this graph at a specific location

        returns true if the graph can be appended, false otherwise

        Arguments:
        graphToAppend -- the Graph to test appending on to this graph
        nodeToAppendTo -- the node from which to append the graph

        """

        found = False
        if self.ontology is not None and graphToAppend.ontology is None:
            raise GraphValidationError(_("The graph you wish to append needs to define an ontology"))

        if self.ontology is not None and graphToAppend.ontology is not None:
            for domain_connection in graphToAppend.get_valid_domain_ontology_classes():
                for ontology_class in domain_connection["ontology_classes"]:
                    if ontology_class == nodeToAppendTo.ontologyclass:
                        found = True
                        break

                if found:
                    break

            if not found:
                raise GraphValidationError(_("Ontology rules don't allow this graph to be appended"))
        return True

    def get_parent_node(self, nodeid):
        """
        get the parent node of a node with the given nodeid

        Arguments:
        nodeid -- the node we want to find the parent of

        """

        if str(self.root.nodeid) == str(nodeid):
            return None

        for edge_id, edge in self.edges.items():
            if str(edge.rangenode_id) == str(nodeid):
                return edge.domainnode
        return None

    def get_child_nodes(self, nodeid):
        """
        get the child nodes of a node with the given nodeid

        Arguments:
        nodeid -- the node we want to find the children of

        """

        ret = []
        for edge in self.get_out_edges(nodeid):
            ret.append(edge.rangenode)
            ret.extend(self.get_child_nodes(edge.rangenode_id))
        return ret

    def get_sibling_nodes(self, node):
        """
        Given a node will get all of that nodes siblings excluding the given node itself

        """

        sibling_nodes = []
        if node.istopnode is False:
            incoming_edge = list(filter(lambda x: x.rangenode_id == node.nodeid, self.edges.values()))[0]
            parent_node_id = incoming_edge.domainnode_id
            sibling_nodes = [
                edge.rangenode
                for edge in filter(lambda x: x.domainnode_id == parent_node_id, self.edges.values())
                if edge.rangenode.nodeid != node.nodeid
            ]
        return sibling_nodes

    def get_out_edges(self, nodeid):
        """
        get all the edges of a node with the given nodeid where that node is the domainnode

        Arguments:
        nodeid -- the nodeid of the node we want to find the edges of

        """

        ret = []
        for edge_id, edge in self.edges.items():
            if str(edge.domainnode_id) == str(nodeid):
                ret.append(edge)
        return ret

    def is_node_in_child_group(self, node):
        """
        test to see if the node is in a group that is a child to another group

        return true if the node is in a child group, false otherwise

        Arguments:
        node -- the node to test

        """

        hasParentGroup = False
        nodegroup_id = node.nodegroup_id
        if not nodegroup_id:
            return False

        for node in self.get_parent_nodes_and_edges(node)["nodes"]:
            if node.nodegroup is not None and node.nodegroup_id != nodegroup_id:
                hasParentGroup = True

        return hasParentGroup

    def get_parent_nodes_and_edges(self, node):
        """
        given a node, get all the parent nodes and edges

        returns an object with a list of nodes and edges

        Arguments:
        node -- the node from which to get the node's parents

        """

        nodes = []
        edges = []
        for edge in self.edges.values():
            if edge.rangenode_id == node.nodeid:
                edges.append(edge)
                nodes.append(edge.domainnode)

                nodesAndEdges = self.get_parent_nodes_and_edges(edge.domainnode)
                nodes.extend(nodesAndEdges["nodes"])
                edges.extend(nodesAndEdges["edges"])

        return {"nodes": nodes, "edges": edges}

    def is_group_semantic(self, node):
        """
        test to see if all the nodes in a group are semantic

        returns true if the group contains only semantic nodes, otherwise false

        Arguments:
        node -- the node to use as a basis of finding the group

        """

        for node in self.get_grouped_nodes(node):
            if node.datatype != "semantic":
                return False

        return True

    def get_grouped_nodes(self, node):
        """
        given a node, get any other nodes that share the same group

        returns a list of nodes

        Arguments:
        node -- the node to use as a basis of finding the group

        """

        ret = []
        nodegroup_id = node.nodegroup_id
        if nodegroup_id == "":
            return [node]

        for node in self.nodes.values():
            if node.nodegroup_id == nodegroup_id:
                ret.append(node)

        return ret

    def get_valid_domain_ontology_classes(self, nodeid=None):
        """
        gets the ontology properties (and related classes) this graph can have with a parent node

        Keyword Arguments:
        nodeid -- {default=root node id} the id of the node to use as the lookup for valid ontologyclasses

        """
        if self.ontology is not None:
            source = self.nodes[uuid.UUID(str(nodeid))].ontologyclass if nodeid is not None else self.root.ontologyclass
            ontology_classes = models.OntologyClass.objects.get(source=source, ontology=self.ontology)
            return ontology_classes.target["up"]
        else:
            return []

    def get_valid_ontology_classes(self, nodeid=None, parent_nodeid=None):
        """
        get possible ontology properties (and related classes) a node with the given nodeid can have
        taking into consideration its current position in the graph

        Arguments:
        nodeid -- the id of the node in question

        """

        ret = []
        if nodeid and self.ontology_id is not None:
            if parent_nodeid is None:
                parent_node = self.get_parent_node(nodeid)
            else:
                parent_node = models.Node.objects.get(pk=parent_nodeid)
            out_edges = self.get_out_edges(nodeid)

            ontology_classes = set()

            ontology_dict = {
                ontology.source: ontology
                for ontology in models.OntologyClass.objects.filter(
                    source__in=[edge.rangenode.ontologyclass for edge in out_edges], ontology_id=self.ontology_id
                )
            }

            if len(out_edges) > 0:
                for edge in out_edges:

                    for ontology_property in ontology_dict.get(edge.rangenode.ontologyclass).target["up"]:
                        if edge.ontologyproperty == ontology_property["ontology_property"]:
                            if len(ontology_classes) == 0:
                                ontology_classes = set(ontology_property["ontology_classes"])
                            else:
                                ontology_classes = ontology_classes.intersection(set(ontology_property["ontology_classes"]))

                            if len(ontology_classes) == 0:
                                break

            # get a list of properties (and corresponding classes) that could be used to relate to my parent node
            # limit the list of properties based on the intersection between the property's classes and the list of
            # ontology classes we found above
            if parent_node:
                range_ontologies = models.OntologyClass.objects.get(source=parent_node.ontologyclass, ontology_id=self.ontology_id).target[
                    "down"
                ]
                if len(out_edges) == 0:
                    return range_ontologies
                else:
                    for ontology_property in range_ontologies:
                        ontology_property["ontology_classes"] = list(
                            set(ontology_property["ontology_classes"]).intersection(ontology_classes)
                        )

                        if len(ontology_property["ontology_classes"]) > 0:
                            ret.append(ontology_property)

            else:
                # if a brand new resource
                if len(out_edges) == 0:
                    ret = [
                        {
                            "ontology_property": "",
                            "ontology_classes": models.OntologyClass.objects.values_list("source", flat=True).filter(
                                ontology_id=self.ontology_id
                            ),
                        }
                    ]
                else:
                    # if no parent node then just use the list of ontology classes from above, there will be no properties to return
                    ret = [{"ontology_property": "", "ontology_classes": list(ontology_classes)}]
        return ret

    def get_nodegroups(self, force_recalculation=False):
        """
        get the nodegroups associated with this graph

        """
        if self.serialized_graph and not force_recalculation:
            nodegroups = self.serialized_graph["nodegroups"]
            for nodegroup in nodegroups:
                if isinstance(nodegroup["nodegroupid"], str):
                    nodegroup["nodegroupid"] = uuid.UUID(nodegroup["nodegroupid"])
            return [models.NodeGroup(**nodegroup_dict) for nodegroup_dict in nodegroups]
        else:
            nodegroups = set()
            for node in self.nodes.values():
                if node.is_collector:
                    nodegroups.add(node.nodegroup)
            for card in self.cards.values():
                nodegroups.add(card.nodegroup)
            return list(nodegroups)

    def get_or_create_nodegroup(self, nodegroupid, nodegroups_list=[]):
        """
        get a nodegroup from an id by first looking through the nodes and cards associated with this graph.
        if not found then get the nodegroup instance from the database, otherwise return a new instance of a nodegroup

        Keyword Arguments

        nodegroupid -- return a nodegroup with this id
        nodegroups_list -- list of nodegroups from which to filter
        """

        for nodegroup in nodegroups_list or self.get_nodegroups():
            if str(nodegroup.nodegroupid) == str(nodegroupid):
                return nodegroup
        try:
            return models.NodeGroup.objects.get(pk=nodegroupid)
        except models.NodeGroup.DoesNotExist:
            return models.NodeGroup(pk=nodegroupid)

    def get_root_nodegroup(self):
        """
        gets the top level nodegroup (the first nodegroup that doesn't have a parentnodegroup)

        """

        for nodegroup in self.get_nodegroups():
            if nodegroup.parentnodegroup is None:
                return nodegroup

    def get_root_card(self):
        """
        gets the top level card/card container

        """

        for card in self.cards.values():
            if card.nodegroup.parentnodegroup is None:
                return card

    def get_cards(self, check_if_editable=True, use_raw_i18n_json=False):
        """
        get the card data (if any) associated with this graph

        """

        cards = []
        for card in self.cards.values():
            is_editable = True
            if self.isresource:
                if not card.name:
                    card.name = self.nodes[card.nodegroup_id].name
                if str(card.description) in ["null", ""]:
                    try:
                        card.description = self.nodes[card.nodegroup_id].description
                    except KeyError as e:
                        print("Error: card.description not accessible, nodegroup_id not in self.nodes: ", e)
                if check_if_editable:
                    is_editable = card.is_editable()
            else:
                if card.nodegroup.parentnodegroup_id is None:
                    card.name = self.name
                    card.description = self.description
                else:
                    if not card.name:
                        card.name = self.nodes[card.nodegroup_id].name
                    if str(card.description) in ["null", ""]:
                        card.description = self.nodes[card.nodegroup_id].description
            card_dict = JSONSerializer().serializeToPython(card, use_raw_i18n_json=use_raw_i18n_json)
            card_dict["is_editable"] = is_editable
            card_constraints = card.constraintmodel_set.all()
            card_dict["constraints"] = JSONSerializer().serializeToPython(card_constraints)
            cards.append(card_dict)
        return cards

    def get_widgets(self, use_raw_i18n_json=False):
        """
        get the widget data (if any) associated with this graph

        """
        if self.serialized_graph:
            return self.serialized_graph["widgets"]
        else:
            widgets = []
            if self.widgets:
                for widget in self.widgets.values():
                    widget_dict = JSONSerializer().serializeToPython(widget, use_raw_i18n_json=use_raw_i18n_json)
                    widgets.append(widget_dict)

            return widgets

    def serialize(self, fields=None, exclude=None, force_recalculation=False, use_raw_i18n_json=False, **kwargs):
        """
        serialize to a different form than used by the internal class structure

        used to append additional values (like parent ontology properties) that
        internal objects (like models.Nodes) don't support

        """
        exclude = [] if exclude is None else exclude

        if self.publication and not force_recalculation:
            try:
                user_language = translation.get_language()
                published_graph = models.PublishedGraph.objects.get(publication=self.publication, language=user_language)
                serialized_graph = published_graph.serialized_graph
                for key in exclude:
                    if serialized_graph.get(key) is not None:  # explicit None comparison so falsey values will still return
                        serialized_graph[key] = None

                return serialized_graph
            except:
                self.refresh_from_database()
                return self.serialize(
                    fields=fields, exclude=exclude, force_recalculation=True, use_raw_i18n_json=use_raw_i18n_json, **kwargs
                )

        else:
            ret = JSONSerializer().handle_model(self, fields=fields, exclude=exclude, use_raw_i18n_json=use_raw_i18n_json)
            ret["root"] = self.root

            if "relatable_resource_model_ids" not in exclude:
                ret["relatable_resource_model_ids"] = [
                    str(relatable_node.graph_id) for relatable_node in self.root.get_relatable_resources()
                ]
            else:
                ret.pop("relatable_resource_model_ids", None)

            check_if_editable = "is_editable" not in exclude
            ret["is_editable"] = self.is_editable() if check_if_editable else ret.pop("is_editable", None)
            ret["cards"] = (
                self.get_cards(check_if_editable=check_if_editable, use_raw_i18n_json=use_raw_i18n_json)
                if "cards" not in exclude
                else ret.pop("cards", None)
            )

            if "widgets" not in exclude:
                ret["widgets"] = self.get_widgets(use_raw_i18n_json=use_raw_i18n_json)
            ret["nodegroups"] = self.get_nodegroups() if "nodegroups" not in exclude else ret.pop("nodegroups", None)
            ret["domain_connections"] = (
                self.get_valid_domain_ontology_classes() if "domain_connections" not in exclude else ret.pop("domain_connections", None)
            )
            ret["functions"] = (
                models.FunctionXGraph.objects.filter(graph_id=self.graphid) if "functions" not in exclude else ret.pop("functions", None)
            )

            parentproperties = {self.root.nodeid: ""}

            for edge_id, edge in self.edges.items():
                parentproperties[edge.rangenode_id] = edge.ontologyproperty

            ret["edges"] = [edge for key, edge in self.edges.items()] if "edges" not in exclude else ret.pop("edges", None)

            if "nodes" not in exclude:
                ret["nodes"] = []
                for key, node in self.nodes.items():
                    nodeobj = JSONSerializer().serializeToPython(node, use_raw_i18n_json=use_raw_i18n_json)
                    nodeobj["parentproperty"] = parentproperties[node.nodeid]
                    ret["nodes"].append(nodeobj)
            else:
                ret.pop("nodes", None)

            res = JSONSerializer().serializeToPython(ret, use_raw_i18n_json=use_raw_i18n_json)

            return res

    def check_if_resource_is_editable(self):
        def find_unpermitted_edits(obj_a, obj_b, ignore_list, obj_type):
            # if node_tile_count > 0:
            res = None
            pre_diff = self._compare(obj_a, obj_b, ignore_list)
            diff = [x for x in pre_diff if len(list(x.keys())) > 0]
            if len(diff) > 0:
                if obj_type == "node":
                    tile_count = models.TileModel.objects.filter(nodegroup_id=db_node.nodegroup_id).count()
                    res = diff if tile_count > 0 else None  # If your node has no data, you can change any property
            return res

        if self.isresource is True:
            if self.is_editable() is False:
                unpermitted_edits = []
                db_nodes = models.Node.objects.filter(graph=self)
                for db_node in db_nodes:
                    unpermitted_node_edits = find_unpermitted_edits(
                        db_node,
                        self.nodes[db_node.nodeid],
                        [
                            "name",
                            "alias",
                            "hascustomalias",
                            "issearchable",
                            "ontologyclass",
                            "description",
                            "isrequired",
                            "fieldname",
                            "exportable",
                            "config",
                        ],
                        "node",
                    )
                    if unpermitted_node_edits is not None:
                        unpermitted_edits.append(unpermitted_node_edits)
                db_graph = Graph.objects.get(pk=self.graphid)
                unpermitted_graph_edits = find_unpermitted_edits(
                    db_graph,
                    self,
                    [
                        "name",
                        "ontology_id",
                        "subtitle",
                        "iconclass",
                        "author",
                        "description",
                        "color",
                        "nodes",
                        "edges",
                        "cards",
                        "nodegroup_id",
                    ],
                    "graph",
                )
                if unpermitted_graph_edits is not None:
                    unpermitted_edits.append(unpermitted_graph_edits)
                if len(unpermitted_edits) > 0:
                    raise GraphValidationError(
                        _(
                            "Your resource model: {self.name}, already has instances saved. \
                                You cannot modify a Resource Model with instances."
                        ).format(**locals()),
                        1006,
                    )

    def _validate_node_name(self, node):
        """
        Verifies a node's name is unique to its nodegroup
        Prevents a user from changing the name of a node that already has tiles.
        Verifies a node's name is unique to its sibling nodes.
        """

        if node.istopnode:
            return
        else:
            names_in_nodegroup = [v.name for k, v in self.nodes.items() if v.nodegroup_id == node.nodegroup_id]
            unique_names_in_nodegroup = {n for n in names_in_nodegroup}
            if len(names_in_nodegroup) > len(unique_names_in_nodegroup):
                message = _('Duplicate node name: "{0}". All node names in a card must be unique.'.format(node.name))
                raise GraphValidationError(message)
            elif node.is_editable() is False:
                if node.name != models.Node.objects.values_list("name", flat=True).get(pk=node.nodeid):
                    message = "The name of this node cannot be changed because business data has already been saved to a card that this node is part of."
                    raise GraphValidationError(_(message))
            else:
                sibling_node_names = [node.name for node in self.get_sibling_nodes(node)]
                if node.name in sibling_node_names:
                    message = _('Duplicate node name: "{0}". All sibling node names must be unique.'.format(node.name))
                    raise GraphValidationError(message)

    def create_node_alias(self, node):
        """
        Assigns a unique, slugified version of a node's name as that node's alias.
        """
        with connection.cursor() as cursor:
            if node.hascustomalias:
                cursor.callproc("__arches_slugify", [node.alias])
                node.alias = cursor.fetchone()[0]
            else:
                cursor.callproc("__arches_slugify", [node.name])
                row = cursor.fetchone()
                aliases = [n.alias for n in self.nodes.values() if node.alias != n.alias]
                node.alias = self.make_name_unique(row[0], aliases, "_n")
        return node.alias

    def validate(self):
        """
        validates certain aspects of resource graphs according to defined rules:
            - The root node of a "Resource" can only be a semantic node, and must be a collector
            - A node group that has child node groups may not itself be a child node group
            - A node group can only have child node groups if the node group only contains semantic nodes
            - If graph has an ontology, nodes must have classes and edges must have properties that are ontologically valid
            - If the graph has no ontology, nodes and edges should have null values for ontology class and property respectively

        """
        # validates that the resource graph is editable despite having saved instances.
        self.check_if_resource_is_editable()

        # validates that the top node of a resource graph is semantic and a collector
        if self.isresource is True:
            if self.root.is_collector is True:
                raise GraphValidationError(
                    _(
                        "The top node of your resource graph: {self.root.name} needs to be a collector. \
                            Hint: check that nodegroup_id of your resource node(s) are not null."
                    ).format(**locals()),
                    997,
                )
            if self.root.datatype != "semantic":
                raise GraphValidationError(_("The top node of your resource graph must have a datatype of 'semantic'."), 998)
        else:
            if self.root.is_collector is False:
                if len(self.nodes) > 1:
                    raise GraphValidationError(
                        _("If your graph contains more than one node and is not a resource the root must be a collector."), 999
                    )

        def validate_fieldname(fieldname, fieldnames):
            if node.fieldname == "":
                raise GraphValidationError(_("Field name must not be blank."), 1008)
            if fieldname.replace("_", "").isalnum() is False:
                raise GraphValidationError(_("Field name must contain only alpha-numeric characters or underscores."), 1010)
            if fieldname[0] == "_" or fieldname[0].isdigit():
                raise GraphValidationError(_("Field name cannot begin with an underscore or number"), 1011)
            if len(fieldname) > 10:
                fieldname = fieldname[:10]
            try:
                dupe = fieldnames[fieldname]
                raise GraphValidationError(
                    _("Field name must be unique to the graph; '{fieldname}' already exists.").format(**locals()), 1009
                )
            except KeyError:
                fieldnames[fieldname] = True

            return fieldname

        fieldnames = {}
        for node_id, node in self.nodes.items():
            self._validate_node_name(node)
            if node.exportable is True:
                if node.fieldname is not None:
                    validated_fieldname = validate_fieldname(node.fieldname, fieldnames)
                    if validated_fieldname != node.fieldname:
                        node.fieldname = validated_fieldname

        # validate that nodes in a resource graph belong to the ontology assigned to the resource graph
        if self.ontology is not None:
            ontology_classes = self.ontology.ontologyclasses.values_list("source", flat=True)

            for node_id, node in self.nodes.items():
                if node.ontologyclass == "":
                    raise GraphValidationError(_("A valid {0} ontology class must be selected").format(self.ontology.name), 1000)
                if node.ontologyclass not in ontology_classes:
                    raise GraphValidationError(
                        _("'{0}' is not a valid {1} ontology class").format(node.ontologyclass, self.ontology.name), 1001
                    )

            for edge_id, edge in self.edges.items():
                # print 'checking %s-%s-%s' % (edge.domainnode.ontologyclass,edge.ontologyproperty, edge.rangenode.ontologyclass)
                if edge.ontologyproperty is None:
                    raise GraphValidationError(
                        _(
                            "You must specify an ontology property. Your graph isn't semantically valid. \
                                Entity domain '{edge.domainnode.ontologyclass}' and \
                                Entity range '{edge.rangenode.ontologyclass}' can not be related via Property '{edge.ontologyproperty}'."
                        ).format(**locals()),
                        1002,
                    )
                property_found = False
                okay = False
                ontology_classes = self.ontology.ontologyclasses.get(source=edge.domainnode.ontologyclass)
                for classes in ontology_classes.target["down"]:
                    if classes["ontology_property"] == edge.ontologyproperty:
                        property_found = True
                        if edge.rangenode.ontologyclass in classes["ontology_classes"]:
                            okay = True
                            break

                if not okay:
                    raise GraphValidationError(
                        _(
                            "Your graph isn't semantically valid. Entity domain '{edge.domainnode.ontologyclass}' and \
                                Entity range '{edge.rangenode.ontologyclass}' cannot \
                                be related via Property '{edge.ontologyproperty}'."
                        ).format(**locals()),
                        1003,
                    )
                elif not property_found:
                    raise GraphValidationError(
                        _("'{0}' is not found in the {1} ontology or is not a valid ontology property for Entity domain '{2}'.").format(
                            edge.ontologyproperty, self.ontology.name, edge.domainnode.ontologyclass
                        ),
                        1004,
                    )
        else:
            for node_id, node in self.nodes.items():
                if node.ontologyclass is not None:
                    raise GraphValidationError(
                        _("You have assigned ontology classes to your graph nodes but not assigned an ontology to your graph."), 1005
                    )

        # make sure the supplied json-ld context is valid
        # https://www.w3.org/TR/json-ld/#the-context
        context = self.jsonldcontext
        try:
            if context is None:
                context = {"@context": {}}
            else:
                context = JSONDeserializer().deserialize(context)
        except ValueError:
            if context == "":
                context = {}
            context = {"@context": context}
        except AttributeError:
            context = {"@context": {}}

        try:
            out = compact({}, context)
        except JsonLdError:
            raise GraphValidationError(_("The json-ld context you supplied wasn't formatted correctly."), 1006)

        if self.slug is not None:
            graphs_with_matching_slug = models.GraphModel.objects.exclude(slug__isnull=True).filter(slug=self.slug)
            if graphs_with_matching_slug.exists() and graphs_with_matching_slug[0].graphid != self.graphid:
                raise GraphValidationError(_("Another resource model already uses the slug '{self.slug}'").format(**locals()), 1007)

    def publish(self, user, notes=None):
        """
        Adds a row to the GraphXPublishedGraph table
        Assigns GraphXPublishedGraph id to Graph
        """
        with transaction.atomic():
            try:
                publication = models.GraphXPublishedGraph.objects.create(
                    graph=self,
                    notes=notes,
                    user=user,
                )
                publication.save()

                self.publication = publication
                self.save(validate=False)

                for language_tuple in settings.LANGUAGES:
                    language = models.Language.objects.get(code=language_tuple[0])

                    translation.activate(language=language_tuple[0])

                    published_graph = models.PublishedGraph.objects.create(
                        publication=publication,
                        serialized_graph=JSONDeserializer().deserialize(JSONSerializer().serialize(self, force_recalculation=True)),
                        language=language,
                    )

                    published_graph.save()

                translation.deactivate()
            except Exception as e:
                raise UnpublishedModelError(e)

    def unpublish(self):
        """
        Unassigns GraphXPublishedGraph id from Graph
        """
        self.publication = None
        self.save(validate=False)


class GraphValidationError(Exception):
    def __init__(self, message, code=None):
        self.title = _("Graph Validation Error")
        self.message = message
        self.code = code

    def __str__(self):
        return repr(self.message)<|MERGE_RESOLUTION|>--- conflicted
+++ resolved
@@ -503,12 +503,6 @@
                 for node in self.nodes.values():
                     self.update_es_node_mapping(node, datatype_factory, se)
 
-<<<<<<< HEAD
-=======
-                    if node.nodegroup:
-                        node.nodegroup.save()
-
->>>>>>> a7649d2c
                     node.save()
 
             for edge in self.edges.values():
