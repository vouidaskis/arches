
'''
ARCHES - a program developed to inventory and manage immovable cultural heritage.
Copyright (C) 2013 J. Paul Getty Trust and World Monuments Fund

This program is free software: you can redistribute it and/or modify
it under the terms of the GNU Affero General Public License as
published by the Free Software Foundation, either version 3 of the
License, or (at your option) any later version.

This program is distributed in the hope that it will be useful,
but WITHOUT ANY WARRANTY; without even the implied warranty of
MERCHANTABILITY or FITNESS FOR A PARTICULAR PURPOSE. See the
GNU Affero General Public License for more details.

You should have received a copy of the GNU Affero General Public License
along with this program. If not, see <http://www.gnu.org/licenses/>.
'''

import uuid
from copy import copy
from django.db import transaction
from arches.app.models import models
from arches.app.utils.betterJSONSerializer import JSONSerializer, JSONDeserializer


class Graph(object):
    """
    Used for mapping complete resource graph objects to and from the database

    """

    def __init__(self, *args, **kwargs):
        self.root = None
        self.nodes = {}
        self.edges = {}
        self.nodegroups = {}
        self.metadata = {}

        if args:
            if isinstance(args[0], dict):
                self.metadata = models.Graph()
                for node in args[0]["nodes"]:
                    newNode = self.add_node(node)
                    if node['istopnode']:
                        self.root = newNode

                for edge in args[0]["edges"]:
                    self.add_edge(edge)

                self.populate_null_nodegroups()

                metadata_dict = args[0]["metadata"]
                for key, value in metadata_dict.iteritems():
                    setattr(self.metadata, key, value)
            else:
                if (isinstance(args[0], basestring) or
                   isinstance(args[0], uuid.UUID)):
                    self.metadata = models.Graph.objects.get(pk=args[0])
                elif isinstance(args[0], models.Graph):
                    self.metadata = args[0]
                elif isinstance(args[0], models.Node):
                    self.metadata = args[0].graph
                self.root = self.metadata.node_set.get(istopnode=True)
                nodes = self.metadata.node_set.all()
                edges = self.metadata.edge_set.all()
                for node in nodes:
                    self.add_node(node)
                for edge in edges:
                    edge.domainnode = self.nodes[edge.domainnode.pk]
                    edge.rangenode = self.nodes[edge.rangenode.pk]
                    self.add_edge(edge)


    def add_node(self, node):
        """
        Adds a node to this graph

        Arguments:
        node -- a dictionary representing a Node instance or an actual models.Node instance

        """
        if not isinstance(node, models.Node):
            nodeobj = node.copy()
            node = models.Node()
            node.nodeid = nodeobj.get('nodeid', None)
            node.name = nodeobj.get('name', '')
            node.description = nodeobj.get('description','')
            node.istopnode = nodeobj.get('istopnode','')
            node.ontologyclass_id = nodeobj.get('ontologyclass','')
            node.datatype = nodeobj.get('datatype','')
            node.nodegroup_id = nodeobj.get('nodegroupid','')

            if node.nodegroup_id != None and node.nodegroup_id != '':
                node.nodegroup = models.NodeGroup(
                    pk=node.nodegroup_id,
                    cardinality=nodeobj.get('cardinality', '')
                )

        node.graph = self.metadata

        if node.pk == None:
            node.pk = uuid.uuid1()
        if node.nodegroup != None:
            self.nodegroups[node.nodegroup.pk] = node.nodegroup
        self.nodes[node.pk] = node
        return node

    def add_edge(self, edge):
        """
        Adds an edge to this graph

        will throw an error if the domain or range nodes referenced in this edge haven't
        already been added to this graph

        Arguments:
        edge -- a dictionary representing a Edge instance or an actual models.Edge instance

        """
        if not isinstance(edge, models.Edge):
            egdeobj = edge.copy()
            edge = models.Edge()
            edge.edgeid = egdeobj.get('edgeid', None)
            edge.rangenode = self.nodes[egdeobj.get('rangenodeid')]
            edge.domainnode = self.nodes[egdeobj.get('domainnodeid')]
<<<<<<< HEAD
            edge.ontologyproperty = egdeobj.get('ontologyproperty', '')

        edge.graph = self.metadata
=======
            edge.ontologyproperty_id = egdeobj.get('ontologyproperty', '')
            edge.graphmetadataid = egdeobj.get('graphmetadataid', '')
>>>>>>> e4495f90

        if edge.pk == None:
            edge.pk = uuid.uuid1()
        self.edges[edge.pk] = edge
        return edge

    def save(self):
        """
        Saves an entity back to the db, returns a DB model instance, not an instance of self

        """

        with transaction.atomic():
            self.metadata.save()

            for nodegroup_id, nodegroup in self.nodegroups.iteritems():
                nodegroup.save()

            for node_id, node in self.nodes.iteritems():
                node.save()

            for edge_id, edge in self.edges.iteritems():
                edge.save()


    def get_tree(self, root=None):
        """
        returns a tree based representation of this graph

        Keyword Arguments:
        root -- the node from which to root the tree, defaults to the root node of this graph

        """

        tree = {
            'node': root if root else self.root,
            'children': []
        }

        def find_child_edges(tree):
            for edge_id, edge in self.edges.iteritems():
                if edge.domainnode == tree['node']:
                    tree['children'].append(find_child_edges({
                        'node': edge.rangenode,
                        'children':[]
                    }))

            return tree

        return find_child_edges(tree)

    def populate_null_nodegroups(self):
        """
        populates any blank nodegroup ids of the nodes in this graph with the nearest parent node

        """

        tree = self.get_tree()

        def traverse_tree(tree, current_nodegroup=None):
            if tree['node'].nodegroup == None:
                tree['node'].nodegroup = current_nodegroup
            else:
                current_nodegroup = models.NodeGroup(
                    pk=tree['node'].nodegroup_id,
                    parentnodegroup=current_nodegroup
                )

            for child in tree['children']:
                traverse_tree(child, current_nodegroup)
            return tree

        return traverse_tree(tree)

    def append_branch(self, property, nodeid=None, graphid=None):
        """
        Appends a branch onto this graph

        Arguments:
        property -- the property to use when appending the branch

        Keyword Arguments:
        nodeid -- if given will append the branch to this node, if not supplied will
        append the branch to the root of this graph

        graphid -- get the branch to append based on the graphid
        """
        branch_graph = Graph(graphid)

        branch_copy = branch_graph.copy()
        branch_copy.root.istopnode = False

        with transaction.atomic():
            newEdge = models.Edge(
                domainnode = (self.nodes[uuid.UUID(nodeid)] if nodeid else self.root),
                rangenode = branch_copy.root,
<<<<<<< HEAD
                ontologyproperty = property,
                graph = self.metadata
=======
                ontologyproperty_id = property
>>>>>>> e4495f90
            )
            branch_copy.add_edge(newEdge)
        for key, node in branch_copy.nodes.iteritems():
            self.add_node(node)
        for key, edge in branch_copy.edges.iteritems():
            self.add_edge(edge)

        self.populate_null_nodegroups()
        return branch_copy

    def copy(self):
        """
        returns an unsaved copy of self

        """

        new_nodegroups = {}

        copy_of_self = Graph(self.metadata.pk)
        node_ids = sorted(copy_of_self.nodes, key=lambda node_id: copy_of_self.nodes[node_id].is_collector(), reverse=True)

        copy_of_self.metadata.pk = uuid.uuid1()
        for node_id in node_ids:
            node = copy_of_self.nodes[node_id]
            if node == self.root:
                copy_of_self.root = node
            node.graph = copy_of_self.metadata
            is_collector = node.is_collector()
            node.pk = uuid.uuid1()
            if is_collector:
                new_nodegroups[node.nodegroup.pk] = node.nodegroup
                node.nodegroup_id = node.nodegroup.pk = node.pk
            elif node.nodegroup and node.nodegroup.pk in new_nodegroups:
                node.nodegroup_id = new_nodegroups[node.nodegroup.pk].pk
                node.nodegroup = new_nodegroups[node.nodegroup.pk]

        copy_of_self.nodes = {node.pk:node for node_id, node in copy_of_self.nodes.iteritems()}

        for edge_id, edge in copy_of_self.edges.iteritems():
            edge.pk = uuid.uuid1()
            edge.graph = copy_of_self.metadata
            edge.domainnode_id = edge.domainnode.pk
            edge.rangenode_id = edge.rangenode.pk

        copy_of_self.edges = {edge.pk:edge for edge_id, edge in copy_of_self.edges.iteritems()}

        copy_of_self.nodegroups = new_nodegroups

        return copy_of_self

    def move_node(self, nodeid, property, newparentnodeid):
        """
        move a node and it's children to a different location within this graph

        Arguments:
        nodeid -- the id of node being moved

        property -- the property value to conect the node to it's new parent nodegroup

        newparentnodeid -- the parent node id that the node is being moved to

        """

        ret = {'nodes':[], 'edges':[]}
        nodegroup = None
        node = self.nodes[uuid.UUID(str(nodeid))]
        if not node.is_collector():
            nodegroup = node.nodegroup

            child_nodes, child_edges = node.get_child_nodes_and_edges()
            child_nodes.append(node)
            for child_node in child_nodes:
                if child_node.nodegroup == nodegroup:
                    self.nodes[child_node.pk].nodegroup = None
                    ret['nodes'].append(child_node)

        for edge_id, edge in self.edges.iteritems():
            if edge.rangenode == node:
                edge.domainnode = self.nodes[uuid.UUID(str(newparentnodeid))]
                ret['edges'].append(edge)

        self.populate_null_nodegroups()
        return ret

    def serialize(self):
        ret = {}
        ret['metadata'] = self.metadata
        ret['root'] = self.root
        ret['nodegroups'] = [nodegroup for key, nodegroup in self.nodegroups.iteritems()]
        ret['nodes'] = [node for key, node in self.nodes.iteritems()]
        ret['edges'] = [edge for key, edge in self.edges.iteritems()]
        return ret<|MERGE_RESOLUTION|>--- conflicted
+++ resolved
@@ -1,4 +1,3 @@
-
 '''
 ARCHES - a program developed to inventory and manage immovable cultural heritage.
 Copyright (C) 2013 J. Paul Getty Trust and World Monuments Fund
@@ -123,14 +122,9 @@
             edge.edgeid = egdeobj.get('edgeid', None)
             edge.rangenode = self.nodes[egdeobj.get('rangenodeid')]
             edge.domainnode = self.nodes[egdeobj.get('domainnodeid')]
-<<<<<<< HEAD
-            edge.ontologyproperty = egdeobj.get('ontologyproperty', '')
+            edge.ontologyproperty_id = egdeobj.get('ontologyproperty', '')
 
         edge.graph = self.metadata
-=======
-            edge.ontologyproperty_id = egdeobj.get('ontologyproperty', '')
-            edge.graphmetadataid = egdeobj.get('graphmetadataid', '')
->>>>>>> e4495f90
 
         if edge.pk == None:
             edge.pk = uuid.uuid1()
@@ -227,12 +221,8 @@
             newEdge = models.Edge(
                 domainnode = (self.nodes[uuid.UUID(nodeid)] if nodeid else self.root),
                 rangenode = branch_copy.root,
-<<<<<<< HEAD
-                ontologyproperty = property,
+                ontologyproperty_id = property,
                 graph = self.metadata
-=======
-                ontologyproperty_id = property
->>>>>>> e4495f90
             )
             branch_copy.add_edge(newEdge)
         for key, node in branch_copy.nodes.iteritems():
