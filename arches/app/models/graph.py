"""
ARCHES - a program developed to inventory and manage immovable cultural heritage.
Copyright (C) 2013 J. Paul Getty Trust and World Monuments Fund

This program is free software: you can redistribute it and/or modify
it under the terms of the GNU Affero General Public License as
published by the Free Software Foundation, either version 3 of the
License, or (at your option) any later version.

This program is distributed in the hope that it will be useful,
but WITHOUT ANY WARRANTY; without even the implied warranty of
MERCHANTABILITY or FITNESS FOR A PARTICULAR PURPOSE. See the
GNU Affero General Public License for more details.

You should have received a copy of the GNU Affero General Public License
along with this program. If not, see <http://www.gnu.org/licenses/>.
"""

import json
import logging
import pyprind
import uuid
from copy import copy, deepcopy
from django.core.cache import cache
from django.core.exceptions import ObjectDoesNotExist
from django.db import transaction, connection
from django.db.utils import IntegrityError
from arches.app.models import models
from arches.app.models.resource import Resource, UnpublishedModelError
from arches.app.models.system_settings import settings
from arches.app.datatypes.datatypes import DataTypeFactory
from arches.app.utils.betterJSONSerializer import JSONSerializer, JSONDeserializer
from arches.app.search.search_engine_factory import SearchEngineFactory
from django.utils.translation import ugettext as _
from pyld.jsonld import compact, JsonLdError
from django.db.models.base import Deferred
<<<<<<< HEAD
=======
from django.utils import translation

>>>>>>> a48a2527

logger = logging.getLogger(__name__)

class Graph(models.GraphModel):
    """
    Used for mapping complete resource graph objects to and from the database

    """

    class Meta:
        proxy = True

    def __init__(self, *args, **kwargs):
        super(Graph, self).__init__(*args, **kwargs)
        # from models.GraphModel
        # self.graphid = None
        # self.name = ''
        # self.description = ''
        # self.deploymentfile = ''
        # self.author = ''
        # self.deploymentdate = None
        # self.version = ''
        # self.isresource = False
        # self.iconclass = ''
        # self.color = ''
        # self.subtitle = ''
        # self.ontology = None
        # self.functions = []
        # end from models.GraphModel
        self.root = None
        self.nodes = {}
        self.edges = {}
        self.cards = {}
        self.widgets = {}
        self._nodegroups_to_delete = []
        self._functions = []
        self._card_constraints = []
        self._constraints_x_nodes = []
        self.temp_node_name = _("New Node")
        self.serialized_graph = None

        if args:
            if isinstance(args[0], dict):

                for key, value in args[0].items():
                    if key not in ("root", "nodes", "edges", "cards", "functions", "is_editable", "publication"):
                        setattr(self, key, value)

                nodegroups = dict((item["nodegroupid"], item) for item in args[0]["nodegroups"])
                for node in args[0]["nodes"]:
                    self.add_node(node, nodegroups)

                for edge in args[0]["edges"]:
                    self.add_edge(edge)

                for card in args[0]["cards"]:
                    self.add_card(card)

                def check_default_configs(default_configs, configs):
                    if default_configs is not None:
                        if configs is None:
                            configs = {}
                        for default_key in default_configs:
                            if default_key not in configs:
                                configs[default_key] = default_configs[default_key]
                    return configs

                if "functions_x_graphs" in args[0]:
                    for function in args[0]["functions_x_graphs"]:
                        function_x_graph_config = function["config"]
                        default_config = models.Function.objects.get(functionid=function["function_id"]).defaultconfig
                        function["config"] = check_default_configs(default_config, function_x_graph_config)

                        self.add_function(function)

                self.populate_null_nodegroups()

<<<<<<< HEAD
                if "publication" in args[0]:
                    publication_data = args[0]["publication"]
                    publication_data["serialized_graph"] = JSONDeserializer().deserialize(
                        JSONSerializer().serialize(self, force_recalculation=True)
                    )

                    self.publication = models.GraphPublication(**publication_data)
=======
                if "publication" in args[0] and args[0]["publication"] is not None:
                    publication_data = args[0]["publication"]
                    self.publication = models.GraphXPublishedGraph(**publication_data)
>>>>>>> a48a2527

            else:
                if len(args) == 1 and (isinstance(args[0], str) or isinstance(args[0], uuid.UUID)):
                    for key, value in models.GraphModel.objects.get(pk=args[0]).__dict__.items():
                        setattr(self, key, value)

                has_deferred_args = False
                for arg in args:
                    if type(arg) == Deferred:
                        has_deferred_args = True

                #  accessing the graph publication while deferring args results in a recursive loop
<<<<<<< HEAD
                if not has_deferred_args and self.publication and self.publication.serialized_graph:
=======
                if not has_deferred_args and self.publication:
>>>>>>> a48a2527
                    self.serialized_graph = self.serialize()  # reads from graph_publication table and returns serialized graph as dict

                    # filter out keys from the serialized_graph that would cause an error on instantiation
                    node_slugs = []
                    for node_dict in self.serialized_graph["nodes"]:
                        node_slugs.append({key: value for key, value in node_dict.items() if key not in ["is_collector", "parentproperty"]})

                    # filter out keys from the serialized_graph that would cause an error on instantiation
                    card_slugs = []
                    for card_dict in self.serialized_graph["cards"]:
                        card_slugs.append({key: value for key, value in card_dict.items() if key not in ["constraints", "is_editable"]})

                    nodes = [models.Node(**node_slug) for node_slug in node_slugs]
                    cards = [models.CardModel(**card_slug) for card_slug in card_slugs]
                    edges = [models.Edge(**edge_dict) for edge_dict in self.serialized_graph["edges"]]
                    card_x_node_x_widgets = [
                        models.CardXNodeXWidget(**card_x_node_x_widget_dict)
                        for card_x_node_x_widget_dict in self.serialized_graph["widgets"]
                    ]

                    edge_lookup = {edge["edgeid"]: edge for edge in self.serialized_graph["edges"]}
                    self.widgets = {widget.pk: widget for widget in card_x_node_x_widgets}
                else:
                    nodes = self.node_set.all()
                    edges = self.edge_set.all()
                    cards = self.cardmodel_set.all()

                    edge_lookup = {edge["edgeid"]: edge for edge in json.loads(JSONSerializer().serialize(edges))}

                    for card in cards:
                        widgets = list(card.cardxnodexwidget_set.all())
                        for widget in widgets:
                            self.widgets[widget.pk] = widget

                node_lookup = {}
                for node in nodes:
                    self.add_node(node)
                    node_lookup[str(node.nodeid)] = node

                for edge in edges:
                    edge_dict = edge_lookup[str(edge.edgeid)]
                    edge.domainnode = node_lookup[edge_dict["domainnode_id"]]
                    edge.rangenode = node_lookup[edge_dict["rangenode_id"]]
                    self.add_edge(edge)

                for card in cards:
                    self.add_card(card)

                self.populate_null_nodegroups()

    def refresh_from_database(self):
        """
        Updates card, edge, and node data from the database, bypassing the
        cached version of the graph
        """
        self.nodes = {}
        self.edges = {}
        self.cards = {}

        nodes = self.node_set.all()
        edges = self.edge_set.all()
        cards = self.cardmodel_set.all()

        edge_lookup = {edge["edgeid"]: edge for edge in json.loads(JSONSerializer().serialize(edges))}

        for card in cards:
            widgets = list(card.cardxnodexwidget_set.all())
            for widget in widgets:
                self.widgets[widget.pk] = widget

        node_lookup = {}
        for node in nodes:
            self.add_node(node)
            node_lookup[str(node.nodeid)] = node

        for edge in edges:
            edge_dict = edge_lookup[str(edge.edgeid)]
            edge.domainnode = node_lookup[edge_dict["domainnode_id"]]
            edge.rangenode = node_lookup[edge_dict["rangenode_id"]]
            self.add_edge(edge)

        for card in cards:
            self.add_card(card)

        self.populate_null_nodegroups()

    @staticmethod
    def new(name="", is_resource=False, author=""):
        newid = uuid.uuid1()
        nodegroup = None
        graph = models.GraphModel.objects.create(
            name=name,
            subtitle="",
            author=author,
            description="",
            version="",
            isresource=is_resource,
            iconclass="",
            ontology=None,
            slug=None,
        )
        if not is_resource:
            nodegroup = models.NodeGroup.objects.create(pk=newid)
            models.CardModel.objects.create(nodegroup=nodegroup, name=name, graph=graph)
        root = models.Node.objects.create(
            pk=newid,
            name=_("Top Node"),
            description="",
            istopnode=True,
            ontologyclass=None,
            datatype="semantic",
            nodegroup=nodegroup,
            graph=graph,
        )

        return Graph.objects.get(pk=graph.graphid)

    def add_node(self, node, nodegroups=None):
        """
        Adds a node to this graph

        Arguments:
        node -- a dictionary representing a Node instance or an actual models.Node instance

        """
        if not isinstance(node, models.Node):
            nodeobj = node.copy()
            node = models.Node()
            node.nodeid = nodeobj.get("nodeid", None)
            node.name = nodeobj.get("name", "")
            node.description = nodeobj.get("description", "")
            node.istopnode = nodeobj.get("istopnode", "")
            node.ontologyclass = nodeobj.get("ontologyclass", "")
            node.datatype = nodeobj.get("datatype", "")
            node.nodegroup_id = nodeobj.get("nodegroup_id", "")
            node.config = nodeobj.get("config", None)
            node.issearchable = nodeobj.get("issearchable", True)
            node.isrequired = nodeobj.get("isrequired", False)
            node.exportable = nodeobj.get("exportable", False)
            node.fieldname = nodeobj.get("fieldname", "")
            self.create_node_alias(node)

            node.nodeid = uuid.UUID(str(node.nodeid))

            if node.nodegroup_id is not None and node.nodegroup_id != "":
                node.nodegroup_id = uuid.UUID(str(node.nodegroup_id))
                node.nodegroup = self.get_or_create_nodegroup(nodegroupid=node.nodegroup_id)
                if nodegroups is not None and str(node.nodegroup_id) in nodegroups:
                    node.nodegroup.cardinality = nodegroups[str(node.nodegroup_id)]["cardinality"]
                    node.nodegroup.legacygroupid = nodegroups[str(node.nodegroup_id)]["legacygroupid"]
                    node.nodegroup.parentnodegroupid = nodegroups[str(node.nodegroup_id)]["parentnodegroup_id"]
            else:
                node.nodegroup = None

        node.graph = self

        if self.ontology is None:
            node.ontologyclass = None
        if node.pk is None:
            node.pk = uuid.uuid1()
        if isinstance(node.pk, str):
            node.pk = uuid.UUID(node.pk)
        if node.istopnode:
            self.root = node
        self.nodes[node.pk] = node

        return node

    def add_edge(self, edge):
        """
        Adds an edge to this graph

        will throw an error if the domain or range nodes referenced in this edge haven't
        already been added to this graph

        Arguments:
        edge -- a dictionary representing a Edge instance or an actual models.Edge instance

        """

        if not isinstance(edge, models.Edge):
            egdeobj = edge.copy()
            edge = models.Edge()
            edge.edgeid = egdeobj.get("edgeid", None)
            edge.rangenode = self.nodes[uuid.UUID(str(egdeobj.get("rangenode_id")))]
            edge.domainnode = self.nodes[uuid.UUID(str(egdeobj.get("domainnode_id")))]
            edge.ontologyproperty = egdeobj.get("ontologyproperty", "")

        edge.graph = self

        if edge.pk is None:
            edge.pk = uuid.uuid1()
        if self.ontology is None:
            edge.ontologyproperty = None
        self.edges[edge.pk] = edge
        return edge

    def add_card_contraint(self, constraint, card):
        unique_to_all = constraint.get("uniquetoallinstances", False)
        constraint_model = models.ConstraintModel()
        constraint_model.constraintid = constraint.get("constraintid", None)
        constraint_model.uniquetoallinstances = constraint.get("uniquetoallinstances", False)
        constraint_model.card = card
        self._card_constraints.append(constraint_model)
        for nodeid in constraint.get("nodes", []):
            constraint_x_node = {"constraint": constraint_model, "node": nodeid}
            self._constraints_x_nodes.append(constraint_x_node)

    def add_card(self, card):
        """
        Adds a card to this graph

        Arguments:
        card -- a dictionary representing a Card instance or an actual models.CardModel instance

        """
        if not isinstance(card, models.CardModel):
            cardobj = card.copy()
            card = models.CardModel()
            card.cardid = cardobj.get("cardid", None)
            card.name = cardobj.get("name", "")
            card.description = cardobj.get("description", "")
            card.instructions = cardobj.get("instructions", "")
            card.helpenabled = cardobj.get("helpenabled", "")
            card.helptitle = cardobj.get("helptitle", "")
            card.helptext = cardobj.get("helptext", "")
            card.cssclass = cardobj.get("cssclass", "")
            card.active = cardobj.get("active", "")
            card.visible = cardobj.get("visible", "")
            card.sortorder = cardobj.get("sortorder", "")
            card.component_id = cardobj.get("component_id", uuid.UUID("f05e4d3a-53c1-11e8-b0ea-784f435179ea"))
            card.nodegroup_id = uuid.UUID(str(cardobj.get("nodegroup_id", "")))
            card.nodegroup = self.get_or_create_nodegroup(nodegroupid=card.nodegroup_id)
            card.config = cardobj.get("config", None)
            constraints = cardobj.get("constraints", "")
            for constraint in constraints:
                self.add_card_contraint(constraint, card)

        card.graph = self

        if card.pk is None:
            card.pk = uuid.uuid1()

        self.cards[card.pk] = card

        return card

    def add_function(self, function):
        """
        Adds a FunctionXGraph record to this graph

        Arguments:
        node -- an object representing a FunctionXGraph instance or an actual models.CardModel instance

        """

        if not isinstance(function, models.FunctionXGraph):
            if isinstance(function, dict):
                functionobj = models.FunctionXGraph(**function.copy())
            else:
                functionobj = function.copy()
            function = models.FunctionXGraph()
            function.function_id = functionobj.function_id
            function.config = functionobj.config

        function.graph = self

        self._functions.append(function)

        return function

    def _compare(self, obj1, obj2, additional_excepted_keys=[]):
        excluded_keys = ["_state"] + additional_excepted_keys
        d1, d2 = obj1.__dict__, obj2.__dict__
        old, new = {}, {}
        for k, v in list(d1.items()):
            if k in excluded_keys:
                continue
            try:
                if v != d2[k]:
                    old.update({k: v})
                    new.update({k: d2[k]})
            except KeyError:
                old.update({k: v})
        return old, new

    def update_es_node_mapping(self, node, datatype_factory, se):
        already_saved = models.Node.objects.filter(pk=node.nodeid).exists()
        saved_node_datatype = None
        if already_saved:
            saved_node = models.Node.objects.get(pk=node.nodeid)
            saved_node_datatype = saved_node.datatype
        if saved_node_datatype != node.datatype:
            datatype = datatype_factory.get_instance(node.datatype)
            datatype_mapping = datatype.get_es_mapping(node.nodeid)
            if datatype_mapping and datatype_factory.datatypes[node.datatype].defaultwidget:
                se.create_mapping("resources", body=datatype_mapping)

    def save(self, validate=True, nodeid=None):
        """
        Saves an a graph and its nodes, edges, and nodegroups back to the db
        creates associated card objects if any of the nodegroups don't already have a card

        Arguments:
        validate -- True to validate the graph before saving, defaults to True

        """

        if validate:
            self.validate()

        with transaction.atomic():
            super(Graph, self).save()
            for nodegroup in self.get_nodegroups():
                nodegroup.save()

            se = SearchEngineFactory().create()
            datatype_factory = DataTypeFactory()

            if nodeid is not None:
                node = self.nodes[nodeid]
                self.update_es_node_mapping(node, datatype_factory, se)
                self.create_node_alias(node)
                node.save()
            else:
                for node in self.nodes.values():
                    self.update_es_node_mapping(node, datatype_factory, se)
                    node.save()

            for edge in self.edges.values():
                edge.save()

            for card in self.cards.values():
                card.save()

            for constraint in self._card_constraints:
                constraint.save()

            for constraint_x_node in self._constraints_x_nodes:
                node_constraint = models.ConstraintXNode()
                node_constraint.node = models.Node.objects.get(pk=constraint_x_node["node"])
                node_constraint.constraint = constraint_x_node["constraint"]
                node_constraint.save()

            if self.widgets:
                for widget in self.widgets.values():
                    widget.save()

            for functionxgraph in self._functions:
                # Right now this only saves a functionxgraph record if the function is present in the database. Otherwise it silently fails.
                if functionxgraph.function_id in [str(id) for id in models.Function.objects.values_list("functionid", flat=True)]:
                    functionxgraph.save()

            for nodegroup in self._nodegroups_to_delete:
                nodegroup.delete()
            self._nodegroups_to_delete = []

        return self

    def delete(self):
        if self.is_editable() is True:
            with transaction.atomic():
                for nodegroup in self.get_nodegroups():
                    nodegroup.delete()

                for edge in self.edges.values():
                    edge.delete()

                for node in self.nodes.values():
                    node.delete()

                for card in self.cards.values():
                    card.delete()

                for widget in self.widgets.values():
                    widget.delete()

                super(Graph, self).delete()
        else:
            raise GraphValidationError(
                _("Your resource model: {0}, already has instances saved. You cannot delete a Resource Model with instances.").format(
                    self.name
                )
            )

    def delete_instances(self, verbose=False):
        """
        deletes all associated resource instances

        """
        if verbose is True:
            bar = pyprind.ProgBar(Resource.objects.filter(graph_id=self.graphid).count())
        for resource in Resource.objects.filter(graph_id=self.graphid):
            resource.delete()
            if verbose is True:
                bar.update()
        if verbose is True:
            print(bar)

    def get_tree(self, root=None):
        """
        returns a tree based representation of this graph

        Keyword Arguments:
        root -- the node from which to root the tree, defaults to the root node of this graph

        """

        tree = {"node": root if root else self.root, "children": [], "parent_edge": None}

        def find_child_edges(tree):
            for edge_id, edge in self.edges.items():
                if edge.domainnode == tree["node"]:
                    tree["children"].append(find_child_edges({"node": edge.rangenode, "children": [], "parent_edge": edge}))

            return tree

        return find_child_edges(tree)

    def populate_null_nodegroups(self):
        """
        populates any blank nodegroup ids of the nodes in this graph with the nearest parent node

        """

        tree = self.get_tree()
        nodegroups = self.get_nodegroups()

        def traverse_tree(tree, current_nodegroup=None):
            if tree["node"]:
                if tree["node"].is_collector:
                    nodegroup = self.get_or_create_nodegroup(nodegroupid=tree["node"].nodegroup_id, nodegroups_list=nodegroups)
                    nodegroup.parentnodegroup = current_nodegroup
                    current_nodegroup = nodegroup

                tree["node"].nodegroup = current_nodegroup

            for child in tree["children"]:
                traverse_tree(child, current_nodegroup)
            return tree

        traverse_tree(tree)

        return tree

    def append_branch(self, property, nodeid=None, graphid=None, skip_validation=False):
        """
        Appends a branch onto this graph

        Arguments:
        property -- the property to use when appending the branch

        Keyword Arguments:
        nodeid -- if given will append the branch to this node, if not supplied will
        append the branch to the root of this graph

        graphid -- get the branch to append based on the graphid

        skip_validation -- don't validate the resultant graph (post append), defaults to False

        """

        branch_graph = Graph(graphid)
        nodeToAppendTo = self.nodes[uuid.UUID(str(nodeid))] if nodeid else self.root

        if skip_validation or self.can_append(branch_graph, nodeToAppendTo):
            branch_copy = branch_graph.copy()["copy"]
            branch_copy.root.istopnode = False

            newEdge = models.Edge(domainnode=nodeToAppendTo, rangenode=branch_copy.root, ontologyproperty=property, graph=self)
            branch_copy.add_edge(newEdge)

            for node in branch_copy.nodes.values():
                self.add_node(node)
            for card in branch_copy.get_cards():
                self.add_card(card)
            for edge in branch_copy.edges.values():
                self.add_edge(edge)
            for widget in branch_copy.widgets.values():
                self.widgets[widget.pk] = widget

            self.populate_null_nodegroups()
            sibling_node_names = [node.name for node in self.get_sibling_nodes(branch_copy.root)]
            branch_copy.root.name = self.make_name_unique(branch_copy.root.name, sibling_node_names)
            branch_copy.root.description = branch_graph.description

            if self.ontology is None:
                branch_copy.clear_ontology_references()

            return branch_copy

    def make_name_unique(self, name, names_to_check, suffix_delimiter="_"):
        """
        Makes a name unique among a list of names

        Arguments:
        name -- the name to check and modfiy to make unique in the list of "names_to_check"
        names_to_check -- a list of names that "name" should be unique among
        """

        i = 1
        temp_node_name = name
        while temp_node_name in names_to_check:
            temp_node_name = "{0}{1}{2}".format(name, suffix_delimiter, i)
            i += 1
        return temp_node_name

    def append_node(self, nodeid=None):
        """
        Appends a single node onto this graph

        Keyword Arguments:
        nodeid -- if given will append the node to this node, if not supplied will
        append the node to the root of this graph

        """

        node_names = [node.name for node in self.nodes.values()]
        temp_node_name = self.make_name_unique(self.temp_node_name, node_names)
        nodeToAppendTo = self.nodes[uuid.UUID(str(nodeid))] if nodeid else self.root
        card = None

        if not settings.OVERRIDE_RESOURCE_MODEL_LOCK:
            tile_count = models.TileModel.objects.filter(nodegroup_id=nodeToAppendTo.nodegroup_id).count()
            if tile_count > 0:
                raise GraphValidationError(
                    _("Your resource model: {0}, already has instances saved. You cannot modify a Resource Model with instances.").format(
                        self.name
                    ),
                    1006,
                )

        nodegroup = None
        if nodeToAppendTo.nodeid == self.root.nodeid and self.isresource is True:
            newid = uuid.uuid1()
            nodegroup = models.NodeGroup.objects.create(pk=newid)
            card = models.CardModel.objects.create(nodegroup=nodegroup, name=temp_node_name, graph=self)
            newNode = models.Node(
                nodeid=newid, name=temp_node_name, istopnode=False, ontologyclass=None, datatype="semantic", nodegroup=nodegroup, graph=self
            )
        else:
            newNode = models.Node(
                nodeid=uuid.uuid1(), name=temp_node_name, istopnode=False, ontologyclass=None, datatype="semantic", graph=self
            )

        newEdge = models.Edge(domainnode=nodeToAppendTo, rangenode=newNode, ontologyproperty=None, graph=self)
        self.add_node(newNode)
        self.add_edge(newEdge)

        self.populate_null_nodegroups()

        # assign the first class and property found
        if self.ontology:
            ontology_classes = self.get_valid_ontology_classes(newNode.nodeid, nodeToAppendTo.nodeid)
            if len(ontology_classes) > 0:
                newEdge.ontologyproperty = ontology_classes[0]["ontology_property"]
                newNode.ontologyclass = ontology_classes[0]["ontology_classes"][0]
            else:
                raise GraphValidationError(_("Ontology rules don't allow this node to be appended"))
        return {"node": newNode, "edge": newEdge, "card": card, "nodegroup": nodegroup}

    def clear_ontology_references(self):
        """
        removes any references to ontology classes and properties in a graph

        """

        for node_id, node in self.nodes.items():
            node.ontologyclass = None

        for edge_id, edge in self.edges.items():
            edge.ontologyproperty = None

        self.ontology = None

    def replace_config_ids(self, config, maps=[]):
        """
        Replaces node, nodegroup, card, and formids in configuration json objects during
        graph cloning/copying
        """
        str_forms_config = json.dumps(config)
        for map in maps:
            for k, v in map.items():
                str_forms_config = str_forms_config.replace(str(k), str(v))
        return json.loads(str_forms_config)

    def copy_functions(self, other_graph, id_maps=[]):
        """
        Copies the graph_x_function relationships from a different graph and relates
        the same functions to this graph.

        """
        for function_x_graph in other_graph.functionxgraph_set.all():
            config_copy = self.replace_config_ids(function_x_graph.config, id_maps)
            function_copy = models.FunctionXGraph(function=function_x_graph.function, config=config_copy, graph=self)
            function_copy.save()

    def copy(self, root=None):
        """
        returns an unsaved copy of self

        """

        nodegroup_map = {}

        copy_of_self = deepcopy(self)

        if root is not None:
            root["nodegroup_id"] = root["nodeid"]
            root["istopnode"] = True
            updated_values = copy_of_self.update_node(root)
            root_node = updated_values["node"]
            root_card = updated_values["card"]
            tree = self.get_tree(root_node)

            def flatten_tree(tree, node_id_list=[]):
                node_id_list.append(tree["node"].pk)
                for node in tree["children"]:
                    flatten_tree(node, node_id_list)
                return node_id_list

            node_ids = flatten_tree(tree)
            copy_of_self.edges = {edge_id: edge for edge_id, edge in copy_of_self.edges.items() if edge.domainnode_id in node_ids}
            copy_of_self.nodes = {node_id: node for node_id, node in copy_of_self.nodes.items() if node_id in node_ids}
            copy_of_self.cards = {card_id: card for card_id, card in copy_of_self.cards.items() if card.nodegroup_id in node_ids}
            copy_of_self.widgets = {
                widget_id: widget for widget_id, widget in copy_of_self.widgets.items() if widget.card.nodegroup_id in node_ids
            }
            for widget_id, widget in copy_of_self.widgets.items():
                if widget.card.nodegroup_id not in node_ids:
                    widget.card = root_card
            copy_of_self.root = root_node
            copy_of_self.name = root_node.name
            copy_of_self.isresource = False
            copy_of_self.subtitle = ""
            copy_of_self.description = ""
            copy_of_self.author = ""

        # returns a list of node ids sorted by nodes that are collector nodes first and then others last
        node_ids = sorted(copy_of_self.nodes, key=lambda node_id: copy_of_self.nodes[node_id].is_collector, reverse=True)

        for nodeid, node in copy_of_self.nodes.items():
            if node.datatype == "geojson-feature-collection":
                node.config["advancedStyle"] = ""
                node.config["advancedStyling"] = False
        copy_of_self.pk = uuid.uuid1()
        node_map = {}
        card_map = {}
        for node_id in node_ids:
            node = copy_of_self.nodes[node_id]
            if node == self.root:
                copy_of_self.root = node
            node.graph = copy_of_self
            is_collector = node.is_collector
            node.pk = uuid.uuid1()
            node_map[node_id] = node.pk
            if is_collector:
                old_nodegroup_id = node.nodegroup_id
                node.nodegroup = models.NodeGroup(pk=node.pk, cardinality=node.nodegroup.cardinality)
                if old_nodegroup_id not in nodegroup_map:
                    nodegroup_map[old_nodegroup_id] = node.nodegroup_id
                for card in copy_of_self.cards.values():
                    if str(card.nodegroup_id) == str(old_nodegroup_id):
                        new_id = uuid.uuid1()
                        card_map[card.pk] = new_id
                        card.pk = new_id
                        card.nodegroup = node.nodegroup
                        card.graph = copy_of_self

            else:
                node.nodegroup = None

        for widget in copy_of_self.widgets.values():
            widget.pk = uuid.uuid1()
            widget.node_id = node_map[widget.node_id]
            widget.card_id = card_map[widget.card_id]

        copy_of_self.populate_null_nodegroups()

        copy_of_self.nodes = {node.pk: node for node_id, node in copy_of_self.nodes.items()}

        for edge_id, edge in copy_of_self.edges.items():
            edge.pk = uuid.uuid1()
            edge.graph = copy_of_self
            edge.domainnode_id = edge.domainnode.pk
            edge.rangenode_id = edge.rangenode.pk

        copy_of_self.edges = {edge.pk: edge for edge_id, edge in copy_of_self.edges.items()}

        return {"copy": copy_of_self, "cards": card_map, "nodes": node_map, "nodegroups": nodegroup_map}

    def move_node(self, nodeid, property, newparentnodeid, skip_validation=False):
        """
        move a node and it's children to a different location within this graph

        Arguments:
        nodeid -- the id of node being moved

        property -- the property value to conect the node to it's new parent nodegroup

        newparentnodeid -- the parent node id that the node is being moved to

        skip_validation -- don't validate the resultant graph (post move), defaults to False

        """

        ret = {"nodes": [], "edges": []}
        nodegroup = None
        node = self.nodes[uuid.UUID(str(nodeid))]

        graph_dict = self.serialized_graph or self.serialize()
        graph_dict["nodes"] = []
        graph_dict["edges"] = []
        graph_dict["cards"] = []

        def traverse_tree(tree):
            graph_dict["nodes"].append(tree["node"])
            for child in tree["children"]:
                graph_dict["edges"].append({"domainnode_id": tree["node"]["nodeid"], "rangenode_id": child["node"]["nodeid"]})
                traverse_tree(child)

        tree = JSONSerializer().serializeToPython(self.get_tree(node))
        tree["node"]["istopnode"] = True
        traverse_tree(tree)

        if skip_validation or self.can_append(Graph(graph_dict), self.nodes[uuid.UUID(str(newparentnodeid))]):
            if not node.is_collector:
                nodegroup = node.nodegroup

                child_nodes, child_edges = node.get_child_nodes_and_edges()
                child_nodes.append(node)
                for child_node in child_nodes:
                    if child_node.nodegroup == nodegroup:
                        self.nodes[child_node.pk].nodegroup = None
                        ret["nodes"].append(child_node)

            for edge_id, edge in self.edges.items():
                if edge.rangenode == node:
                    edge.domainnode = self.nodes[uuid.UUID(str(newparentnodeid))]
                    ret["edges"].append(edge)

            self.populate_null_nodegroups()
            return ret

    def update_node(self, node):
        """
        updates a node in the graph

        Arguments:
        node -- a python dictionary representing a node object to be used to update the graph

        """
        node["nodeid"] = uuid.UUID(str(node.get("nodeid")))
        old_node = self.nodes.pop(node["nodeid"])
        new_node = self.add_node(node)
        new_card = None

        for edge_id, edge in self.edges.items():
            if edge.domainnode_id == new_node.nodeid:
                edge.domainnode = new_node
            if edge.rangenode_id == new_node.nodeid:
                edge.rangenode = new_node
                edge.ontologyproperty = node.get("parentproperty", None)

        if node["exportable"] is not None:
            new_node.exportable = node["exportable"]
        if node["fieldname"] is not None:
            new_node.fieldname = node["fieldname"]
        self.populate_null_nodegroups()

        # new_node will always have a nodegroup id even it if was set to None becuase populate_null_nodegroups
        # will populate the nodegroup id with the parent nodegroup
        # add/remove a card if a nodegroup was added/removed
        if new_node.nodegroup_id != old_node.nodegroup_id:
            if new_node.is_collector:
                # add a card
                new_card = models.CardModel(name=new_node.name, nodegroup=new_node.nodegroup)
                self.add_card(new_card)
            else:
                self._nodegroups_to_delete = [old_node.nodegroup]
                # remove a card
                self.cards = {card_id: card for card_id, card in self.cards.items() if card.nodegroup_id != old_node.nodegroup_id}

        try:
            new_card = models.CardModel.objects.get(name=old_node.name, nodegroup=new_node.nodegroup)
            for cardid, card in self.cards.items():
                if cardid == new_card.cardid:
                    card.name = new_node.name
        except ObjectDoesNotExist:
            pass

        return {"card": new_card, "node": new_node}

    def delete_node(self, node=None):
        """
        deletes a node and all if it's children from a graph

        Arguments:
        node -- a node id or Node model to delete from the graph

        """

        if node is not None:
            if not isinstance(node, models.Node):
                node = self.nodes[uuid.UUID(str(node))]

            nodes = []
            edges = []
            nodegroups = []

            tree = self.get_tree(root=node)
            tile_count = models.TileModel.objects.filter(nodegroup=node.nodegroup).count()
            if self.is_editable() is False and tile_count > 0:
                raise GraphValidationError(
                    _(
                        "Your resource model: {self.name}, already has instances saved. \
                            You cannot delete nodes from a Resource Model with instances."
                    ).format(**locals()),
                    1006,
                )

            def traverse_tree(tree):
                nodes.append(tree["node"])
                if tree["node"].is_collector:
                    nodegroups.append(tree["node"].nodegroup)
                for child in tree["children"]:
                    edges.append(child["parent_edge"])
                    traverse_tree(child)

            traverse_tree(tree)

            with transaction.atomic():
                [nodegroup.delete() for nodegroup in nodegroups]
                [edge.delete() for edge in edges]
                [node.delete() for node in nodes]

    def can_append(self, graphToAppend, nodeToAppendTo):
        """
        can_append - test to see whether or not a graph can be appened to this graph at a specific location

        returns true if the graph can be appended, false otherwise

        Arguments:
        graphToAppend -- the Graph to test appending on to this graph
        nodeToAppendTo -- the node from which to append the graph

        """

        found = False
        if self.ontology is not None and graphToAppend.ontology is None:
            raise GraphValidationError(_("The graph you wish to append needs to define an ontology"))

        if self.ontology is not None and graphToAppend.ontology is not None:
            for domain_connection in graphToAppend.get_valid_domain_ontology_classes():
                for ontology_class in domain_connection["ontology_classes"]:
                    if ontology_class == nodeToAppendTo.ontologyclass:
                        found = True
                        break

                if found:
                    break

            if not found:
                raise GraphValidationError(_("Ontology rules don't allow this graph to be appended"))
        return True

    def get_parent_node(self, nodeid):
        """
        get the parent node of a node with the given nodeid

        Arguments:
        nodeid -- the node we want to find the parent of

        """

        if str(self.root.nodeid) == str(nodeid):
            return None

        for edge_id, edge in self.edges.items():
            if str(edge.rangenode_id) == str(nodeid):
                return edge.domainnode
        return None

    def get_child_nodes(self, nodeid):
        """
        get the child nodes of a node with the given nodeid

        Arguments:
        nodeid -- the node we want to find the children of

        """

        ret = []
        for edge in self.get_out_edges(nodeid):
            ret.append(edge.rangenode)
            ret.extend(self.get_child_nodes(edge.rangenode_id))
        return ret

    def get_sibling_nodes(self, node):
        """
        Given a node will get all of that nodes siblings excluding the given node itself

        """

        sibling_nodes = []
        if node.istopnode is False:
            incoming_edge = list(filter(lambda x: x.rangenode_id == node.nodeid, self.edges.values()))[0]
            parent_node_id = incoming_edge.domainnode_id
            sibling_nodes = [
                edge.rangenode
                for edge in filter(lambda x: x.domainnode_id == parent_node_id, self.edges.values())
                if edge.rangenode.nodeid != node.nodeid
            ]
        return sibling_nodes

    def get_out_edges(self, nodeid):
        """
        get all the edges of a node with the given nodeid where that node is the domainnode

        Arguments:
        nodeid -- the nodeid of the node we want to find the edges of

        """

        ret = []
        for edge_id, edge in self.edges.items():
            if str(edge.domainnode_id) == str(nodeid):
                ret.append(edge)
        return ret

    def is_node_in_child_group(self, node):
        """
        test to see if the node is in a group that is a child to another group

        return true if the node is in a child group, false otherwise

        Arguments:
        node -- the node to test

        """

        hasParentGroup = False
        nodegroup_id = node.nodegroup_id
        if not nodegroup_id:
            return False

        for node in self.get_parent_nodes_and_edges(node)["nodes"]:
            if node.nodegroup is not None and node.nodegroup_id != nodegroup_id:
                hasParentGroup = True

        return hasParentGroup

    def get_parent_nodes_and_edges(self, node):
        """
        given a node, get all the parent nodes and edges

        returns an object with a list of nodes and edges

        Arguments:
        node -- the node from which to get the node's parents

        """

        nodes = []
        edges = []
        for edge in self.edges.values():
            if edge.rangenode_id == node.nodeid:
                edges.append(edge)
                nodes.append(edge.domainnode)

                nodesAndEdges = self.get_parent_nodes_and_edges(edge.domainnode)
                nodes.extend(nodesAndEdges["nodes"])
                edges.extend(nodesAndEdges["edges"])

        return {"nodes": nodes, "edges": edges}

    def is_group_semantic(self, node):
        """
        test to see if all the nodes in a group are semantic

        returns true if the group contains only semantic nodes, otherwise false

        Arguments:
        node -- the node to use as a basis of finding the group

        """

        for node in self.get_grouped_nodes(node):
            if node.datatype != "semantic":
                return False

        return True

    def get_grouped_nodes(self, node):
        """
        given a node, get any other nodes that share the same group

        returns a list of nodes

        Arguments:
        node -- the node to use as a basis of finding the group

        """

        ret = []
        nodegroup_id = node.nodegroup_id
        if nodegroup_id == "":
            return [node]

        for node in self.nodes.values():
            if node.nodegroup_id == nodegroup_id:
                ret.append(node)

        return ret

    def get_valid_domain_ontology_classes(self, nodeid=None):
        """
        gets the ontology properties (and related classes) this graph can have with a parent node

        Keyword Arguments:
        nodeid -- {default=root node id} the id of the node to use as the lookup for valid ontologyclasses

        """
        if self.ontology is not None:
            source = self.nodes[uuid.UUID(str(nodeid))].ontologyclass if nodeid is not None else self.root.ontologyclass
            ontology_classes = models.OntologyClass.objects.get(source=source, ontology=self.ontology)
            return ontology_classes.target["up"]
        else:
            return []

    def get_valid_ontology_classes(self, nodeid=None, parent_nodeid=None):
        """
        get possible ontology properties (and related classes) a node with the given nodeid can have
        taking into consideration its current position in the graph

        Arguments:
        nodeid -- the id of the node in question

        """

        ret = []
        if nodeid and self.ontology_id is not None:
            if parent_nodeid is None:
                parent_node = self.get_parent_node(nodeid)
            else:
                parent_node = models.Node.objects.get(pk=parent_nodeid)
            out_edges = self.get_out_edges(nodeid)

            ontology_classes = set()

            ontology_dict = {
                ontology.source: ontology
                for ontology in models.OntologyClass.objects.filter(
                    source__in=[edge.rangenode.ontologyclass for edge in out_edges], ontology_id=self.ontology_id
                )
            }

            if len(out_edges) > 0:
                for edge in out_edges:

                    for ontology_property in ontology_dict.get(edge.rangenode.ontologyclass).target["up"]:
                        if edge.ontologyproperty == ontology_property["ontology_property"]:
                            if len(ontology_classes) == 0:
                                ontology_classes = set(ontology_property["ontology_classes"])
                            else:
                                ontology_classes = ontology_classes.intersection(set(ontology_property["ontology_classes"]))

                            if len(ontology_classes) == 0:
                                break

            # get a list of properties (and corresponding classes) that could be used to relate to my parent node
            # limit the list of properties based on the intersection between the property's classes and the list of
            # ontology classes we found above
            if parent_node:
                range_ontologies = models.OntologyClass.objects.get(source=parent_node.ontologyclass, ontology_id=self.ontology_id).target[
                    "down"
                ]
                if len(out_edges) == 0:
                    return range_ontologies
                else:
                    for ontology_property in range_ontologies:
                        ontology_property["ontology_classes"] = list(
                            set(ontology_property["ontology_classes"]).intersection(ontology_classes)
                        )

                        if len(ontology_property["ontology_classes"]) > 0:
                            ret.append(ontology_property)

            else:
                # if a brand new resource
                if len(out_edges) == 0:
                    ret = [
                        {
                            "ontology_property": "",
                            "ontology_classes": models.OntologyClass.objects.values_list("source", flat=True).filter(
                                ontology_id=self.ontology_id
                            ),
                        }
                    ]
                else:
                    # if no parent node then just use the list of ontology classes from above, there will be no properties to return
                    ret = [{"ontology_property": "", "ontology_classes": list(ontology_classes)}]
        return ret

    def get_nodegroups(self):
        """
        get the nodegroups associated with this graph

        """
        if self.serialized_graph:
            return [models.NodeGroup(**nodegroup_dict) for nodegroup_dict in self.serialized_graph["nodegroups"]]
        else:
            nodegroups = set()
            for node in self.nodes.values():
                if node.is_collector:
                    nodegroups.add(node.nodegroup)
            for card in self.cards.values():
                nodegroups.add(card.nodegroup)
            return list(nodegroups)

    def get_or_create_nodegroup(self, nodegroupid, nodegroups_list=[]):
        """
        get a nodegroup from an id by first looking through the nodes and cards associated with this graph.
        if not found then get the nodegroup instance from the database, otherwise return a new instance of a nodegroup

        Keyword Arguments

        nodegroupid -- return a nodegroup with this id
        nodegroups_list -- list of nodegroups from which to filter
        """

        for nodegroup in nodegroups_list or self.get_nodegroups():
            if str(nodegroup.nodegroupid) == str(nodegroupid):
                return nodegroup
        try:
            return models.NodeGroup.objects.get(pk=nodegroupid)
        except models.NodeGroup.DoesNotExist:
            return models.NodeGroup(pk=nodegroupid)

    def get_root_nodegroup(self):
        """
        gets the top level nodegroup (the first nodegroup that doesn't have a parentnodegroup)

        """

        for nodegroup in self.get_nodegroups():
            if nodegroup.parentnodegroup is None:
                return nodegroup

    def get_root_card(self):
        """
        gets the top level card/card container

        """

        for card in self.cards.values():
            if card.nodegroup.parentnodegroup is None:
                return card

    def get_cards(self, check_if_editable=True, use_raw_i18n_json=False):
        """
        get the card data (if any) associated with this graph

        """

        cards = []
        for card in self.cards.values():
            is_editable = True
            if self.isresource:
                if not card.name:
                    card.name = self.nodes[card.nodegroup_id].name
                if str(card.description) in ["null", ""]:
                    try:
                        card.description = self.nodes[card.nodegroup_id].description
                    except KeyError as e:
                        print("Error: card.description not accessible, nodegroup_id not in self.nodes: ", e)
                if check_if_editable:
                    is_editable = card.is_editable()
            else:
                if card.nodegroup.parentnodegroup_id is None:
                    card.name = self.name
                    card.description = self.description
                else:
                    if not card.name:
                        card.name = self.nodes[card.nodegroup_id].name
                    if str(card.description) in ["null", ""]:
                        card.description = self.nodes[card.nodegroup_id].description
            card_dict = JSONSerializer().serializeToPython(card, use_raw_i18n_json=use_raw_i18n_json)
            card_dict["is_editable"] = is_editable
            card_constraints = card.constraintmodel_set.all()
            card_dict["constraints"] = JSONSerializer().serializeToPython(card_constraints)
            cards.append(card_dict)
        return cards

    def get_widgets(self, use_raw_i18n_json=False):
        """
        get the widget data (if any) associated with this graph

        """
        if self.serialized_graph:
            return self.serialized_graph["widgets"]
        else:
            widgets = []
<<<<<<< HEAD

            if self.widgets:
                for widget in self.widgets.values():
                    widget_dict = JSONSerializer().serializeToPython(widget)
=======
            if self.widgets:
                for widget in self.widgets.values():
                    widget_dict = JSONSerializer().serializeToPython(widget, use_raw_i18n_json=use_raw_i18n_json)
>>>>>>> a48a2527
                    widgets.append(widget_dict)

            return widgets

<<<<<<< HEAD
    def serialize(self, fields=None, exclude=None, force_recalculation=False):
=======
    def serialize(self, fields=None, exclude=None, force_recalculation=False, use_raw_i18n_json=False, **kwargs):
>>>>>>> a48a2527
        """
        serialize to a different form than used by the internal class structure

        used to append additional values (like parent ontology properties) that
        internal objects (like models.Nodes) don't support

        """
        exclude = [] if exclude is None else exclude

        if self.publication and not force_recalculation:
<<<<<<< HEAD
            serialized_graph = self.publication.serialized_graph

=======
            user_language = translation.get_language()
            published_graph = models.PublishedGraph.objects.get(publication=self.publication, language=user_language)

            serialized_graph = None
            if published_graph:
                serialized_graph = published_graph.serialized_graph

>>>>>>> a48a2527
            for key in exclude:
                if serialized_graph.get(key) is not None:  # explicit None comparison so falsey values will still return
                    serialized_graph[key] = None

            return serialized_graph
        else:
<<<<<<< HEAD
            ret = JSONSerializer().handle_model(self, fields, exclude)
=======
            ret = JSONSerializer().handle_model(self, fields=fields, exclude=exclude, use_raw_i18n_json=use_raw_i18n_json)
>>>>>>> a48a2527
            ret["root"] = self.root

            if "relatable_resource_model_ids" not in exclude:
                ret["relatable_resource_model_ids"] = [
                    str(relatable_node.graph_id) for relatable_node in self.root.get_relatable_resources()
                ]
            else:
                ret.pop("relatable_resource_model_ids", None)
<<<<<<< HEAD

            check_if_editable = "is_editable" not in exclude
            ret["is_editable"] = self.is_editable() if check_if_editable else ret.pop("is_editable", None)
            ret["cards"] = self.get_cards(check_if_editable=check_if_editable) if "cards" not in exclude else ret.pop("cards", None)

            if "widgets" not in exclude:
                ret["widgets"] = self.get_widgets()
            ret["nodegroups"] = self.get_nodegroups() if "nodegroups" not in exclude else ret.pop("nodegroups", None)
            ret["domain_connections"] = (
                self.get_valid_domain_ontology_classes() if "domain_connections" not in exclude else ret.pop("domain_connections", None)
            )
            ret["is_editable"] = self.is_editable() if "is_editable" not in exclude else ret.pop("is_editable", None)
            ret["functions"] = (
                models.FunctionXGraph.objects.filter(graph_id=self.graphid) if "functions" not in exclude else ret.pop("functions", None)
            )

            parentproperties = {self.root.nodeid: ""}

            for edge_id, edge in self.edges.items():
                parentproperties[edge.rangenode_id] = edge.ontologyproperty

            ret["edges"] = [edge for key, edge in self.edges.items()] if "edges" not in exclude else ret.pop("edges", None)

            if "nodes" not in exclude:
                ret["nodes"] = []
                for key, node in self.nodes.items():
                    nodeobj = JSONSerializer().serializeToPython(node)
                    nodeobj["parentproperty"] = parentproperties[node.nodeid]
                    ret["nodes"].append(nodeobj)
            else:
                ret.pop("nodes", None)

            res = JSONSerializer().serializeToPython(ret)
=======

            check_if_editable = "is_editable" not in exclude
            ret["is_editable"] = self.is_editable() if check_if_editable else ret.pop("is_editable", None)
            ret["cards"] = (
                self.get_cards(check_if_editable=check_if_editable, use_raw_i18n_json=use_raw_i18n_json)
                if "cards" not in exclude
                else ret.pop("cards", None)
            )

            if "widgets" not in exclude:
                ret["widgets"] = self.get_widgets(use_raw_i18n_json=use_raw_i18n_json)
            ret["nodegroups"] = self.get_nodegroups() if "nodegroups" not in exclude else ret.pop("nodegroups", None)
            ret["domain_connections"] = (
                self.get_valid_domain_ontology_classes() if "domain_connections" not in exclude else ret.pop("domain_connections", None)
            )
            ret["functions"] = (
                models.FunctionXGraph.objects.filter(graph_id=self.graphid) if "functions" not in exclude else ret.pop("functions", None)
            )

            parentproperties = {self.root.nodeid: ""}

            for edge_id, edge in self.edges.items():
                parentproperties[edge.rangenode_id] = edge.ontologyproperty

            ret["edges"] = [edge for key, edge in self.edges.items()] if "edges" not in exclude else ret.pop("edges", None)

            if "nodes" not in exclude:
                ret["nodes"] = []
                for key, node in self.nodes.items():
                    nodeobj = JSONSerializer().serializeToPython(node, use_raw_i18n_json=use_raw_i18n_json)
                    nodeobj["parentproperty"] = parentproperties[node.nodeid]
                    ret["nodes"].append(nodeobj)
            else:
                ret.pop("nodes", None)

            res = JSONSerializer().serializeToPython(ret, use_raw_i18n_json=use_raw_i18n_json)
>>>>>>> a48a2527

            return res

    def check_if_resource_is_editable(self):
        def find_unpermitted_edits(obj_a, obj_b, ignore_list, obj_type):
            # if node_tile_count > 0:
            res = None
            pre_diff = self._compare(obj_a, obj_b, ignore_list)
            diff = [x for x in pre_diff if len(list(x.keys())) > 0]
            if len(diff) > 0:
                if obj_type == "node":
                    tile_count = models.TileModel.objects.filter(nodegroup_id=db_node.nodegroup_id).count()
                    res = diff if tile_count > 0 else None  # If your node has no data, you can change any property
            return res

        if self.isresource is True:
            if self.is_editable() is False:
                unpermitted_edits = []
                db_nodes = models.Node.objects.filter(graph=self)
                for db_node in db_nodes:
                    unpermitted_node_edits = find_unpermitted_edits(
                        db_node,
                        self.nodes[db_node.nodeid],
                        ["name", "issearchable", "ontologyclass", "description", "isrequired", "fieldname", "exportable"],
                        "node",
                    )
                    if unpermitted_node_edits is not None:
                        unpermitted_edits.append(unpermitted_node_edits)
                db_graph = Graph.objects.get(pk=self.graphid)
                unpermitted_graph_edits = find_unpermitted_edits(
                    db_graph,
                    self,
                    [
                        "name",
                        "ontology_id",
                        "subtitle",
                        "iconclass",
                        "author",
                        "description",
                        "color",
                        "nodes",
                        "edges",
                        "cards",
                        "nodegroup_id",
                    ],
                    "graph",
                )
                if unpermitted_graph_edits is not None:
                    unpermitted_edits.append(unpermitted_graph_edits)
                if len(unpermitted_edits) > 0:
                    raise GraphValidationError(
                        _(
                            "Your resource model: {self.name}, already has instances saved. \
                                You cannot modify a Resource Model with instances."
                        ).format(**locals()),
                        1006,
                    )

    def _validate_node_name(self, node):
        """
        Verifies a node's name is unique to its nodegroup
        Prevents a user from changing the name of a node that already has tiles.
        Verifies a node's name is unique to its sibling nodes.
        """

        if node.istopnode:
            return
        else:
            names_in_nodegroup = [v.name for k, v in self.nodes.items() if v.nodegroup_id == node.nodegroup_id]
            unique_names_in_nodegroup = {n for n in names_in_nodegroup}
            if len(names_in_nodegroup) > len(unique_names_in_nodegroup):
                message = _('Duplicate node name: "{0}". All node names in a card must be unique.'.format(node.name))
                raise GraphValidationError(message)
            elif node.is_editable() is False:
                if node.name != models.Node.objects.values_list("name", flat=True).get(pk=node.nodeid):
                    message = "The name of this node cannot be changed because business data has already been saved to a card that this node is part of."
                    raise GraphValidationError(_(message))
            else:
                sibling_node_names = [node.name for node in self.get_sibling_nodes(node)]
                if node.name in sibling_node_names:
                    message = _('Duplicate node name: "{0}". All sibling node names must be unique.'.format(node.name))
                    raise GraphValidationError(message)

    def create_node_alias(self, node):
        """
        Assigns a unique, slugified version of a node's name as that node's alias.
        """

        with connection.cursor() as cursor:
            cursor.callproc("__arches_slugify", [node.name])
            row = cursor.fetchone()
            aliases = [n.alias for n in self.nodes.values() if node.alias != n.alias]
            node.alias = self.make_name_unique(row[0], aliases, "_n")
        return node.alias

    def validate(self):
        """
        validates certain aspects of resource graphs according to defined rules:
            - The root node of a "Resource" can only be a semantic node, and must be a collector
            - A node group that has child node groups may not itself be a child node group
            - A node group can only have child node groups if the node group only contains semantic nodes
            - If graph has an ontology, nodes must have classes and edges must have properties that are ontologically valid
            - If the graph has no ontology, nodes and edges should have null values for ontology class and property respectively

        """
        # validates that the resource graph is editable despite having saved instances.
        self.check_if_resource_is_editable()

        # validates that the top node of a resource graph is semantic and a collector
        if self.isresource is True:
            if self.root.is_collector is True:
                raise GraphValidationError(
                    _(
                        "The top node of your resource graph: {self.root.name} needs to be a collector. \
                            Hint: check that nodegroup_id of your resource node(s) are not null."
                    ).format(**locals()),
                    997,
                )
            if self.root.datatype != "semantic":
                raise GraphValidationError(_("The top node of your resource graph must have a datatype of 'semantic'."), 998)
        else:
            if self.root.is_collector is False:
                if len(self.nodes) > 1:
                    raise GraphValidationError(
                        _("If your graph contains more than one node and is not a resource the root must be a collector."), 999
                    )

        def validate_fieldname(fieldname, fieldnames):
            if node.fieldname == "":
                raise GraphValidationError(_("Field name must not be blank."), 1008)
            if fieldname.replace("_", "").isalnum() is False:
                raise GraphValidationError(_("Field name must contain only alpha-numeric characters or underscores."), 1010)
            if fieldname[0] == "_" or fieldname[0].isdigit():
                raise GraphValidationError(_("Field name cannot begin with an underscore or number"), 1011)
            if len(fieldname) > 10:
                fieldname = fieldname[:10]
            try:
                dupe = fieldnames[fieldname]
                raise GraphValidationError(
                    _("Field name must be unique to the graph; '{fieldname}' already exists.").format(**locals()), 1009
                )
            except KeyError:
                fieldnames[fieldname] = True

            return fieldname

        fieldnames = {}
        for node_id, node in self.nodes.items():
            self._validate_node_name(node)
            if node.exportable is True:
                if node.fieldname is not None:
                    validated_fieldname = validate_fieldname(node.fieldname, fieldnames)
                    if validated_fieldname != node.fieldname:
                        node.fieldname = validated_fieldname

        # validate that nodes in a resource graph belong to the ontology assigned to the resource graph
        if self.ontology is not None:
            ontology_classes = self.ontology.ontologyclasses.values_list("source", flat=True)

            for node_id, node in self.nodes.items():
                if node.ontologyclass == "":
                    raise GraphValidationError(_("A valid {0} ontology class must be selected").format(self.ontology.name), 1000)
                if node.ontologyclass not in ontology_classes:
                    raise GraphValidationError(
                        _("'{0}' is not a valid {1} ontology class").format(node.ontologyclass, self.ontology.name), 1001
                    )

            for edge_id, edge in self.edges.items():
                # print 'checking %s-%s-%s' % (edge.domainnode.ontologyclass,edge.ontologyproperty, edge.rangenode.ontologyclass)
                if edge.ontologyproperty is None:
                    raise GraphValidationError(
                        _(
                            "You must specify an ontology property. Your graph isn't semantically valid. \
                                Entity domain '{edge.domainnode.ontologyclass}' and \
                                Entity range '{edge.rangenode.ontologyclass}' can not be related via Property '{edge.ontologyproperty}'."
                        ).format(**locals()),
                        1002,
                    )
                property_found = False
                okay = False
                ontology_classes = self.ontology.ontologyclasses.get(source=edge.domainnode.ontologyclass)
                for classes in ontology_classes.target["down"]:
                    if classes["ontology_property"] == edge.ontologyproperty:
                        property_found = True
                        if edge.rangenode.ontologyclass in classes["ontology_classes"]:
                            okay = True
                            break

                if not okay:
                    raise GraphValidationError(
                        _(
                            "Your graph isn't semantically valid. Entity domain '{edge.domainnode.ontologyclass}' and \
                                Entity range '{edge.rangenode.ontologyclass}' cannot \
                                be related via Property '{edge.ontologyproperty}'."
                        ).format(**locals()),
                        1003,
                    )
                elif not property_found:
                    raise GraphValidationError(
                        _("'{0}' is not found in the {1} ontology or is not a valid ontology property for Entity domain '{2}'.").format(
                            edge.ontologyproperty, self.ontology.name, edge.domainnode.ontologyclass
                        ),
                        1004,
                    )
        else:
            for node_id, node in self.nodes.items():
                if node.ontologyclass is not None:
                    raise GraphValidationError(
                        _("You have assigned ontology classes to your graph nodes but not assigned an ontology to your graph."), 1005
                    )

        # make sure the supplied json-ld context is valid
        # https://www.w3.org/TR/json-ld/#the-context
        context = self.jsonldcontext
        try:
            if context is None:
                context = {"@context": {}}
            else:
                context = JSONDeserializer().deserialize(context)
        except ValueError:
            if context == "":
                context = {}
            context = {"@context": context}
        except AttributeError:
            context = {"@context": {}}

        try:
            out = compact({}, context)
        except JsonLdError:
            raise GraphValidationError(_("The json-ld context you supplied wasn't formatted correctly."), 1006)

        if self.slug is not None:
            graphs_with_matching_slug = models.GraphModel.objects.exclude(slug__isnull=True).filter(slug=self.slug)
            if graphs_with_matching_slug.exists() and graphs_with_matching_slug[0].graphid != self.graphid:
                raise GraphValidationError(_("Another resource model already uses the slug '{self.slug}'").format(**locals()), 1007)

<<<<<<< HEAD
    def publish(self, notes=None):
        """
        Adds a row to the GraphPublication table
        Assigns GraphPublication id to Graph
        """
        with transaction.atomic():
            try:
                publication = models.GraphPublication.objects.create(
                    graph=self,
                    serialized_graph=JSONDeserializer().deserialize(JSONSerializer().serialize(self, force_recalculation=True)),
                    notes=notes,
                )
                publication.save()
            except Exception as e:
                raise UnpublishedModelError(e)

            try:
                self.publication = publication
                self.save(validate=False)
=======
    def publish(self, user, notes=None):
        """
        Adds a row to the GraphXPublishedGraph table
        Assigns GraphXPublishedGraph id to Graph
        """
        with transaction.atomic():
            try:
                publication = models.GraphXPublishedGraph.objects.create(
                    graph=self,
                    notes=notes,
                    user=user,
                )
                publication.save()

                self.publication = publication
                self.save(validate=False)

                for language_tuple in settings.LANGUAGES:
                    language = models.Language.objects.get(code=language_tuple[0])

                    translation.activate(language=language_tuple[0])

                    published_graph = models.PublishedGraph.objects.create(
                        publication=publication,
                        serialized_graph=JSONDeserializer().deserialize(JSONSerializer().serialize(self, force_recalculation=True)),
                        language=language,
                    )

                    published_graph.save()

                translation.deactivate()
>>>>>>> a48a2527
            except Exception as e:
                raise UnpublishedModelError(e)

    def unpublish(self):
        """
<<<<<<< HEAD
        Unassigns GraphPublication id from Graph
=======
        Unassigns GraphXPublishedGraph id from Graph
>>>>>>> a48a2527
        """
        self.publication = None
        self.save(validate=False)


class GraphValidationError(Exception):
    def __init__(self, message, code=None):
        self.title = _("Graph Validation Error")
        self.message = message
        self.code = code

    def __str__(self):
        return repr(self.message)<|MERGE_RESOLUTION|>--- conflicted
+++ resolved
@@ -34,11 +34,8 @@
 from django.utils.translation import ugettext as _
 from pyld.jsonld import compact, JsonLdError
 from django.db.models.base import Deferred
-<<<<<<< HEAD
-=======
 from django.utils import translation
 
->>>>>>> a48a2527
 
 logger = logging.getLogger(__name__)
 
@@ -116,19 +113,9 @@
 
                 self.populate_null_nodegroups()
 
-<<<<<<< HEAD
-                if "publication" in args[0]:
-                    publication_data = args[0]["publication"]
-                    publication_data["serialized_graph"] = JSONDeserializer().deserialize(
-                        JSONSerializer().serialize(self, force_recalculation=True)
-                    )
-
-                    self.publication = models.GraphPublication(**publication_data)
-=======
                 if "publication" in args[0] and args[0]["publication"] is not None:
                     publication_data = args[0]["publication"]
                     self.publication = models.GraphXPublishedGraph(**publication_data)
->>>>>>> a48a2527
 
             else:
                 if len(args) == 1 and (isinstance(args[0], str) or isinstance(args[0], uuid.UUID)):
@@ -141,11 +128,7 @@
                         has_deferred_args = True
 
                 #  accessing the graph publication while deferring args results in a recursive loop
-<<<<<<< HEAD
-                if not has_deferred_args and self.publication and self.publication.serialized_graph:
-=======
                 if not has_deferred_args and self.publication:
->>>>>>> a48a2527
                     self.serialized_graph = self.serialize()  # reads from graph_publication table and returns serialized graph as dict
 
                     # filter out keys from the serialized_graph that would cause an error on instantiation
@@ -1349,25 +1332,14 @@
             return self.serialized_graph["widgets"]
         else:
             widgets = []
-<<<<<<< HEAD
-
-            if self.widgets:
-                for widget in self.widgets.values():
-                    widget_dict = JSONSerializer().serializeToPython(widget)
-=======
             if self.widgets:
                 for widget in self.widgets.values():
                     widget_dict = JSONSerializer().serializeToPython(widget, use_raw_i18n_json=use_raw_i18n_json)
->>>>>>> a48a2527
                     widgets.append(widget_dict)
 
             return widgets
 
-<<<<<<< HEAD
-    def serialize(self, fields=None, exclude=None, force_recalculation=False):
-=======
     def serialize(self, fields=None, exclude=None, force_recalculation=False, use_raw_i18n_json=False, **kwargs):
->>>>>>> a48a2527
         """
         serialize to a different form than used by the internal class structure
 
@@ -1378,10 +1350,6 @@
         exclude = [] if exclude is None else exclude
 
         if self.publication and not force_recalculation:
-<<<<<<< HEAD
-            serialized_graph = self.publication.serialized_graph
-
-=======
             user_language = translation.get_language()
             published_graph = models.PublishedGraph.objects.get(publication=self.publication, language=user_language)
 
@@ -1389,18 +1357,13 @@
             if published_graph:
                 serialized_graph = published_graph.serialized_graph
 
->>>>>>> a48a2527
             for key in exclude:
                 if serialized_graph.get(key) is not None:  # explicit None comparison so falsey values will still return
                     serialized_graph[key] = None
 
             return serialized_graph
         else:
-<<<<<<< HEAD
-            ret = JSONSerializer().handle_model(self, fields, exclude)
-=======
             ret = JSONSerializer().handle_model(self, fields=fields, exclude=exclude, use_raw_i18n_json=use_raw_i18n_json)
->>>>>>> a48a2527
             ret["root"] = self.root
 
             if "relatable_resource_model_ids" not in exclude:
@@ -1409,41 +1372,6 @@
                 ]
             else:
                 ret.pop("relatable_resource_model_ids", None)
-<<<<<<< HEAD
-
-            check_if_editable = "is_editable" not in exclude
-            ret["is_editable"] = self.is_editable() if check_if_editable else ret.pop("is_editable", None)
-            ret["cards"] = self.get_cards(check_if_editable=check_if_editable) if "cards" not in exclude else ret.pop("cards", None)
-
-            if "widgets" not in exclude:
-                ret["widgets"] = self.get_widgets()
-            ret["nodegroups"] = self.get_nodegroups() if "nodegroups" not in exclude else ret.pop("nodegroups", None)
-            ret["domain_connections"] = (
-                self.get_valid_domain_ontology_classes() if "domain_connections" not in exclude else ret.pop("domain_connections", None)
-            )
-            ret["is_editable"] = self.is_editable() if "is_editable" not in exclude else ret.pop("is_editable", None)
-            ret["functions"] = (
-                models.FunctionXGraph.objects.filter(graph_id=self.graphid) if "functions" not in exclude else ret.pop("functions", None)
-            )
-
-            parentproperties = {self.root.nodeid: ""}
-
-            for edge_id, edge in self.edges.items():
-                parentproperties[edge.rangenode_id] = edge.ontologyproperty
-
-            ret["edges"] = [edge for key, edge in self.edges.items()] if "edges" not in exclude else ret.pop("edges", None)
-
-            if "nodes" not in exclude:
-                ret["nodes"] = []
-                for key, node in self.nodes.items():
-                    nodeobj = JSONSerializer().serializeToPython(node)
-                    nodeobj["parentproperty"] = parentproperties[node.nodeid]
-                    ret["nodes"].append(nodeobj)
-            else:
-                ret.pop("nodes", None)
-
-            res = JSONSerializer().serializeToPython(ret)
-=======
 
             check_if_editable = "is_editable" not in exclude
             ret["is_editable"] = self.is_editable() if check_if_editable else ret.pop("is_editable", None)
@@ -1480,7 +1408,6 @@
                 ret.pop("nodes", None)
 
             res = JSONSerializer().serializeToPython(ret, use_raw_i18n_json=use_raw_i18n_json)
->>>>>>> a48a2527
 
             return res
 
@@ -1717,27 +1644,6 @@
             if graphs_with_matching_slug.exists() and graphs_with_matching_slug[0].graphid != self.graphid:
                 raise GraphValidationError(_("Another resource model already uses the slug '{self.slug}'").format(**locals()), 1007)
 
-<<<<<<< HEAD
-    def publish(self, notes=None):
-        """
-        Adds a row to the GraphPublication table
-        Assigns GraphPublication id to Graph
-        """
-        with transaction.atomic():
-            try:
-                publication = models.GraphPublication.objects.create(
-                    graph=self,
-                    serialized_graph=JSONDeserializer().deserialize(JSONSerializer().serialize(self, force_recalculation=True)),
-                    notes=notes,
-                )
-                publication.save()
-            except Exception as e:
-                raise UnpublishedModelError(e)
-
-            try:
-                self.publication = publication
-                self.save(validate=False)
-=======
     def publish(self, user, notes=None):
         """
         Adds a row to the GraphXPublishedGraph table
@@ -1769,17 +1675,12 @@
                     published_graph.save()
 
                 translation.deactivate()
->>>>>>> a48a2527
             except Exception as e:
                 raise UnpublishedModelError(e)
 
     def unpublish(self):
         """
-<<<<<<< HEAD
-        Unassigns GraphPublication id from Graph
-=======
         Unassigns GraphXPublishedGraph id from Graph
->>>>>>> a48a2527
         """
         self.publication = None
         self.save(validate=False)
