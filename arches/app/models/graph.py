"""
ARCHES - a program developed to inventory and manage immovable cultural heritage.
Copyright (C) 2013 J. Paul Getty Trust and World Monuments Fund

This program is free software: you can redistribute it and/or modify
it under the terms of the GNU Affero General Public License as
published by the Free Software Foundation, either version 3 of the
License, or (at your option) any later version.

This program is distributed in the hope that it will be useful,
but WITHOUT ANY WARRANTY; without even the implied warranty of
MERCHANTABILITY or FITNESS FOR A PARTICULAR PURPOSE. See the
GNU Affero General Public License for more details.

You should have received a copy of the GNU Affero General Public License
along with this program. If not, see <http://www.gnu.org/licenses/>.
"""

import json
import logging
import pyprind
import uuid
from copy import deepcopy
from django.core.exceptions import ObjectDoesNotExist
from django.db import transaction, connection
from django.db.utils import IntegrityError
from arches.app.models import models
from arches.app.models.card import Card
from arches.app.models.resource import Resource
from arches.app.models.system_settings import settings
from arches.app.datatypes.datatypes import DataTypeFactory
from arches.app.utils.betterJSONSerializer import JSONSerializer, JSONDeserializer
from arches.app.search.search_engine_factory import SearchEngineFactory
from django.utils.translation import ugettext as _
from pyld.jsonld import compact, JsonLdError
from django.db.models.base import Deferred
from django.utils import translation


logger = logging.getLogger(__name__)

class Graph(models.GraphModel):
    """
    Used for mapping complete resource graph objects to and from the database

    """

    class Meta:
        proxy = True

    def __init__(self, *args, **kwargs):
        super(Graph, self).__init__(*args, **kwargs)
        # from models.GraphModel
        # self.graphid = None
        # self.name = ''
        # self.description = ''
        # self.deploymentfile = ''
        # self.author = ''
        # self.deploymentdate = None
        # self.version = ''
        # self.isresource = False
        # self.iconclass = ''
        # self.color = ''
        # self.subtitle = ''
        # self.ontology = None
        # self.functions = []
        # end from models.GraphModel
        self.root = None
        self.nodes = {}
        self.edges = {}
        self.cards = {}
        self.widgets = {}
        self._nodegroups_to_delete = []
        self._functions = []
        self._card_constraints = []
        self._constraints_x_nodes = []
        self.temp_node_name = _("New Node")
        self.serialized_graph = None

        if args:
            if isinstance(args[0], dict):
                for key, value in args[0].items():
                    if key not in ("root", "nodes", "edges", "cards", "functions", "is_editable", "publication"):
                        setattr(self, key, value)

                nodegroups = dict((item["nodegroupid"], item) for item in args[0]["nodegroups"])
                for node in args[0]["nodes"]:
                    self.add_node(node, nodegroups)

                for edge in args[0]["edges"]:
                    self.add_edge(edge)

                for card in args[0]["cards"]:
                    self.add_card(card)

                def check_default_configs(default_configs, configs):
                    if default_configs is not None:
                        if configs is None:
                            configs = {}
                        for default_key in default_configs:
                            if default_key not in configs:
                                configs[default_key] = default_configs[default_key]
                    return configs

                if "functions_x_graphs" in args[0]:
                    for function in args[0]["functions_x_graphs"]:
                        function_x_graph_config = function["config"]
                        default_config = models.Function.objects.get(functionid=function["function_id"]).defaultconfig
                        function["config"] = check_default_configs(default_config, function_x_graph_config)

                        self.add_function(function)

                self.populate_null_nodegroups()

                if "publication" in args[0] and args[0]["publication"] is not None:
                    publication_data = args[0]["publication"]
                    self.publication = models.GraphXPublishedGraph(**publication_data)
            else:
                if len(args) == 1 and (isinstance(args[0], str) or isinstance(args[0], uuid.UUID)):
                    for key, value in models.GraphModel.objects.get(pk=args[0]).__dict__.items():
                        setattr(self, key, value)

                has_deferred_args = False
                for arg in args:
                    if type(arg) == Deferred:
                        has_deferred_args = True

                #  accessing the graph publication while deferring args results in a recursive loop
                if self.publication and not self.source_identifier_id and not self.has_unpublished_changes and not has_deferred_args:
                    self.serialized_graph = self.serialize()  # reads from graph_publication table and returns serialized graph as dict

                    node_slugs = []
                    for node_dict in self.serialized_graph["nodes"]:
                        node_slug = {}

                        for key, value in node_dict.items():
                            # filter out keys from the serialized_graph that would cause an error on instantiation
                            if key not in ["is_collector", "parentproperty"]:
                                if isinstance(value, str):
                                    try:
                                        value = uuid.UUID(value)
                                    except ValueError:
                                        pass
                                node_slug[key] = value

                        node_slugs.append(node_slug)

                    card_slugs = []
                    for card_dict in self.serialized_graph["cards"]:
                        card_slug = {}

                        for key, value in card_dict.items():
                            # filter out keys from the serialized_graph that would cause an error on instantiation
                            if key not in ["constraints", "is_editable"]:
                                if isinstance(value, str):
                                    try:
                                        value = uuid.UUID(value)
                                    except ValueError:
                                        pass
                                card_slug[key] = value

                        card_slugs.append(card_slug)

                    edge_slugs = []
                    for edge_dict in self.serialized_graph["edges"]:
                        edge_slug = {}

                        for key, value in edge_dict.items():
                            if isinstance(value, str):
                                try:
                                    value = uuid.UUID(value)
                                except ValueError:
                                    pass
                            edge_slug[key] = value

                        edge_slugs.append(edge_slug)

                    nodes = [models.Node(**node_slug) for node_slug in node_slugs]
                    edges = [models.Edge(**edge_dict) for edge_dict in edge_slugs]
                    cards = [models.CardModel(**card_slug) for card_slug in card_slugs]
                else:
                    nodes = self.node_set.all()
                    edges = self.edge_set.all()
                    cards = self.cardmodel_set.all()

                edge_lookup = {edge["edgeid"]: edge for edge in json.loads(JSONSerializer().serialize(edges))}
                for card in cards:
                    widgets = list(card.cardxnodexwidget_set.all())
                    for widget in widgets:
                        self.widgets[widget.pk] = widget
                node_lookup = {}
                for node in nodes:
                    self.add_node(node)
                    node_lookup[str(node.nodeid)] = node
                for edge in edges:
                    edge_dict = edge_lookup[str(edge.edgeid)]
                    edge.domainnode = node_lookup[edge_dict["domainnode_id"]]
                    edge.rangenode = node_lookup[edge_dict["rangenode_id"]]
                    self.add_edge(edge)
                for card in cards:
                    self.add_card(card)

                self.populate_null_nodegroups()

    def refresh_from_database(self):
        """
        Updates card, edge, and node data from the database, bypassing the
        cached version of the graph
        """
        self.nodes = {}
        self.edges = {}
        self.cards = {}

        nodes = self.node_set.all()
        edges = self.edge_set.all()
        cards = self.cardmodel_set.all()

        edge_lookup = {edge["edgeid"]: edge for edge in json.loads(JSONSerializer().serialize(edges))}

        for card in cards:
            widgets = list(card.cardxnodexwidget_set.all())
            for widget in widgets:
                self.widgets[widget.pk] = widget

        node_lookup = {}
        for node in nodes:
            self.add_node(node)
            node_lookup[str(node.nodeid)] = node

        for edge in edges:
            edge_dict = edge_lookup[str(edge.edgeid)]
            edge.domainnode = node_lookup[edge_dict["domainnode_id"]]
            edge.rangenode = node_lookup[edge_dict["rangenode_id"]]
            self.add_edge(edge)

        for card in cards:
            self.add_card(card)

        self.populate_null_nodegroups()

    @staticmethod
    def new(name="", is_resource=False, author=""):
        newid = uuid.uuid1()
        nodegroup = None
        graph_model = models.GraphModel.objects.create(
            name=name,
            subtitle="",
            author=author,
            description="",
            version="",
            isresource=is_resource,
            iconclass="",
            ontology=None,
            slug=None,
        )
        if not is_resource:
            nodegroup = models.NodeGroup.objects.create(pk=newid)
            models.CardModel.objects.create(nodegroup=nodegroup, name=name, graph=graph_model)
        root = models.Node.objects.create(
            pk=newid,
            name=_("Top Node"),
            description="",
            istopnode=True,
            ontologyclass=None,
            datatype="semantic",
            nodegroup=nodegroup,
            graph=graph_model,
        )

        graph = Graph.objects.get(pk=graph_model.graphid)

        if not graph.source_identifier_id:
            graph.create_editable_future_graph()

        return graph

    def add_node(self, node, nodegroups=None):
        """
        Adds a node to this graph

        Arguments:
        node -- a dictionary representing a Node instance or an actual models.Node instance

        """
        if not isinstance(node, models.Node):
            nodeobj = node.copy()
            node = models.Node()
            node.nodeid = nodeobj.get("nodeid", None)
            node.source_identifier_id = nodeobj.get("source_identifier_id", None)
            node.name = nodeobj.get("name", "")
            node.description = nodeobj.get("description", "")
            node.istopnode = nodeobj.get("istopnode", "")
            node.ontologyclass = nodeobj.get("ontologyclass", "")
            node.datatype = nodeobj.get("datatype", "")
            node.nodegroup_id = nodeobj.get("nodegroup_id", "")
            node.config = nodeobj.get("config", None)
            node.issearchable = nodeobj.get("issearchable", True)
            node.isrequired = nodeobj.get("isrequired", False)
            node.exportable = nodeobj.get("exportable", False)
            node.fieldname = nodeobj.get("fieldname", "")
            node.hascustomalias = nodeobj.get("hascustomalias", False)
            node.sourcebranchpublication_id = nodeobj.get("sourcebranchpublication_id", None)
            if node.hascustomalias or nodeobj.get("alias", False) is not False:
                node.alias = nodeobj.get("alias", "")
            else:
                self.create_node_alias(node)

            node.nodeid = uuid.UUID(str(node.nodeid))

            if node.nodegroup_id is not None and node.nodegroup_id != "":
                node.nodegroup_id = uuid.UUID(str(node.nodegroup_id))
                node.nodegroup = self.get_or_create_nodegroup(nodegroupid=node.nodegroup_id)
                if nodegroups is not None and str(node.nodegroup_id) in nodegroups:
                    node.nodegroup.cardinality = nodegroups[str(node.nodegroup_id)]["cardinality"]
                    node.nodegroup.legacygroupid = nodegroups[str(node.nodegroup_id)]["legacygroupid"]
                    node.nodegroup.parentnodegroupid = nodegroups[str(node.nodegroup_id)]["parentnodegroup_id"]
            else:
                node.nodegroup = None

        node.graph = self

        if self.ontology_id is None:
            node.ontologyclass = None
        if node.pk is None:
            node.pk = uuid.uuid1()
        if isinstance(node.pk, str):
            node.pk = uuid.UUID(node.pk)
        if node.istopnode:
            self.root = node
        self.nodes[node.pk] = node

        return node

    def add_edge(self, edge):
        """
        Adds an edge to this graph

        will throw an error if the domain or range nodes referenced in this edge haven't
        already been added to this graph

        Arguments:
        edge -- a dictionary representing a Edge instance or an actual models.Edge instance

        """

        if not isinstance(edge, models.Edge):
            egdeobj = edge.copy()
            edge = models.Edge()
            edge.edgeid = egdeobj.get("edgeid", None)
            edge.rangenode = self.nodes[uuid.UUID(str(egdeobj.get("rangenode_id")))]
            edge.domainnode = self.nodes[uuid.UUID(str(egdeobj.get("domainnode_id")))]
            edge.ontologyproperty = egdeobj.get("ontologyproperty", "")

        edge.graph = self

        if edge.pk is None:
            edge.pk = uuid.uuid1()
        if self.ontology is None:
            edge.ontologyproperty = None
        self.edges[edge.pk] = edge
        return edge

    def add_card_contraint(self, constraint, card):
        constraint_model = models.ConstraintModel()
        constraint_model.constraintid = constraint.get("constraintid", None)
        constraint_model.uniquetoallinstances = constraint.get("uniquetoallinstances", False)
        constraint_model.card = card
        self._card_constraints.append(constraint_model)
        for nodeid in constraint.get("nodes", []):
            constraint_x_node = {"constraint": constraint_model, "node": nodeid}
            self._constraints_x_nodes.append(constraint_x_node)

    def add_card(self, card):
        """
        Adds a card to this graph

        Arguments:
        card -- a dictionary representing a Card instance or an actual models.CardModel instance

        """
        if not isinstance(card, models.CardModel):
            cardobj = card.copy()
            card = models.CardModel()
            card.cardid = cardobj.get("cardid", None)
            card.name = cardobj.get("name", "")
            card.description = cardobj.get("description", "")
            card.instructions = cardobj.get("instructions", "")
            card.helpenabled = cardobj.get("helpenabled", "")
            card.helptitle = cardobj.get("helptitle", "")
            card.helptext = cardobj.get("helptext", "")
            card.cssclass = cardobj.get("cssclass", "")
            card.active = cardobj.get("active", "")
            card.visible = cardobj.get("visible", "")
            card.sortorder = cardobj.get("sortorder", "")
            card.component_id = cardobj.get("component_id", uuid.UUID("f05e4d3a-53c1-11e8-b0ea-784f435179ea"))
            card.nodegroup_id = uuid.UUID(str(cardobj.get("nodegroup_id", "")))
            card.nodegroup = self.get_or_create_nodegroup(nodegroupid=card.nodegroup_id)
            card.config = cardobj.get("config", None)
            constraints = cardobj.get("constraints", "")
            constraints_with_nodes = [c for c in constraints if len(c["nodes"])]
            for constraint in constraints_with_nodes:
                self.add_card_contraint(constraint, card)

        card.graph = self

        if card.pk is None:
            card.pk = uuid.uuid1()

        self.cards[card.pk] = card

        return card

    def add_function(self, function):
        """
        Adds a FunctionXGraph record to this graph

        Arguments:
        node -- an object representing a FunctionXGraph instance or an actual models.CardModel instance

        """

        if not isinstance(function, models.FunctionXGraph):
            if isinstance(function, dict):
                functionobj = models.FunctionXGraph(**function.copy())
            else:
                functionobj = function.copy()
            function = models.FunctionXGraph()
            function.function_id = functionobj.function_id
            function.config = functionobj.config

        function.graph = self

        self._functions.append(function)

        return function

    def _compare(self, obj1, obj2, additional_excepted_keys=[]):
        excluded_keys = ["_state"] + additional_excepted_keys
        d1, d2 = obj1.__dict__, obj2.__dict__
        old, new = {}, {}
        for k, v in list(d1.items()):
            if k in excluded_keys:
                continue
            try:
                if v != d2[k]:
                    old.update({k: v})
                    new.update({k: d2[k]})
            except KeyError:
                old.update({k: v})
        return old, new

    def update_es_node_mapping(self, node, datatype_factory, se):
        already_saved = models.Node.objects.filter(pk=node.nodeid).exists()
        saved_node_datatype = None
        if already_saved:
            saved_node = models.Node.objects.get(pk=node.nodeid)
            saved_node_datatype = saved_node.datatype
        if saved_node_datatype != node.datatype:
            datatype = datatype_factory.get_instance(node.datatype)
            datatype_mapping = datatype.get_es_mapping(node.nodeid)
            if datatype_mapping and datatype_factory.datatypes[node.datatype].defaultwidget:
                se.create_mapping("resources", body=datatype_mapping)

    def save(self, validate=True, nodeid=None):
        """
        Saves an a graph and its nodes, edges, and nodegroups back to the db
        creates associated card objects if any of the nodegroups don't already have a card

        Arguments:
        validate -- True to validate the graph before saving, defaults to True

        """

        if validate:
            self.validate()

        with transaction.atomic():
            super(Graph, self).save()
            for nodegroup in self.get_nodegroups(force_recalculation=True):
                nodegroup.save()

            se = SearchEngineFactory().create()
            datatype_factory = DataTypeFactory()

            if nodeid is not None:
                node = self.nodes[nodeid]
                branch_publication_id = node.sourcebranchpublication_id
                self.update_es_node_mapping(node, datatype_factory, se)
                self.create_node_alias(node)
                try:
                    node.sourcebranchpublication_id = None
                    node.save()
                except IntegrityError as err:
                    if "unique_alias_graph" in str(err):
                        message = _('Duplicate node alias: "{0}". All aliases must be unique in a resource model.'.format(node.alias))
                        raise GraphValidationError(message)
                    else:
                        logger.error(err)
                        message = _('Fail to save node "{0}".'.format(node.name))
                        raise GraphValidationError(message)
                if branch_publication_id:
                    for branch_node in models.Node.objects.filter(sourcebranchpublication_id=branch_publication_id, graph=node.graph):
                        branch_node.sourcebranchpublication_id = None
                        branch_node.save()

            else:
                for node in self.nodes.values():
                    self.update_es_node_mapping(node, datatype_factory, se)
                    node.save()

            for edge in self.edges.values():
                edge.save()

            for card in self.cards.values():
                card.save()

            for constraint in self._card_constraints:
                constraint.save()

            for constraint_x_node in self._constraints_x_nodes:
                node_constraint = models.ConstraintXNode()
                node_constraint.node = models.Node.objects.get(pk=constraint_x_node["node"])
                node_constraint.constraint = constraint_x_node["constraint"]
                node_constraint.save()

            if self.widgets:
                for widget in self.widgets.values():
                    widget.save()

            for functionxgraph in self._functions:
                # Right now this only saves a functionxgraph record if the function is present in the database. Otherwise it silently fails.
                if functionxgraph.function_id in [str(id) for id in models.Function.objects.values_list("functionid", flat=True)]:
                    functionxgraph.save()

            for nodegroup in self._nodegroups_to_delete:
                nodegroup.delete()
            self._nodegroups_to_delete = []

        return self

    def delete(self):
        if self.is_editable() is True:
            with transaction.atomic():
                try:
                    editable_future_graph = models.GraphModel.objects.get(source_identifier_id=self.graphid)
                    editable_future_graph.delete()
                except models.GraphModel.DoesNotExist:
                    pass  # no editable future graph to delete

                for nodegroup in self.get_nodegroups():
                    nodegroup.delete()

                for edge in self.edges.values():
                    edge.delete()

                for node in self.nodes.values():
                    node.delete()

                for card in self.cards.values():
                    card.delete()

                for widget in self.widgets.values():
                    widget.delete()

                super(Graph, self).delete()
        else:
            raise GraphValidationError(
                _("Your resource model: {0}, already has instances saved. You cannot delete a Resource Model with instances.").format(
                    self.name
                )
            )

    def delete_instances(self, verbose=False):
        """
        deletes all associated resource instances

        """
        if verbose is True:
            bar = pyprind.ProgBar(Resource.objects.filter(graph_id=self.graphid).count())
        for resource in Resource.objects.filter(graph_id=self.graphid):
            resource.delete()
            if verbose is True:
                bar.update()
        if verbose is True:
            print(bar)

    def get_tree(self, root=None):
        """
        returns a tree based representation of this graph

        Keyword Arguments:
        root -- the node from which to root the tree, defaults to the root node of this graph

        """

        tree = {"node": root if root else self.root, "children": [], "parent_edge": None}

        def find_child_edges(tree):
            for edge_id, edge in self.edges.items():
                if edge.domainnode == tree["node"]:
                    tree["children"].append(find_child_edges({"node": edge.rangenode, "children": [], "parent_edge": edge}))

            return tree

        return find_child_edges(tree)

    def populate_null_nodegroups(self):
        """
        populates any blank nodegroup ids of the nodes in this graph with the nearest parent node

        """

        tree = self.get_tree()
        nodegroups = self.get_nodegroups()

        def traverse_tree(tree, current_nodegroup=None):
            if tree["node"]:
                if tree["node"].is_collector:
                    nodegroup = self.get_or_create_nodegroup(nodegroupid=tree["node"].nodegroup_id, nodegroups_list=nodegroups)
                    nodegroup.parentnodegroup = current_nodegroup
                    current_nodegroup = nodegroup

                tree["node"].nodegroup = current_nodegroup

            for child in tree["children"]:
                traverse_tree(child, current_nodegroup)
            return tree

        traverse_tree(tree)

        return tree

    def append_branch(self, property, nodeid=None, graphid=None, skip_validation=False, return_appended_graph=False):
        """
        Appends a branch onto this graph

        Arguments:
        property -- the property to use when appending the branch

        Keyword Arguments:
        nodeid -- if given will append the branch to this node, if not supplied will
        append the branch to the root of this graph

        graphid -- get the branch to append based on the graphid

        skip_validation -- don't validate the resultant graph (post append), defaults to False

        """

        branch_graph = Graph(graphid)
        nodeToAppendTo = self.nodes[uuid.UUID(str(nodeid))] if nodeid else self.root

        if skip_validation or self.can_append(branch_graph, nodeToAppendTo):
            branch_copy = branch_graph.copy()["copy"]
            branch_publication_id = branch_graph.publication_id  # == branch_copy.publication_id
            branch_copy.root.istopnode = False

            newEdge = models.Edge(domainnode=nodeToAppendTo, rangenode=branch_copy.root, ontologyproperty=property, graph=self)
            branch_copy.add_edge(newEdge)

            aliases = [n.alias for n in self.nodes.values()]

            for node in branch_copy.nodes.values():
                node.sourcebranchpublication_id = branch_publication_id
                if node.alias and node.alias in aliases:
                    node.alias = self.make_name_unique(node.alias, aliases, "_n")
                self.add_node(node)
            for card in branch_copy.get_cards():
                self.add_card(card)
            for edge in branch_copy.edges.values():
                self.add_edge(edge)
            for widget in branch_copy.widgets.values():
                self.widgets[widget.pk] = widget

            self.populate_null_nodegroups()
            sibling_node_names = [node.name for node in self.get_sibling_nodes(branch_copy.root)]
            branch_copy.root.name = self.make_name_unique(branch_copy.root.name, sibling_node_names)
            branch_copy.root.description = branch_graph.description

            if self.ontology is None:
                branch_copy.clear_ontology_references()

            if return_appended_graph:
                return self
            else:
                return branch_copy

    def make_name_unique(self, name, names_to_check, suffix_delimiter="_"):
        """
        Makes a name unique among a list of names

        Arguments:
        name -- the name to check and modfiy to make unique in the list of "names_to_check"
        names_to_check -- a list of names that "name" should be unique among
        """

        i = 1
        temp_node_name = name
        while temp_node_name in names_to_check:
            temp_node_name = "{0}{1}{2}".format(name, suffix_delimiter, i)
            i += 1
        return temp_node_name

    def append_node(self, nodeid=None):
        """
        Appends a single node onto this graph

        Keyword Arguments:
        nodeid -- if given will append the node to this node, if not supplied will
        append the node to the root of this graph

        """

        node_names = [node.name for node in self.nodes.values()]
        temp_node_name = self.make_name_unique(self.temp_node_name, node_names)
        nodeToAppendTo = self.nodes[uuid.UUID(str(nodeid))] if nodeid else self.root
        card = None

        if not settings.OVERRIDE_RESOURCE_MODEL_LOCK:
            tile_count = models.TileModel.objects.filter(nodegroup_id=nodeToAppendTo.nodegroup_id).count()
            if tile_count > 0:
                raise GraphValidationError(
                    _("Your resource model: {0}, already has instances saved. You cannot modify a Resource Model with instances.").format(
                        self.name
                    ),
                    1006,
                )

        nodegroup = None
        if nodeToAppendTo.nodeid == self.root.nodeid and self.isresource is True:
            newid = uuid.uuid1()
            nodegroup = models.NodeGroup.objects.create(pk=newid)
            card = models.CardModel.objects.create(nodegroup=nodegroup, name=temp_node_name, graph=self)
            newNode = models.Node(
                nodeid=newid, name=temp_node_name, istopnode=False, ontologyclass=None, datatype="semantic", nodegroup=nodegroup, graph=self
            )
        else:
            newNode = models.Node(
                nodeid=uuid.uuid1(), name=temp_node_name, istopnode=False, ontologyclass=None, datatype="semantic", graph=self
            )

        newEdge = models.Edge(domainnode=nodeToAppendTo, rangenode=newNode, ontologyproperty=None, graph=self)
        self.add_node(newNode)
        self.add_edge(newEdge)

        self.populate_null_nodegroups()

        # assign the first class and property found
        if self.ontology:
            ontology_classes = self.get_valid_ontology_classes(newNode.nodeid, nodeToAppendTo.nodeid)
            if len(ontology_classes) > 0:
                newEdge.ontologyproperty = ontology_classes[0]["ontology_property"]
                newNode.ontologyclass = ontology_classes[0]["ontology_classes"][0]
            else:
                raise GraphValidationError(_("Ontology rules don't allow this node to be appended"))
        return {"node": newNode, "edge": newEdge, "card": card, "nodegroup": nodegroup}

    def clear_ontology_references(self):
        """
        removes any references to ontology classes and properties in a graph

        """

        for node_id, node in self.nodes.items():
            node.ontologyclass = None

        for edge_id, edge in self.edges.items():
            edge.ontologyproperty = None

        self.ontology = None

    def replace_config_ids(self, config, maps=[]):
        """
        Replaces node, nodegroup, card, and formids in configuration json objects during
        graph cloning/copying
        """
        str_forms_config = json.dumps(config)
        for map in maps:
            for k, v in map.items():
                str_forms_config = str_forms_config.replace(str(k), str(v))
        return json.loads(str_forms_config)

    def copy_functions(self, other_graph, id_maps=[]):
        """
        Copies the graph_x_function relationships from a different graph and relates
        the same functions to this graph.

        """
        for function_x_graph in other_graph.functionxgraph_set.all():
            config_copy = self.replace_config_ids(function_x_graph.config, id_maps)
            function_copy = models.FunctionXGraph(function=function_x_graph.function, config=config_copy, graph=self)
            function_copy.save()

    def copy(self, root=None, set_source=False):
        """
        returns an unsaved copy of self

        """
        nodegroup_map = {}
        copy_of_self = deepcopy(self)

        if root is not None:
            root["nodegroup_id"] = root["nodeid"]
            root["istopnode"] = True
            updated_values = copy_of_self.update_node(root)
            root_node = updated_values["node"]
            root_card = updated_values["card"]
            tree = self.get_tree(root_node)

            def flatten_tree(tree, node_id_list=[]):
                node_id_list.append(tree["node"].pk)
                for node in tree["children"]:
                    flatten_tree(node, node_id_list)
                return node_id_list

            node_ids = flatten_tree(tree)
            copy_of_self.edges = {edge_id: edge for edge_id, edge in copy_of_self.edges.items() if edge.domainnode_id in node_ids}
            copy_of_self.nodes = {node_id: node for node_id, node in copy_of_self.nodes.items() if node_id in node_ids}
            copy_of_self.cards = {card_id: card for card_id, card in copy_of_self.cards.items() if card.nodegroup_id in node_ids}
            copy_of_self.widgets = {
                widget_id: widget for widget_id, widget in copy_of_self.widgets.items() if widget.card.nodegroup_id in node_ids
            }
            for widget_id, widget in copy_of_self.widgets.items():
                if widget.card.nodegroup_id not in node_ids:
                    widget.card = root_card
            copy_of_self.root = root_node
            copy_of_self.name = root_node.name
            copy_of_self.isresource = False
            copy_of_self.subtitle = ""
            copy_of_self.description = ""
            copy_of_self.author = ""

        # returns a list of node ids sorted by nodes that are collector nodes first and then others last
        node_ids = sorted(copy_of_self.nodes, key=lambda node_id: copy_of_self.nodes[node_id].is_collector, reverse=True)

        for nodeid, node in copy_of_self.nodes.items():
            if node.datatype == "geojson-feature-collection":
                node.config["advancedStyle"] = ""
                node.config["advancedStyling"] = False
        copy_of_self.pk = uuid.uuid1()
        node_map = {}
        card_map = {}
        for node_id in node_ids:
            node = copy_of_self.nodes[node_id]
            if node == self.root:
                copy_of_self.root = node
            node.graph = copy_of_self
            is_collector = node.is_collector
            if set_source:
                node.source_identifier_id = node.pk
            node.pk = uuid.uuid1()
            node_map[node_id] = node.pk

            if is_collector:
                old_nodegroup_id = node.nodegroup_id
                node.nodegroup = models.NodeGroup(pk=node.pk, cardinality=node.nodegroup.cardinality)
                if old_nodegroup_id not in nodegroup_map:
                    nodegroup_map[old_nodegroup_id] = node.nodegroup_id
                for card in copy_of_self.cards.values():
                    if str(card.nodegroup_id) == str(old_nodegroup_id):
                        new_id = uuid.uuid1()
                        if set_source:
                            card.source_identifier_id = card.pk
                        card_map[card.pk] = new_id
                        card.pk = new_id
                        card.nodegroup = node.nodegroup
                        card.graph = copy_of_self

            else:
                node.nodegroup = None

        for widget in copy_of_self.widgets.values():
            widget.pk = uuid.uuid1()
            widget.node_id = node_map[widget.node_id]
            widget.card_id = card_map[widget.card_id]

        copy_of_self.populate_null_nodegroups()

        copy_of_self.nodes = {node.pk: node for node_id, node in copy_of_self.nodes.items()}

        for edge_id, edge in copy_of_self.edges.items():
            if set_source:
                edge.source_identifier_id = edge.pk
            edge.pk = uuid.uuid1()
            edge.graph = copy_of_self
            copied_domainnode = edge.domainnode
            copied_rangenode = edge.rangenode
            # edge.domainnode_id and rangenode_id refer to orignial nodeid - not new id.
            # edge.domainnode and edge.rangenode point to the new copied nodes
            # We have to update those identifiers here
            edge.domainnode_id = edge.domainnode.pk
            edge.rangenode_id = edge.rangenode.pk
            # in Django 3, this breaks the reference to the domainnode and rangenode
            # so we have to repair them here
            edge.domainnode = copied_domainnode
            edge.rangenode = copied_rangenode

        copy_of_self.edges = {edge.pk: edge for edge_id, edge in copy_of_self.edges.items()}

        for copied_card in copy_of_self.cards.values():
            if str(copied_card.component_id) == "2f9054d8-de57-45cd-8a9c-58bbb1619030":  # grouping card
                grouped_card_ids = []
                for copied_grouped_card_id in copied_card.config["groupedCardIds"]:
                    grouped_card_id = card_map.get(uuid.UUID(copied_grouped_card_id))

                    if grouped_card_id:
                        grouped_card_ids.append(str(grouped_card_id))

                copied_card.config["groupedCardIds"] = grouped_card_ids

                sorted_widget_ids = []
                for copied_widget_id in copied_card.config["sortedWidgetIds"]:
                    widget_id = card_map.get(uuid.UUID(copied_widget_id))

                    if widget_id:
                        sorted_widget_ids.append(str(widget_id))

                copied_card.config["sortedWidgetIds"] = sorted_widget_ids

        return {"copy": copy_of_self, "cards": card_map, "nodes": node_map, "nodegroups": nodegroup_map}

    def move_node(self, nodeid, property, newparentnodeid, skip_validation=False):
        """
        move a node and it's children to a different location within this graph

        Arguments:
        nodeid -- the id of node being moved

        property -- the property value to conect the node to it's new parent nodegroup

        newparentnodeid -- the parent node id that the node is being moved to

        skip_validation -- don't validate the resultant graph (post move), defaults to False

        """

        ret = {"nodes": [], "edges": []}
        nodegroup = None
        node = self.nodes[uuid.UUID(str(nodeid))]

        graph_dict = self.serialized_graph or self.serialize()
        graph_dict["nodes"] = []
        graph_dict["edges"] = []
        graph_dict["cards"] = []

        def traverse_tree(tree):
            graph_dict["nodes"].append(tree["node"])
            for child in tree["children"]:
                graph_dict["edges"].append({"domainnode_id": tree["node"]["nodeid"], "rangenode_id": child["node"]["nodeid"]})
                traverse_tree(child)

        tree = JSONSerializer().serializeToPython(self.get_tree(node))
        tree["node"]["istopnode"] = True
        traverse_tree(tree)

        if skip_validation or self.can_append(Graph(graph_dict), self.nodes[uuid.UUID(str(newparentnodeid))]):
            if not node.is_collector:
                nodegroup = node.nodegroup

                child_nodes, child_edges = node.get_child_nodes_and_edges()
                child_nodes.append(node)
                for child_node in child_nodes:
                    if child_node.nodegroup == nodegroup:
                        self.nodes[child_node.pk].nodegroup = None
                        ret["nodes"].append(child_node)

            for edge_id, edge in self.edges.items():
                if edge.rangenode == node:
                    edge.domainnode = self.nodes[uuid.UUID(str(newparentnodeid))]
                    ret["edges"].append(edge)

            self.populate_null_nodegroups()
            return ret

    def update_node(self, node):
        """
        updates a node in the graph

        Arguments:
        node -- a python dictionary representing a node object to be used to update the graph

        """
        node["nodeid"] = uuid.UUID(str(node.get("nodeid")))

        if node["source_identifier_id"]:
            node["source_identifier_id"] = uuid.UUID(str(node.get("source_identifier_id")))

        old_node = self.nodes.pop(node["nodeid"])
        new_node = self.add_node(node)
        new_card = None

        for edge_id, edge in self.edges.items():
            if edge.domainnode_id == new_node.nodeid:
                edge.domainnode = new_node
            if edge.rangenode_id == new_node.nodeid:
                edge.rangenode = new_node
                edge.ontologyproperty = node.get("parentproperty", None)

        if node["exportable"] is not None:
            new_node.exportable = node["exportable"]
        if node["fieldname"] is not None:
            new_node.fieldname = node["fieldname"]
        self.populate_null_nodegroups()

        # new_node will always have a nodegroup id even it if was set to None becuase populate_null_nodegroups
        # will populate the nodegroup id with the parent nodegroup
        # add/remove a card if a nodegroup was added/removed
        if new_node.nodegroup_id != old_node.nodegroup_id:
            if new_node.is_collector:
                # add a card
                new_card = models.CardModel(name=new_node.name, nodegroup=new_node.nodegroup)
                self.add_card(new_card)
            else:
                self._nodegroups_to_delete = [old_node.nodegroup]
                # remove a card
                self.cards = {card_id: card for card_id, card in self.cards.items() if card.nodegroup_id != old_node.nodegroup_id}

        try:
            new_card = models.CardModel.objects.get(name=old_node.name, nodegroup=new_node.nodegroup)
            for cardid, card in self.cards.items():
                if cardid == new_card.cardid:
                    card.name = new_node.name
        except ObjectDoesNotExist:
            pass

        return {"card": new_card, "node": new_node}

    def delete_node(self, node=None):
        """
        deletes a node and all if it's children from a graph

        Arguments:
        node -- a node id or Node model to delete from the graph

        """

        if node is not None:
            if not isinstance(node, models.Node):
                node = self.nodes[uuid.UUID(str(node))]

            nodes = []
            edges = []
            nodegroups = []

            tree = self.get_tree(root=node)
            tile_count = models.TileModel.objects.filter(nodegroup=node.nodegroup).count()
            if self.is_editable() is False and tile_count > 0:
                raise GraphValidationError(
                    _(
                        "Your resource model: {self.name}, already has instances saved. \
                            You cannot delete nodes from a Resource Model with instances."
                    ).format(**locals()),
                    1006,
                )

            def traverse_tree(tree):
                nodes.append(tree["node"])
                if tree["node"].is_collector:
                    nodegroups.append(tree["node"].nodegroup)
                for child in tree["children"]:
                    edges.append(child["parent_edge"])
                    traverse_tree(child)

            traverse_tree(tree)

            with transaction.atomic():
                [nodegroup.delete() for nodegroup in nodegroups]
                [edge.delete() for edge in edges]
                [node.delete() for node in nodes]

    def can_append(self, graphToAppend, nodeToAppendTo):
        """
        can_append - test to see whether or not a graph can be appened to this graph at a specific location

        returns true if the graph can be appended, false otherwise

        Arguments:
        graphToAppend -- the Graph to test appending on to this graph
        nodeToAppendTo -- the node from which to append the graph

        """

        found = False
        if self.ontology is not None and graphToAppend.ontology is None:
            raise GraphValidationError(_("The graph you wish to append needs to define an ontology"))

        if self.ontology is not None and graphToAppend.ontology is not None:
            for domain_connection in graphToAppend.get_valid_domain_ontology_classes():
                for ontology_class in domain_connection["ontology_classes"]:
                    if ontology_class == nodeToAppendTo.ontologyclass:
                        found = True
                        break

                if found:
                    break

            if not found:
                raise GraphValidationError(_("Ontology rules don't allow this graph to be appended"))
        return True

    def get_parent_node(self, nodeid):
        """
        get the parent node of a node with the given nodeid

        Arguments:
        nodeid -- the node we want to find the parent of

        """

        if str(self.root.nodeid) == str(nodeid):
            return None

        for edge_id, edge in self.edges.items():
            if str(edge.rangenode_id) == str(nodeid):
                return edge.domainnode
        return None

    def get_child_nodes(self, nodeid):
        """
        get the child nodes of a node with the given nodeid

        Arguments:
        nodeid -- the node we want to find the children of

        """

        ret = []
        for edge in self.get_out_edges(nodeid):
            ret.append(edge.rangenode)
            ret.extend(self.get_child_nodes(edge.rangenode_id))
        return ret

    def get_sibling_nodes(self, node):
        """
        Given a node will get all of that nodes siblings excluding the given node itself

        """

        sibling_nodes = []
        if node.istopnode is False:
            incoming_edge = list(filter(lambda x: x.rangenode_id == node.nodeid, self.edges.values()))[0]
            parent_node_id = incoming_edge.domainnode_id
            sibling_nodes = [
                edge.rangenode
                for edge in filter(lambda x: x.domainnode_id == parent_node_id, self.edges.values())
                if edge.rangenode.nodeid != node.nodeid
            ]
        return sibling_nodes

    def get_out_edges(self, nodeid):
        """
        get all the edges of a node with the given nodeid where that node is the domainnode

        Arguments:
        nodeid -- the nodeid of the node we want to find the edges of

        """

        ret = []
        for edge_id, edge in self.edges.items():
            if str(edge.domainnode_id) == str(nodeid):
                ret.append(edge)
        return ret

    def is_node_in_child_group(self, node):
        """
        test to see if the node is in a group that is a child to another group

        return true if the node is in a child group, false otherwise

        Arguments:
        node -- the node to test

        """

        hasParentGroup = False
        nodegroup_id = node.nodegroup_id
        if not nodegroup_id:
            return False

        for node in self.get_parent_nodes_and_edges(node)["nodes"]:
            if node.nodegroup is not None and node.nodegroup_id != nodegroup_id:
                hasParentGroup = True

        return hasParentGroup

    def get_parent_nodes_and_edges(self, node):
        """
        given a node, get all the parent nodes and edges

        returns an object with a list of nodes and edges

        Arguments:
        node -- the node from which to get the node's parents

        """

        nodes = []
        edges = []
        for edge in self.edges.values():
            if edge.rangenode_id == node.nodeid:
                edges.append(edge)
                nodes.append(edge.domainnode)

                nodesAndEdges = self.get_parent_nodes_and_edges(edge.domainnode)
                nodes.extend(nodesAndEdges["nodes"])
                edges.extend(nodesAndEdges["edges"])

        return {"nodes": nodes, "edges": edges}

    def is_group_semantic(self, node):
        """
        test to see if all the nodes in a group are semantic

        returns true if the group contains only semantic nodes, otherwise false

        Arguments:
        node -- the node to use as a basis of finding the group

        """

        for node in self.get_grouped_nodes(node):
            if node.datatype != "semantic":
                return False

        return True

    def get_grouped_nodes(self, node):
        """
        given a node, get any other nodes that share the same group

        returns a list of nodes

        Arguments:
        node -- the node to use as a basis of finding the group

        """

        ret = []
        nodegroup_id = node.nodegroup_id
        if nodegroup_id == "":
            return [node]

        for node in self.nodes.values():
            if node.nodegroup_id == nodegroup_id:
                ret.append(node)

        return ret

    def get_valid_domain_ontology_classes(self, nodeid=None):
        """
        gets the ontology properties (and related classes) this graph can have with a parent node

        Keyword Arguments:
        nodeid -- {default=root node id} the id of the node to use as the lookup for valid ontologyclasses

        """
        if self.ontology is not None:
            source = self.nodes[uuid.UUID(str(nodeid))].ontologyclass if nodeid is not None else self.root.ontologyclass
            ontology_classes = models.OntologyClass.objects.get(source=source, ontology=self.ontology)
            return ontology_classes.target["up"]
        else:
            return []

    def get_valid_ontology_classes(self, nodeid=None, parent_nodeid=None):
        """
        get possible ontology properties (and related classes) a node with the given nodeid can have
        taking into consideration its current position in the graph

        Arguments:
        nodeid -- the id of the node in question

        """

        ret = []
        if nodeid and self.ontology_id is not None:
            if parent_nodeid is None:
                parent_node = self.get_parent_node(nodeid)
            else:
                parent_node = models.Node.objects.get(pk=parent_nodeid)
            out_edges = self.get_out_edges(nodeid)

            ontology_classes = set()

            ontology_dict = {
                ontology.source: ontology
                for ontology in models.OntologyClass.objects.filter(
                    source__in=[edge.rangenode.ontologyclass for edge in out_edges], ontology_id=self.ontology_id
                )
            }

            if len(out_edges) > 0:
                for edge in out_edges:

                    for ontology_property in ontology_dict.get(edge.rangenode.ontologyclass).target["up"]:
                        if edge.ontologyproperty == ontology_property["ontology_property"]:
                            if len(ontology_classes) == 0:
                                ontology_classes = set(ontology_property["ontology_classes"])
                            else:
                                ontology_classes = ontology_classes.intersection(set(ontology_property["ontology_classes"]))

                            if len(ontology_classes) == 0:
                                break

            # get a list of properties (and corresponding classes) that could be used to relate to my parent node
            # limit the list of properties based on the intersection between the property's classes and the list of
            # ontology classes we found above
            if parent_node:
                range_ontologies = models.OntologyClass.objects.get(source=parent_node.ontologyclass, ontology_id=self.ontology_id).target[
                    "down"
                ]
                if len(out_edges) == 0:
                    return range_ontologies
                else:
                    for ontology_property in range_ontologies:
                        ontology_property["ontology_classes"] = list(
                            set(ontology_property["ontology_classes"]).intersection(ontology_classes)
                        )

                        if len(ontology_property["ontology_classes"]) > 0:
                            ret.append(ontology_property)

            else:
                # if a brand new resource
                if len(out_edges) == 0:
                    ret = [
                        {
                            "ontology_property": "",
                            "ontology_classes": models.OntologyClass.objects.values_list("source", flat=True).filter(
                                ontology_id=self.ontology_id
                            ),
                        }
                    ]
                else:
                    # if no parent node then just use the list of ontology classes from above, there will be no properties to return
                    ret = [{"ontology_property": "", "ontology_classes": list(ontology_classes)}]
        return ret

    def get_nodegroups(self, force_recalculation=False):
        """
        get the nodegroups associated with this graph

        """
        if self.serialized_graph and not self.source_identifier_id and not force_recalculation:
            nodegroups = self.serialized_graph["nodegroups"]
            for nodegroup in nodegroups:
                if isinstance(nodegroup["nodegroupid"], str):
                    nodegroup["nodegroupid"] = uuid.UUID(nodegroup["nodegroupid"])
            return [models.NodeGroup(**nodegroup_dict) for nodegroup_dict in nodegroups]
        else:
            nodegroups = set()
            for node in self.nodes.values():
                if node.is_collector:
                    nodegroups.add(node.nodegroup)
            for card in self.cards.values():
                nodegroups.add(card.nodegroup)
            return list(nodegroups)

    def get_or_create_nodegroup(self, nodegroupid, nodegroups_list=[]):
        """
        get a nodegroup from an id by first looking through the nodes and cards associated with this graph.
        if not found then get the nodegroup instance from the database, otherwise return a new instance of a nodegroup

        Keyword Arguments

        nodegroupid -- return a nodegroup with this id
        nodegroups_list -- list of nodegroups from which to filter
        """

        for nodegroup in nodegroups_list or self.get_nodegroups():
            if str(nodegroup.nodegroupid) == str(nodegroupid):
                return nodegroup
        try:
            return models.NodeGroup.objects.get(pk=nodegroupid)
        except models.NodeGroup.DoesNotExist:
            return models.NodeGroup(pk=nodegroupid)

    def get_root_nodegroup(self):
        """
        gets the top level nodegroup (the first nodegroup that doesn't have a parentnodegroup)

        """

        for nodegroup in self.get_nodegroups():
            if nodegroup.parentnodegroup is None:
                return nodegroup

    def get_root_card(self):
        """
        gets the top level card/card container

        """

        for card in self.cards.values():
            if card.nodegroup.parentnodegroup is None:
                return card

    def get_cards(self, check_if_editable=True, use_raw_i18n_json=False):
        """
        get the card data (if any) associated with this graph

        """

        cards = []
        for card in self.cards.values():
            is_editable = True
            if self.isresource:
                if not card.name:
                    card.name = self.nodes[card.nodegroup_id].name
                if str(card.description) in ["null", ""]:
                    try:
                        card.description = self.nodes[card.nodegroup_id].description
                    except KeyError as e:
                        print("Error: card.description not accessible, nodegroup_id not in self.nodes: ", e)
                if check_if_editable:
                    is_editable = card.is_editable()
            else:
                if card.nodegroup.parentnodegroup_id is None:
                    card.name = self.name
                    card.description = self.description
                else:
                    if not card.name:
                        card.name = self.nodes[card.nodegroup_id].name
                    if str(card.description) in ["null", ""]:
                        card.description = self.nodes[card.nodegroup_id].description
            card_dict = JSONSerializer().serializeToPython(card, use_raw_i18n_json=use_raw_i18n_json)
            card_dict["is_editable"] = is_editable
            card_constraints = card.constraintmodel_set.all()
            card_dict["constraints"] = JSONSerializer().serializeToPython(card_constraints)
            cards.append(card_dict)
        return cards

    def get_widgets(self, use_raw_i18n_json=False, force_recalculation=False):
        """
        get the widget data (if any) associated with this graph

        """
        if self.serialized_graph and not self.source_identifier_id and not force_recalculation:
            return self.serialized_graph["widgets"]
        else:
            widgets = []
            if self.widgets:
                for widget in self.widgets.values():
                    widget_dict = JSONSerializer().serializeToPython(widget, use_raw_i18n_json=use_raw_i18n_json)
                    widgets.append(widget_dict)

            return sorted(widgets, key=lambda k: k["id"])

    def serialize(self, fields=None, exclude=None, force_recalculation=False, use_raw_i18n_json=False, **kwargs):
        """
        serialize to a different form than used by the internal class structure

        used to append additional values (like parent ontology properties) that
        internal objects (like models.Nodes) don't support

        """
        exclude = [] if exclude is None else exclude
        if self.publication and not self.source_identifier_id and not force_recalculation:
            try:
                user_language = translation.get_language()
                published_graph = models.PublishedGraph.objects.get(publication=self.publication, language=user_language)
                serialized_graph = published_graph.serialized_graph
                for key in exclude:
                    if serialized_graph.get(key) is not None:  # explicit None comparison so falsey values will still return
                        serialized_graph[key] = None

                return serialized_graph
            except:
                self.refresh_from_database()
                return self.serialize(
                    fields=fields, exclude=exclude, force_recalculation=True, use_raw_i18n_json=use_raw_i18n_json, **kwargs
                )

        else:
            ret = JSONSerializer().handle_model(self, fields=fields, exclude=exclude, use_raw_i18n_json=use_raw_i18n_json)
            ret["root"] = self.root

            if "relatable_resource_model_ids" not in exclude:
                ret["relatable_resource_model_ids"] = [
                    str(relatable_node.graph_id) for relatable_node in self.root.get_relatable_resources()
                ]
            else:
                ret.pop("relatable_resource_model_ids", None)

            check_if_editable = "is_editable" not in exclude
            ret["is_editable"] = self.is_editable() if check_if_editable else ret.pop("is_editable", None)

            if "cards" not in exclude:
                cards = self.get_cards(check_if_editable=check_if_editable, use_raw_i18n_json=use_raw_i18n_json)
                ret["cards"] = sorted(cards, key=lambda k: (k["sortorder"] or 0, k["cardid"] or 0))
            else:
                ret.pop("cards", None)

            if "widgets" not in exclude:
                ret["widgets"] = self.get_widgets(use_raw_i18n_json=use_raw_i18n_json, force_recalculation=force_recalculation)

            if "nodegroups" not in exclude:
                nodegroups = self.get_nodegroups(force_recalculation=force_recalculation)
                ret["nodegroups"] = sorted(nodegroups, key=lambda k: k.pk)
            else:
                ret.pop("nodegroups", None)

            ret["domain_connections"] = (
                self.get_valid_domain_ontology_classes() if "domain_connections" not in exclude else ret.pop("domain_connections", None)
            )
            ret["functions"] = (
                models.FunctionXGraph.objects.filter(graph_id=self.graphid) if "functions" not in exclude else ret.pop("functions", None)
            )

            parentproperties = {self.root.nodeid: ""}

            for edge_id, edge in self.edges.items():
                parentproperties[edge.rangenode_id] = edge.ontologyproperty

            if "edges" not in exclude:
                ret["edges"] = sorted([edge for edge in self.edges.values()], key=lambda k: k.edgeid)
            else:
                ret.pop("edges", None)

            if "nodes" not in exclude:
                nodes = []
                for key, node in self.nodes.items():
                    nodeobj = JSONSerializer().serializeToPython(node, use_raw_i18n_json=use_raw_i18n_json)
                    nodeobj["parentproperty"] = parentproperties[node.nodeid]
                    nodes.append(nodeobj)
                ret["nodes"] = sorted(nodes, key=lambda k: (k["sortorder"], k["nodeid"]))
            else:
                ret.pop("nodes", None)

            res = JSONSerializer().serializeToPython(ret, use_raw_i18n_json=use_raw_i18n_json)

            return res

    def check_if_resource_is_editable(self):
        def find_unpermitted_edits(obj_a, obj_b, ignore_list, obj_type):
            # if node_tile_count > 0:
            res = None
            pre_diff = self._compare(obj_a, obj_b, ignore_list)
            diff = [x for x in pre_diff if len(list(x.keys())) > 0]
            if len(diff) > 0:
                if obj_type == "node":
                    tile_count = models.TileModel.objects.filter(nodegroup_id=db_node.nodegroup_id).count()
                    res = diff if tile_count > 0 else None  # If your node has no data, you can change any property
            return res

        if self.isresource is True:
            if self.is_editable() is False:
                unpermitted_edits = []
                db_nodes = models.Node.objects.filter(graph=self)
                for db_node in db_nodes:
                    unpermitted_node_edits = find_unpermitted_edits(
                        db_node,
                        self.nodes[db_node.nodeid],
                        [
                            "name",
                            "alias",
                            "hascustomalias",
                            "issearchable",
                            "ontologyclass",
                            "description",
                            "isrequired",
                            "fieldname",
                            "exportable",
                            "config",
                        ],
                        "node",
                    )
                    if unpermitted_node_edits is not None:
                        unpermitted_edits.append(unpermitted_node_edits)
                db_graph = Graph.objects.get(pk=self.graphid)
                unpermitted_graph_edits = find_unpermitted_edits(
                    db_graph,
                    self,
                    [
                        "name",
                        "ontology_id",
                        "subtitle",
                        "iconclass",
                        "author",
                        "description",
                        "color",
                        "nodes",
                        "edges",
                        "cards",
                        "nodegroup_id",
                    ],
                    "graph",
                )
                if unpermitted_graph_edits is not None:
                    unpermitted_edits.append(unpermitted_graph_edits)
                if len(unpermitted_edits) > 0:
                    raise GraphValidationError(
                        _(
                            "Your resource model: {self.name}, already has instances saved. \
                                You cannot modify a Resource Model with instances."
                        ).format(**locals()),
                        1006,
                    )

    def _validate_node_name(self, node):
        """
        Verifies a node's name is unique to its nodegroup
        Prevents a user from changing the name of a node that already has tiles.
        Verifies a node's name is unique to its sibling nodes.
        """

        if node.istopnode:
            return
        else:
            names_in_nodegroup = [v.name for k, v in self.nodes.items() if v.nodegroup_id == node.nodegroup_id]
            unique_names_in_nodegroup = {n for n in names_in_nodegroup}
            if len(names_in_nodegroup) > len(unique_names_in_nodegroup):
                message = _('Duplicate node name: "{0}". All node names in a card must be unique.'.format(node.name))
                raise GraphValidationError(message)
            elif node.is_editable() is False:
                if node.name != models.Node.objects.values_list("name", flat=True).get(pk=node.nodeid):
                    message = "The name of this node cannot be changed because business data has already been saved to a card that this node is part of."
                    raise GraphValidationError(_(message))
            else:
                sibling_node_names = [node.name for node in self.get_sibling_nodes(node)]
                if node.name in sibling_node_names:
                    message = _('Duplicate node name: "{0}". All sibling node names must be unique.'.format(node.name))
                    raise GraphValidationError(message)

    def create_node_alias(self, node):
        """
        Assigns a unique, slugified version of a node's name as that node's alias.
        """
        with connection.cursor() as cursor:
            if node.hascustomalias:
                cursor.callproc("__arches_slugify", [node.alias])
                node.alias = cursor.fetchone()[0]
            else:
                cursor.callproc("__arches_slugify", [node.name])
                row = cursor.fetchone()
                aliases = [n.alias for n in self.nodes.values() if node.alias != n.alias]
                node.alias = self.make_name_unique(row[0], aliases, "_n")
        return node.alias

    def validate(self):
        """
        validates certain aspects of resource graphs according to defined rules:
            - The root node of a "Resource" can only be a semantic node, and must be a collector
            - A node group that has child node groups may not itself be a child node group
            - A node group can only have child node groups if the node group only contains semantic nodes
            - If graph has an ontology, nodes must have classes and edges must have properties that are ontologically valid
            - If the graph has no ontology, nodes and edges should have null values for ontology class and property respectively

        """
        # validates that the resource graph is editable despite having saved instances.
        self.check_if_resource_is_editable()

        # validates that the top node of a resource graph is semantic and a collector
        if self.isresource is True:
            if self.root.is_collector is True:
                raise GraphValidationError(
                    _(
                        "The top node of your resource graph: {self.root.name} needs to be a collector. \
                            Hint: check that nodegroup_id of your resource node(s) are not null."
                    ).format(**locals()),
                    997,
                )
            if self.root.datatype != "semantic":
                raise GraphValidationError(_("The top node of your resource graph must have a datatype of 'semantic'."), 998)
        else:
            if self.root.is_collector is False:
                if len(self.nodes) > 1:
                    raise GraphValidationError(
                        _("If your graph contains more than one node and is not a resource the root must be a collector."), 999
                    )

        def validate_fieldname(fieldname, fieldnames):
            if node.fieldname == "":
                raise GraphValidationError(_("Field name must not be blank."), 1008)
            if fieldname.replace("_", "").isalnum() is False:
                raise GraphValidationError(_("Field name must contain only alpha-numeric characters or underscores."), 1010)
            if fieldname[0] == "_" or fieldname[0].isdigit():
                raise GraphValidationError(_("Field name cannot begin with an underscore or number"), 1011)
            if len(fieldname) > 10:
                fieldname = fieldname[:10]
            try:
                dupe = fieldnames[fieldname]
                raise GraphValidationError(
                    _("Field name must be unique to the graph; '{fieldname}' already exists.").format(**locals()), 1009
                )
            except KeyError:
                fieldnames[fieldname] = True

            return fieldname

        fieldnames = {}
        for node_id, node in self.nodes.items():
            self._validate_node_name(node)
            if node.exportable is True:
                if node.fieldname is not None:
                    validated_fieldname = validate_fieldname(node.fieldname, fieldnames)
                    if validated_fieldname != node.fieldname:
                        node.fieldname = validated_fieldname

        # validate that nodes in a resource graph belong to the ontology assigned to the resource graph
        if self.ontology is not None:
            ontology_classes = self.ontology.ontologyclasses.values_list("source", flat=True)

            for node_id, node in self.nodes.items():
                if node.ontologyclass == "":
                    raise GraphValidationError(_("A valid {0} ontology class must be selected").format(self.ontology.name), 1000)
                if node.ontologyclass not in ontology_classes:
                    raise GraphValidationError(
                        _("'{0}' is not a valid {1} ontology class").format(node.ontologyclass, self.ontology.name), 1001
                    )

            for edge_id, edge in self.edges.items():
                # print 'checking %s-%s-%s' % (edge.domainnode.ontologyclass,edge.ontologyproperty, edge.rangenode.ontologyclass)
                if edge.ontologyproperty is None:
                    raise GraphValidationError(
                        _(
                            "You must specify an ontology property. Your graph isn't semantically valid. \
                                Entity domain '{edge.domainnode.ontologyclass}' and \
                                Entity range '{edge.rangenode.ontologyclass}' can not be related via Property '{edge.ontologyproperty}'."
                        ).format(**locals()),
                        1002,
                    )
                property_found = False
                okay = False
                ontology_classes = self.ontology.ontologyclasses.get(source=edge.domainnode.ontologyclass)
                for classes in ontology_classes.target["down"]:
                    if classes["ontology_property"] == edge.ontologyproperty:
                        property_found = True
                        if edge.rangenode.ontologyclass in classes["ontology_classes"]:
                            okay = True
                            break

                if not okay:
                    raise GraphValidationError(
                        _(
                            "Your graph isn't semantically valid. Entity domain '{edge.domainnode.ontologyclass}' and \
                                Entity range '{edge.rangenode.ontologyclass}' cannot \
                                be related via Property '{edge.ontologyproperty}'."
                        ).format(**locals()),
                        1003,
                    )
                elif not property_found:
                    raise GraphValidationError(
                        _("'{0}' is not found in the {1} ontology or is not a valid ontology property for Entity domain '{2}'.").format(
                            edge.ontologyproperty, self.ontology.name, edge.domainnode.ontologyclass
                        ),
                        1004,
                    )
        else:
            for node_id, node in self.nodes.items():
                if node.ontologyclass is not None:
                    raise GraphValidationError(
                        _("You have assigned ontology classes to your graph nodes but not assigned an ontology to your graph."), 1005
                    )

        # make sure the supplied json-ld context is valid
        # https://www.w3.org/TR/json-ld/#the-context
        context = self.jsonldcontext
        try:
            if context is None:
                context = {"@context": {}}
            else:
                context = JSONDeserializer().deserialize(context)
        except ValueError:
            if context == "":
                context = {}
            context = {"@context": context}
        except AttributeError:
            context = {"@context": {}}

        try:
            out = compact({}, context)
        except JsonLdError:
            raise GraphValidationError(_("The json-ld context you supplied wasn't formatted correctly."), 1006)

        if self.slug is not None:
            graphs_with_matching_slug = models.GraphModel.objects.exclude(slug__isnull=True).filter(slug=self.slug)
            if graphs_with_matching_slug.exists() and graphs_with_matching_slug[0].graphid != self.graphid:
                if self.source_identifier_id:
                    if self.source_identifier_id != graphs_with_matching_slug[0].graphid:
                        raise GraphValidationError(_("Another resource model already uses the slug '{self.slug}'").format(**locals()), 1007)
                else:
                    raise GraphValidationError(_("Another resource model already uses the slug '{self.slug}'").format(**locals()), 1007)

    def create_editable_future_graph(self):
        """
        Creates an additional entry in the Graphs table that represents an editable version of the current graph
        """
        with transaction.atomic():
            try:
                previous_editable_future_graph = models.GraphModel.objects.get(source_identifier_id=self.graphid)
                previous_editable_future_graph.delete()
            except models.GraphModel.DoesNotExist:
                previous_editable_future_graph = None

            graph_copy = self.copy(set_source=True)

            editable_future_graph = graph_copy["copy"]
            editable_future_graph.source_identifier_id = self.graphid
            editable_future_graph.has_unpublished_changes = False
            editable_future_graph.slug = None  # workaround to allow editable_future_graph to be saved without conflicts

            editable_future_graph.save()

            return editable_future_graph

    def update_from_editable_future_graph(self):
        """
        Updates the graph with any changes made to the editable future graph,
        removes the editable future graph and related resources, then creates
        an editable future graph from the updated graph.
        """
        try:
            editable_future_graph = Graph.objects.get(source_identifier_id=self.pk)
        except:
            raise Exception(_("No identifiable future Graph"))

        def _update_source_nodegroup_hierarchy(nodegroup):
            if not nodegroup:
                return None

            node = models.Node.objects.get(pk=nodegroup.pk)
            if node.source_identifier_id:
                source_nodegroup = models.NodeGroup.objects.get(pk=node.source_identifier_id)

                source_nodegroup.cardinality = nodegroup.cardinality
                source_nodegroup.legacygroupid = nodegroup.legacygroupid

                if nodegroup.parentnodegroup_id:
                    nodegroup_parent_node = models.Node.objects.get(pk=nodegroup.parentnodegroup_id)

                    if nodegroup_parent_node.source_identifier_id:
                        source_nodegroup.parentnodegroup_id = nodegroup_parent_node.source_identifier_id

                source_nodegroup.save()

            if nodegroup.parentnodegroup:
                _update_source_nodegroup_hierarchy(nodegroup=nodegroup.parentnodegroup)

        previous_card_ids = [str(card.pk) for card in self.cards.values()]
        previous_node_ids = [str(node.pk) for node in self.nodes.values()]
        previous_edge_ids = [str(edge.pk) for edge in self.edges.values()]
        previous_widget_ids = [str(widget.pk) for widget in self.widgets.values()]

        self.cards = {}
        self.nodes = {}
        self.edges = {}
        self.widgets = {}

        # BEGIN update related models
        # Iterates over cards, nodes, and edges of the editable_future_graph. If the item
        # has a `source_identifier` attribute, it represents an item related to the source
        # graph ( the graph mapped to `self` ); we iterate over the item attributes and map
        # them to source item. If the item does not have a `source_identifier` attribute, it
        # has been newly created; we update the `graph_id` to match the source graph. We are
        # not saving in this block so updates can accur in any order.
        for future_widget in list(editable_future_graph.widgets.values()):
            # deep handling of card and node are happenening in below iterations
            if future_widget.card.source_identifier_id:
                future_widget.card = Card.objects.get(pk=future_widget.card.source_identifier_id)
            if future_widget.node.source_identifier_id:
                future_widget.node = models.Node.objects.get(pk=future_widget.node.source_identifier_id)

            self.widgets[future_widget.pk] = future_widget

        for future_card in list(editable_future_graph.cards.values()):
            future_card_nodegroup_node = models.Node.objects.get(pk=future_card.nodegroup.pk)

            if future_card.source_identifier:
                source_card = future_card.source_identifier

                for key in vars(source_card).keys():
                    if key not in ["graph_id", "cardid", "nodegroup_id", "source_identifier_id"]:
                        if key == "config" and str(future_card.component_id) == "2f9054d8-de57-45cd-8a9c-58bbb1619030":  # grouping card
                            grouped_card_ids = []
                            for grouped_card_id in future_card.config["groupedCardIds"]:
                                grouped_card = Card.objects.get(pk=grouped_card_id)
                                grouped_card_ids.append(str(grouped_card.source_identifier_id))

                            source_card.config["groupedCardIds"] = grouped_card_ids

                            sorted_widget_ids = []
                            for node_id in future_card.config["sortedWidgetIds"]:
                                sorted_widget = models.Node.objects.get(pk=node_id)
                                sorted_widget_ids.append(str(sorted_widget.source_identifier_id))

                            source_card.config["sortedWidgetIds"] = sorted_widget_ids
                        else:
                            setattr(source_card, key, getattr(future_card, key))

                source_card.nodegroup_id = future_card_nodegroup_node.nodegroup_id
                if future_card_nodegroup_node.source_identifier_id:
                    source_card.nodegroup_id = future_card_nodegroup_node.source_identifier_id

                self.cards[source_card.pk] = source_card
            else:  # newly-created card
                future_card.graph_id = self.pk
                future_card.source_identifier_id = None

                future_card.nodegroup_id = future_card_nodegroup_node.nodegroup_id
                if future_card_nodegroup_node.source_identifier_id:
                    future_card.nodegroup_id = future_card_nodegroup_node.source_identifier_id

                del editable_future_graph.cards[future_card.pk]
                self.cards[future_card.pk] = future_card

            _update_source_nodegroup_hierarchy(future_card.nodegroup)

        for future_edge in list(editable_future_graph.edges.values()):
            if future_edge.source_identifier_id:
                source_edge = future_edge.source_identifier

                for key in vars(source_edge).keys():
                    if key not in ["domainnode_id", "edgeid", "graph_id", "rangenode_id", "source_identifier_id"]:
                        setattr(source_edge, key, getattr(future_edge, key))

                source_edge.domainnode_id = future_edge.domainnode_id
                if future_edge.domainnode.source_identifier:
                    source_edge.domainnode_id = future_edge.domainnode.source_identifier.pk

                source_edge.rangenode_id = future_edge.rangenode_id
                if future_edge.rangenode.source_identifier:
                    source_edge.rangenode_id = future_edge.rangenode.source_identifier.pk

                self.edges[source_edge.pk] = source_edge
            else:  # newly-created edge
                future_edge.graph_id = self.pk
                future_edge.source_identfier_id = None

                if future_edge.domainnode.source_identifier_id:
                    future_edge.domainnode_id = future_edge.domainnode.source_identifier_id

                if future_edge.rangenode.source_identifier_id:
                    future_edge.rangenode_id = future_edge.rangenode.source_identifier_id

                del editable_future_graph.edges[future_edge.pk]
                self.edges[future_edge.pk] = future_edge

        for future_node in list(editable_future_graph.nodes.values()):
            future_node_nodegroup_node = models.Node.objects.get(pk=future_node.nodegroup.pk) if future_node.nodegroup else None

            if future_node.source_identifier:
                source_node = future_node.source_identifier

                for key in vars(source_node).keys():
                    if key not in ["graph_id", "nodeid", "nodegroup_id", "source_identifier_id", "is_collector"]:
                        setattr(source_node, key, getattr(future_node, key))

                source_node.nodegroup_id = future_node.nodegroup_id
                if future_node_nodegroup_node and future_node_nodegroup_node.source_identifier_id:
                    source_node.nodegroup_id = future_node_nodegroup_node.source_identifier_id

                self.nodes[source_node.pk] = source_node
            else:  # newly-created node
                future_node.graph_id = self.pk
                future_node.source_identifier_id = None

                if future_node_nodegroup_node and future_node_nodegroup_node.source_identifier_id:
                    future_node.nodegroup_id = future_node_nodegroup_node.source_identifier_id

                del editable_future_graph.nodes[future_node.pk]
                self.nodes[future_node.pk] = future_node

            _update_source_nodegroup_hierarchy(future_node.nodegroup)
        # END update related models

        # BEGIN copy attrs from editable_future_graph to source_graph
        for key, value in vars(editable_future_graph).items():
            if key not in [
                "_state",
                "graphid",
                "cards",
                "nodes",
                "edges",
                "widgets",
                "root",
                "slug",
                "source_identifier",
                "source_identifier_id",
                "publication_id",
                "_nodegroups_to_delete",
                "_functions",
                "_card_constraints",
                "_constraints_x_nodes",
                "serialized_graph",
            ]:
                setattr(self, key, value)

        self.root = models.Node.objects.get(pk=editable_future_graph.root.source_identifier_id)  # refresh from db
        # END copy attrs from editable_future_graph to source_graph

        # BEGIN save related models
        # save order is _very_ important!
        for widget in self.widgets.values():
            try:
                widget_from_database = models.CardXNodeXWidget.objects.get(
                    card_id=widget.card_id, node_id=widget.node_id, widget_id=widget.widget_id
                )
                widget_from_database.delete()
            except models.CardXNodeXWidget.DoesNotExist:
                pass

            widget.save()

        for card in editable_future_graph.cards.values():
            card.delete()
        for card in self.cards.values():
            card.save()

        for edge in editable_future_graph.edges.values():
            edge.delete()
        for edge in self.edges.values():
            edge.save()

        for node in editable_future_graph.nodes.values():
            node.delete()
        for node in self.nodes.values():
            node.save()
        # END save related models

        self.save(validate=False)

        # BEGIN delete superflous models
        # Compares UUIDs between models related to the source graph and models related to
        # the editable_future_graph. If the item related to the source graph exists, but the item
        # related to the editable_future_graph does not exist, the item related to the source graph
        # should be deleted.
        updated_card_ids = [str(card.source_identifier_id) for card in editable_future_graph.cards.values()]
        updated_node_ids = [str(node.source_identifier_id) for node in editable_future_graph.nodes.values()]
        updated_edge_ids = [str(edge.source_identifier_id) for edge in editable_future_graph.edges.values()]
        updated_widget_ids = [str(widget.pk) for widget in editable_future_graph.widgets.values()]

        updated_node_ids.append(str(self.root.pk))

        for previous_widget_id in previous_widget_ids:
            if previous_widget_id not in updated_widget_ids:
                try:
                    widget = models.CardXNodeXWidget.objects.get(pk=previous_widget_id)
                    widget.delete()
                except ObjectDoesNotExist:  # already deleted
                    pass

        for previous_card_id in previous_card_ids:
            if previous_card_id not in updated_card_ids:
                try:
                    card = models.CardModel.objects.get(pk=previous_card_id)
                    card.delete()
                except ObjectDoesNotExist:  # already deleted
                    pass

        for previous_node_id in previous_node_ids:
            if previous_node_id not in updated_node_ids:
                try:
                    node = models.Node.objects.get(pk=previous_node_id)
                    node.delete()
                except ObjectDoesNotExist:  # already deleted
                    pass

        for previous_edge_id in previous_edge_ids:
            if previous_edge_id not in updated_edge_ids:
                try:
                    edge = models.Edge.objects.get(pk=previous_edge_id)
                    edge.delete()
                except ObjectDoesNotExist:  # already deleted
                    pass
        # END delete superflous models

        # This ensures essential objects that have been re-assigned to the `source_graph`
        # are NOT deleted via waterfall deletion when the `editable_future_graph` is deleted.
        editable_future_graph.cards = {}
        editable_future_graph.nodes = {}
        editable_future_graph.edges = {}
        editable_future_graph.widgets = {}

        editable_future_graph.delete()

        graph_from_database = type(self).objects.get(pk=self.pk)  # returns an updated copy of self
        graph_from_database.create_editable_future_graph()

        return graph_from_database

    def revert(self):
        """
        Reverts a Graph's editable_future_graph to represent the source,
        discarding all changes
        """
        self.has_unpublished_changes = False
        self.save()

        self.create_editable_future_graph()

    def restore_state_from_serialized_graph(self, serialized_graph):
        """
        Reverts a Graph's editable_future_graph to represent the source,
        discarding all changes
        """
<<<<<<< HEAD
        models.NodeGroup.objects.filter(
            pk__in=[nodegroup.pk for nodegroup in self.get_nodegroups(force_recalculation=True)]
        ).delete()
        models.Node.objects.filter(pk__in=[node.pk for node in self.nodes.values()]).delete()
        models.Edge.objects.filter(pk__in=[edge.pk for edge in self.edges.values()]).delete()
        models.CardModel.objects.filter(pk__in=[card.pk for card in self.cards.values()]).delete()
        models.CardXNodeXWidget.objects.filter(
            pk__in=[card_x_node_x_widget.pk for card_x_node_x_widget in self.widgets.values()]
        ).delete()

        for serialized_nodegroup in serialized_graph["nodegroups"]:
            for key, value in serialized_nodegroup.items():
                try:
                    serialized_nodegroup[key] = uuid.UUID(value)
                except:
                    pass

            nodegroup = models.NodeGroup(**serialized_nodegroup)
            nodegroup.save()

        for serialized_node in serialized_graph["nodes"]:
            for key, value in serialized_node.items():
                try:
                    serialized_node[key] = uuid.UUID(value)
                except:
                    pass

            del serialized_node["is_collector"]
            del serialized_node["parentproperty"]

            node = models.Node(**serialized_node)
            node.save()

        for serialized_edge in serialized_graph["edges"]:
            for key, value in serialized_edge.items():
                try:
                    serialized_edge[key] = uuid.UUID(value)
                except:
                    pass

            edge = models.Edge(**serialized_edge)
            edge.save()

        for serialized_card in serialized_graph["cards"]:
            for key, value in serialized_card.items():
                try:
                    serialized_card[key] = uuid.UUID(value)
                except:
                    pass

            del serialized_card["constraints"]
            del serialized_card["is_editable"]

            card = Card(**serialized_card)
            card.save()

        widget_dict = {}
        for serialized_widget in serialized_graph["widgets"]:
            for key, value in serialized_widget.items():
                try:
                    serialized_widget[key] = uuid.UUID(value)
                except:
                    pass

            updated_widget = models.CardXNodeXWidget(**serialized_widget)
            updated_widget.save()

            widget_dict[updated_widget.pk] = updated_widget

        updated_graph = Graph(serialized_graph)
        updated_graph.widgets = widget_dict

        updated_graph.save()

        return updated_graph
=======
        published_graph = models.PublishedGraph.objects.get(publication=self.publication, language=translation.get_language())
        serialized_graph = published_graph.serialized_graph
        import pdb
>>>>>>> e46d29d7

        pdb.set_trace()

    def update_publications(self):
        """
        Changes information in in GraphPublication models without creating
        a new entry in graphs_x_published_graphs table
        """
        import pdb

        pdb.set_trace()
        pass

    def publish(self, user=None, notes=None):
        """
        Adds a corresponding entry to the GraphXPublishedGraph table,
        and creates a PublishedGraph entry for every active language
        """
        self.publication = None

        with transaction.atomic():
            if not self.source_identifier:
                self.update_from_editable_future_graph()

            publication = models.GraphXPublishedGraph.objects.create(graph=self, notes=notes, user=user)
            publication.save()

            self.publication = publication
            self.has_unpublished_changes = False

            self.save(validate=False)

            for language_tuple in settings.LANGUAGES:
                language = models.Language.objects.get(code=language_tuple[0])

                translation.activate(language=language_tuple[0])

                published_graph = models.PublishedGraph.objects.create(
                    publication=publication,
                    serialized_graph=JSONDeserializer().deserialize(JSONSerializer().serialize(self, force_recalculation=True)),
                    language=language,
                )

                published_graph.save()

            translation.deactivate()


class GraphValidationError(Exception):
    def __init__(self, message, code=None):
        self.title = _("Graph Validation Error")
        self.message = message
        self.code = code

    def __str__(self):
        return repr(self.message)<|MERGE_RESOLUTION|>--- conflicted
+++ resolved
@@ -2094,7 +2094,6 @@
         Reverts a Graph's editable_future_graph to represent the source,
         discarding all changes
         """
-<<<<<<< HEAD
         models.NodeGroup.objects.filter(
             pk__in=[nodegroup.pk for nodegroup in self.get_nodegroups(force_recalculation=True)]
         ).delete()
@@ -2170,13 +2169,6 @@
         updated_graph.save()
 
         return updated_graph
-=======
-        published_graph = models.PublishedGraph.objects.get(publication=self.publication, language=translation.get_language())
-        serialized_graph = published_graph.serialized_graph
-        import pdb
->>>>>>> e46d29d7
-
-        pdb.set_trace()
 
     def update_publications(self):
         """
