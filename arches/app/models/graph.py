"""
ARCHES - a program developed to inventory and manage immovable cultural heritage.
Copyright (C) 2013 J. Paul Getty Trust and World Monuments Fund

This program is free software: you can redistribute it and/or modify
it under the terms of the GNU Affero General Public License as
published by the Free Software Foundation, either version 3 of the
License, or (at your option) any later version.

This program is distributed in the hope that it will be useful,
but WITHOUT ANY WARRANTY; without even the implied warranty of
MERCHANTABILITY or FITNESS FOR A PARTICULAR PURPOSE. See the
GNU Affero General Public License for more details.

You should have received a copy of the GNU Affero General Public License
along with this program. If not, see <http://www.gnu.org/licenses/>.
"""

import json
import logging
import pyprind
import uuid
from copy import copy, deepcopy
from django.core.cache import cache
from django.core.exceptions import ObjectDoesNotExist
from django.db import transaction
from django.db.utils import IntegrityError
from arches.app.models import models
from arches.app.models.resource import Resource, UnpublishedModelError
from arches.app.models.system_settings import settings
from arches.app.datatypes.datatypes import DataTypeFactory
from arches.app.utils.betterJSONSerializer import JSONSerializer, JSONDeserializer
from arches.app.search.search_engine_factory import SearchEngineFactory
from django.utils.translation import ugettext as _
from pyld.jsonld import compact, JsonLdError
from django.db.models.base import Deferred

logger = logging.getLogger(__name__)

class Graph(models.GraphModel):
    """
    Used for mapping complete resource graph objects to and from the database

    """

    class Meta:
        proxy = True

    def __init__(self, *args, **kwargs):
        super(Graph, self).__init__(*args, **kwargs)
        # from models.GraphModel
        # self.graphid = None
        # self.name = ''
        # self.description = ''
        # self.deploymentfile = ''
        # self.author = ''
        # self.deploymentdate = None
        # self.version = ''
        # self.isresource = False
        # self.iconclass = ''
        # self.color = ''
        # self.subtitle = ''
        # self.ontology = None
        # self.functions = []
        # end from models.GraphModel
        self.root = None
        self.nodes = {}
        self.edges = {}
        self.cards = {}
        self.widgets = {}
        self._nodegroups_to_delete = []
        self._functions = []
        self._card_constraints = []
        self._constraints_x_nodes = []
        self.temp_node_name = _("New Node")
        self.serialized_graph = None

        if args:
            if isinstance(args[0], dict):

                for key, value in args[0].items():
                    if key not in ("root", "nodes", "edges", "cards", "functions", "is_editable"):
                        setattr(self, key, value)

                nodegroups = dict((item["nodegroupid"], item) for item in args[0]["nodegroups"])
                for node in args[0]["nodes"]:
                    self.add_node(node, nodegroups)

                for edge in args[0]["edges"]:
                    self.add_edge(edge)

                for card in args[0]["cards"]:
                    self.add_card(card)

                def check_default_configs(default_configs, configs):
                    if default_configs is not None:
                        if configs is None:
                            configs = {}
                        for default_key in default_configs:
                            if default_key not in configs:
                                configs[default_key] = default_configs[default_key]
                    return configs

                if "functions_x_graphs" in args[0]:
                    for function in args[0]["functions_x_graphs"]:
                        function_x_graph_config = function["config"]
                        default_config = models.Function.objects.get(functionid=function["function_id"]).defaultconfig
                        function["config"] = check_default_configs(default_config, function_x_graph_config)

                        self.add_function(function)

                self.populate_null_nodegroups()

            else:
                if len(args) == 1 and (isinstance(args[0], str) or isinstance(args[0], uuid.UUID)):
                    for key, value in models.GraphModel.objects.get(pk=args[0]).__dict__.items():
                        setattr(self, key, value)

                has_deferred_args = False
                for arg in args:
                    if type(arg) == Deferred:
                        has_deferred_args = True

                #  accessing the graph publication while deferring args results in a recursive loop
                if not has_deferred_args and self.publication and self.publication.serialized_graph:
                    self.serialized_graph = self.serialize()  # reads from graph_publication table and returns serialized graph as dict

                    # filter out keys from the serialized_graph that would cause an error on instantiation
                    node_slugs = []
                    for node_dict in self.serialized_graph["nodes"]:
                        node_slugs.append({key: value for key, value in node_dict.items() if key not in ["is_collector", "parentproperty"]})

                    # filter out keys from the serialized_graph that would cause an error on instantiation
                    card_slugs = []
                    for card_dict in self.serialized_graph["cards"]:
                        card_slugs.append({key: value for key, value in card_dict.items() if key not in ["constraints", "is_editable"]})

                    nodes = [models.Node(**node_slug) for node_slug in node_slugs]
                    cards = [models.CardModel(**card_slug) for card_slug in card_slugs]
                    edges = [models.Edge(**edge_dict) for edge_dict in self.serialized_graph["edges"]]
                    card_x_node_x_widgets = [
                        models.CardXNodeXWidget(**card_x_node_x_widget_dict)
                        for card_x_node_x_widget_dict in self.serialized_graph["widgets"]
                    ]

                    edge_lookup = {edge["edgeid"]: edge for edge in self.serialized_graph["edges"]}
                    self.widgets = {widget.pk: widget for widget in card_x_node_x_widgets}
                else:
                    nodes = self.node_set.all()
                    edges = self.edge_set.all()
                    cards = self.cardmodel_set.all()

                    edge_lookup = {edge["edgeid"]: edge for edge in json.loads(JSONSerializer().serialize(edges))}

                    for card in cards:
                        widgets = list(card.cardxnodexwidget_set.all())
                        for widget in widgets:
                            self.widgets[widget.pk] = widget

                node_lookup = {}
                for node in nodes:
                    self.add_node(node)
                    node_lookup[str(node.nodeid)] = node

                for edge in edges:
                    edge_dict = edge_lookup[str(edge.edgeid)]
                    edge.domainnode = node_lookup[edge_dict["domainnode_id"]]
                    edge.rangenode = node_lookup[edge_dict["rangenode_id"]]
                    self.add_edge(edge)

                for card in cards:
                    self.add_card(card)

                self.populate_null_nodegroups()

    @staticmethod
    def new(name="", is_resource=False, author=""):
        newid = uuid.uuid1()
        nodegroup = None
        graph = models.GraphModel.objects.create(
            name=name,
            subtitle="",
            author=author,
            description="",
            version="",
            isresource=is_resource,
            iconclass="",
            ontology=None,
            slug=None,
        )
        if not is_resource:
            nodegroup = models.NodeGroup.objects.create(pk=newid)
            models.CardModel.objects.create(nodegroup=nodegroup, name=name, graph=graph)
        root = models.Node.objects.create(
            pk=newid,
            name=_("Top Node"),
            description="",
            istopnode=True,
            ontologyclass=None,
            datatype="semantic",
            nodegroup=nodegroup,
            graph=graph,
        )

        return Graph.objects.get(pk=graph.graphid)

    def add_node(self, node, nodegroups=None):
        """
        Adds a node to this graph

        Arguments:
        node -- a dictionary representing a Node instance or an actual models.Node instance

        """
        if not isinstance(node, models.Node):
            nodeobj = node.copy()
            node = models.Node()
            node.nodeid = nodeobj.get("nodeid", None)
            node.name = nodeobj.get("name", "")
            node.description = nodeobj.get("description", "")
            node.istopnode = nodeobj.get("istopnode", "")
            node.ontologyclass = nodeobj.get("ontologyclass", "")
            node.datatype = nodeobj.get("datatype", "")
            node.nodegroup_id = nodeobj.get("nodegroup_id", "")
            node.config = nodeobj.get("config", None)
            node.issearchable = nodeobj.get("issearchable", True)
            node.isrequired = nodeobj.get("isrequired", False)
            node.exportable = nodeobj.get("exportable", False)
            node.fieldname = nodeobj.get("fieldname", "")

            node.nodeid = uuid.UUID(str(node.nodeid))

            if node.nodegroup_id is not None and node.nodegroup_id != "":
                node.nodegroup_id = uuid.UUID(str(node.nodegroup_id))
                node.nodegroup = self.get_or_create_nodegroup(nodegroupid=node.nodegroup_id)
                if nodegroups is not None and str(node.nodegroup_id) in nodegroups:
                    node.nodegroup.cardinality = nodegroups[str(node.nodegroup_id)]["cardinality"]
                    node.nodegroup.legacygroupid = nodegroups[str(node.nodegroup_id)]["legacygroupid"]
                    node.nodegroup.parentnodegroupid = nodegroups[str(node.nodegroup_id)]["parentnodegroup_id"]
            else:
                node.nodegroup = None

        node.graph = self

        if self.ontology is None:
            node.ontologyclass = None
        if node.pk is None:
            node.pk = uuid.uuid1()
        if isinstance(node.pk, str):
            node.pk = uuid.UUID(node.pk)
        if node.istopnode:
            self.root = node
        self.nodes[node.pk] = node

        return node

    def add_edge(self, edge):
        """
        Adds an edge to this graph

        will throw an error if the domain or range nodes referenced in this edge haven't
        already been added to this graph

        Arguments:
        edge -- a dictionary representing a Edge instance or an actual models.Edge instance

        """

        if not isinstance(edge, models.Edge):
            egdeobj = edge.copy()
            edge = models.Edge()
            edge.edgeid = egdeobj.get("edgeid", None)
            edge.rangenode = self.nodes[uuid.UUID(str(egdeobj.get("rangenode_id")))]
            edge.domainnode = self.nodes[uuid.UUID(str(egdeobj.get("domainnode_id")))]
            edge.ontologyproperty = egdeobj.get("ontologyproperty", "")

        edge.graph = self

        if edge.pk is None:
            edge.pk = uuid.uuid1()
        if self.ontology is None:
            edge.ontologyproperty = None
        self.edges[edge.pk] = edge
        return edge

    def add_card_contraint(self, constraint, card):
        unique_to_all = constraint.get("uniquetoallinstances", False)
        constraint_model = models.ConstraintModel()
        constraint_model.constraintid = constraint.get("constraintid", None)
        constraint_model.uniquetoallinstances = constraint.get("uniquetoallinstances", False)
        constraint_model.card = card
        self._card_constraints.append(constraint_model)
        for nodeid in constraint.get("nodes", []):
            constraint_x_node = {"constraint": constraint_model, "node": nodeid}
            self._constraints_x_nodes.append(constraint_x_node)

    def add_card(self, card):
        """
        Adds a card to this graph

        Arguments:
        card -- a dictionary representing a Card instance or an actual models.CardModel instance

        """
        if not isinstance(card, models.CardModel):
            cardobj = card.copy()
            card = models.CardModel()
            card.cardid = cardobj.get("cardid", None)
            card.name = cardobj.get("name", "")
            card.description = cardobj.get("description", "")
            card.instructions = cardobj.get("instructions", "")
            card.helpenabled = cardobj.get("helpenabled", "")
            card.helptitle = cardobj.get("helptitle", "")
            card.helptext = cardobj.get("helptext", "")
            card.cssclass = cardobj.get("cssclass", "")
            card.active = cardobj.get("active", "")
            card.visible = cardobj.get("visible", "")
            card.sortorder = cardobj.get("sortorder", "")
            card.component_id = cardobj.get("component_id", uuid.UUID("f05e4d3a-53c1-11e8-b0ea-784f435179ea"))
            card.nodegroup_id = uuid.UUID(str(cardobj.get("nodegroup_id", "")))
            card.nodegroup = self.get_or_create_nodegroup(nodegroupid=card.nodegroup_id)
            card.config = cardobj.get("config", None)
            constraints = cardobj.get("constraints", "")
            for constraint in constraints:
                self.add_card_contraint(constraint, card)

        card.graph = self

        if card.pk is None:
            card.pk = uuid.uuid1()

        self.cards[card.pk] = card

        return card

    def add_function(self, function):
        """
        Adds a FunctionXGraph record to this graph

        Arguments:
        node -- an object representing a FunctionXGraph instance or an actual models.CardModel instance

        """

        if not isinstance(function, models.FunctionXGraph):
            if isinstance(function, dict):
                functionobj = models.FunctionXGraph(**function.copy())
            else:
                functionobj = function.copy()
            function = models.FunctionXGraph()
            function.function_id = functionobj.function_id
            function.config = functionobj.config

        function.graph = self

        self._functions.append(function)

        return function

    def _compare(self, obj1, obj2, additional_excepted_keys=[]):
        excluded_keys = ["_state"] + additional_excepted_keys
        d1, d2 = obj1.__dict__, obj2.__dict__
        old, new = {}, {}
        for k, v in list(d1.items()):
            if k in excluded_keys:
                continue
            try:
                if v != d2[k]:
                    old.update({k: v})
                    new.update({k: d2[k]})
            except KeyError:
                old.update({k: v})
        return old, new

    def update_es_node_mapping(self, node, datatype_factory, se):
        already_saved = models.Node.objects.filter(pk=node.nodeid).exists()
        saved_node_datatype = None
        if already_saved:
            saved_node = models.Node.objects.get(pk=node.nodeid)
            saved_node_datatype = saved_node.datatype
        if saved_node_datatype != node.datatype:
            datatype = datatype_factory.get_instance(node.datatype)
            datatype_mapping = datatype.get_es_mapping(node.nodeid)
            if datatype_mapping and datatype_factory.datatypes[node.datatype].defaultwidget:
                se.create_mapping("resources", body=datatype_mapping)

    def save(self, validate=True, nodeid=None):
        """
        Saves an a graph and its nodes, edges, and nodegroups back to the db
        creates associated card objects if any of the nodegroups don't already have a card

        Arguments:
        validate -- True to validate the graph before saving, defaults to True

        """

        if validate:
            self.validate()

        with transaction.atomic():
            super(Graph, self).save()
            for nodegroup in self.get_nodegroups():
                nodegroup.save()

            se = SearchEngineFactory().create()
            datatype_factory = DataTypeFactory()

            if nodeid is not None:
                node = self.nodes[nodeid]
                self.update_es_node_mapping(node, datatype_factory, se)
                node.save()
            else:
                for node in self.nodes.values():
                    self.update_es_node_mapping(node, datatype_factory, se)
                    node.save()

            for edge in self.edges.values():
                edge.save()

            for card in self.cards.values():
                card.save()

            for constraint in self._card_constraints:
                constraint.save()

            for constraint_x_node in self._constraints_x_nodes:
                node_constraint = models.ConstraintXNode()
                node_constraint.node = models.Node.objects.get(pk=constraint_x_node["node"])
                node_constraint.constraint = constraint_x_node["constraint"]
                node_constraint.save()

            for widget in self.widgets.values():
                widget.save()

            for functionxgraph in self._functions:
                # Right now this only saves a functionxgraph record if the function is present in the database. Otherwise it silently fails.
                if functionxgraph.function_id in [str(id) for id in models.Function.objects.values_list("functionid", flat=True)]:
                    functionxgraph.save()

            for nodegroup in self._nodegroups_to_delete:
                nodegroup.delete()
            self._nodegroups_to_delete = []

        return self

    def delete(self):
        if self.is_editable() is True:
            with transaction.atomic():
                for nodegroup in self.get_nodegroups():
                    nodegroup.delete()

                for edge in self.edges.values():
                    edge.delete()

                for node in self.nodes.values():
                    node.delete()

                for card in self.cards.values():
                    card.delete()

                for widget in self.widgets.values():
                    widget.delete()

                super(Graph, self).delete()
        else:
            raise GraphValidationError(
                _(
                    "Your resource model: {0}, already has instances saved. You cannot delete a Resource Model with instances.".format(
                        self.name
                    )
                )
            )

    def delete_instances(self, verbose=False):
        """
        deletes all associated resource instances

        """
        if verbose is True:
            bar = pyprind.ProgBar(Resource.objects.filter(graph_id=self.graphid).count())
        for resource in Resource.objects.filter(graph_id=self.graphid):
            resource.delete()
            if verbose is True:
                bar.update()
        if verbose is True:
            print(bar)

    def get_tree(self, root=None):
        """
        returns a tree based representation of this graph

        Keyword Arguments:
        root -- the node from which to root the tree, defaults to the root node of this graph

        """

        tree = {"node": root if root else self.root, "children": [], "parent_edge": None}

        def find_child_edges(tree):
            for edge_id, edge in self.edges.items():
                if edge.domainnode == tree["node"]:
                    tree["children"].append(find_child_edges({"node": edge.rangenode, "children": [], "parent_edge": edge}))

            return tree

        return find_child_edges(tree)

    def populate_null_nodegroups(self):
        """
        populates any blank nodegroup ids of the nodes in this graph with the nearest parent node

        """

        tree = self.get_tree()
        nodegroups = self.get_nodegroups()

        def traverse_tree(tree, current_nodegroup=None):
            if tree["node"]:
                if tree["node"].is_collector:
                    nodegroup = self.get_or_create_nodegroup(nodegroupid=tree["node"].nodegroup_id, nodegroups_list=nodegroups)
                    nodegroup.parentnodegroup = current_nodegroup
                    current_nodegroup = nodegroup

                tree["node"].nodegroup = current_nodegroup

            for child in tree["children"]:
                traverse_tree(child, current_nodegroup)
            return tree

        traverse_tree(tree)

        return tree

    def append_branch(self, property, nodeid=None, graphid=None, skip_validation=False):
        """
        Appends a branch onto this graph

        Arguments:
        property -- the property to use when appending the branch

        Keyword Arguments:
        nodeid -- if given will append the branch to this node, if not supplied will
        append the branch to the root of this graph

        graphid -- get the branch to append based on the graphid

        skip_validation -- don't validate the resultant graph (post append), defaults to False

        """

        branch_graph = Graph(graphid)
        nodeToAppendTo = self.nodes[uuid.UUID(str(nodeid))] if nodeid else self.root

        if skip_validation or self.can_append(branch_graph, nodeToAppendTo):
            branch_copy = branch_graph.copy()["copy"]
            branch_copy.root.istopnode = False

            newEdge = models.Edge(domainnode=nodeToAppendTo, rangenode=branch_copy.root, ontologyproperty=property, graph=self)
            branch_copy.add_edge(newEdge)

            for node in branch_copy.nodes.values():
                self.add_node(node)
            for card in branch_copy.get_cards():
                self.add_card(card)
            for edge in branch_copy.edges.values():
                self.add_edge(edge)
            for widget in branch_copy.widgets.values():
                self.widgets[widget.pk] = widget

            self.populate_null_nodegroups()
            sibling_node_names = [node.name for node in self.get_sibling_nodes(branch_copy.root)]
            branch_copy.root.name = self.make_name_unique(branch_copy.root.name, sibling_node_names)
            branch_copy.root.description = branch_graph.description

            if self.ontology is None:
                branch_copy.clear_ontology_references()

            return branch_copy

    def make_name_unique(self, name, names_to_check):
        """
        Makes a name unique among a list of name

        Arguments:
        name -- the name to check and modfiy to make unique in the list of "names_to_check"
        names_to_check -- a list of names that "name" should be unique among
        """

        i = 1
        temp_node_name = name
        while temp_node_name in names_to_check:
            temp_node_name = "{0}_{1}".format(name, i)
            i += 1
        return temp_node_name

    def append_node(self, nodeid=None):
        """
        Appends a single node onto this graph

        Keyword Arguments:
        nodeid -- if given will append the node to this node, if not supplied will
        append the node to the root of this graph

        """

        node_names = [node.name for node in self.nodes.values()]
        temp_node_name = self.make_name_unique(self.temp_node_name, node_names)
        nodeToAppendTo = self.nodes[uuid.UUID(str(nodeid))] if nodeid else self.root
        card = None

        if not settings.OVERRIDE_RESOURCE_MODEL_LOCK:
            tile_count = models.TileModel.objects.filter(nodegroup_id=nodeToAppendTo.nodegroup_id).count()
            if tile_count > 0:
                raise GraphValidationError(
                    _(
                        "Your resource model: {0}, already has instances saved. "
                        + "You cannot modify a Resource Model with instances.".format(self.name)
                    ),
                    1006,
                )

        nodegroup = None
        if nodeToAppendTo.nodeid == self.root.nodeid and self.isresource is True:
            newid = uuid.uuid1()
            nodegroup = models.NodeGroup.objects.create(pk=newid)
            card = models.CardModel.objects.create(nodegroup=nodegroup, name=temp_node_name, graph=self)
            newNode = models.Node(
                nodeid=newid, name=temp_node_name, istopnode=False, ontologyclass=None, datatype="semantic", nodegroup=nodegroup, graph=self
            )
        else:
            newNode = models.Node(
                nodeid=uuid.uuid1(), name=temp_node_name, istopnode=False, ontologyclass=None, datatype="semantic", graph=self
            )

        newEdge = models.Edge(domainnode=nodeToAppendTo, rangenode=newNode, ontologyproperty=None, graph=self)
        self.add_node(newNode)
        self.add_edge(newEdge)

        self.populate_null_nodegroups()

        # assign the first class and property found
        if self.ontology:
            ontology_classes = self.get_valid_ontology_classes(newNode.nodeid, nodeToAppendTo.nodeid)
            if len(ontology_classes) > 0:
                newEdge.ontologyproperty = ontology_classes[0]["ontology_property"]
                newNode.ontologyclass = ontology_classes[0]["ontology_classes"][0]
            else:
                raise GraphValidationError(_("Ontology rules don't allow this node to be appended"))
        return {"node": newNode, "edge": newEdge, "card": card, "nodegroup": nodegroup}

    def clear_ontology_references(self):
        """
        removes any references to ontology classes and properties in a graph

        """

        for node_id, node in self.nodes.items():
            node.ontologyclass = None

        for edge_id, edge in self.edges.items():
            edge.ontologyproperty = None

        self.ontology = None

    def replace_config_ids(self, config, maps=[]):
        """
        Replaces node, nodegroup, card, and formids in configuration json objects during
        graph cloning/copying
        """
        str_forms_config = json.dumps(config)
        for map in maps:
            for k, v in map.items():
                str_forms_config = str_forms_config.replace(str(k), str(v))
        return json.loads(str_forms_config)

    def copy_functions(self, other_graph, id_maps=[]):
        """
        Copies the graph_x_function relationships from a different graph and relates
        the same functions to this graph.

        """
        for function_x_graph in other_graph.functionxgraph_set.all():
            config_copy = self.replace_config_ids(function_x_graph.config, id_maps)
            function_copy = models.FunctionXGraph(function=function_x_graph.function, config=config_copy, graph=self)
            function_copy.save()

    def copy(self, root=None):
        """
        returns an unsaved copy of self

        """

        nodegroup_map = {}

        copy_of_self = deepcopy(self)

        if root is not None:
            root["nodegroup_id"] = root["nodeid"]
            root["istopnode"] = True
            updated_values = copy_of_self.update_node(root)
            root_node = updated_values["node"]
            root_card = updated_values["card"]
            tree = self.get_tree(root_node)

            def flatten_tree(tree, node_id_list=[]):
                node_id_list.append(tree["node"].pk)
                for node in tree["children"]:
                    flatten_tree(node, node_id_list)
                return node_id_list

            node_ids = flatten_tree(tree)
            copy_of_self.edges = {edge_id: edge for edge_id, edge in copy_of_self.edges.items() if edge.domainnode_id in node_ids}
            copy_of_self.nodes = {node_id: node for node_id, node in copy_of_self.nodes.items() if node_id in node_ids}
            copy_of_self.cards = {card_id: card for card_id, card in copy_of_self.cards.items() if card.nodegroup_id in node_ids}
            copy_of_self.widgets = {
                widget_id: widget for widget_id, widget in copy_of_self.widgets.items() if widget.card.nodegroup_id in node_ids
            }
            for widget_id, widget in copy_of_self.widgets.items():
                if widget.card.nodegroup_id not in node_ids:
                    widget.card = root_card
            copy_of_self.root = root_node
            copy_of_self.name = root_node.name
            copy_of_self.isresource = False
            copy_of_self.subtitle = ""
            copy_of_self.description = ""
            copy_of_self.author = ""

        # returns a list of node ids sorted by nodes that are collector nodes first and then others last
        node_ids = sorted(copy_of_self.nodes, key=lambda node_id: copy_of_self.nodes[node_id].is_collector, reverse=True)

        for nodeid, node in copy_of_self.nodes.items():
            if node.datatype == "geojson-feature-collection":
                node.config["advancedStyle"] = ""
                node.config["advancedStyling"] = False
        copy_of_self.pk = uuid.uuid1()
        node_map = {}
        card_map = {}
        for node_id in node_ids:
            node = copy_of_self.nodes[node_id]
            if node == self.root:
                copy_of_self.root = node
            node.graph = copy_of_self
            is_collector = node.is_collector
            node.pk = uuid.uuid1()
            node_map[node_id] = node.pk
            if is_collector:
                old_nodegroup_id = node.nodegroup_id
                node.nodegroup = models.NodeGroup(pk=node.pk, cardinality=node.nodegroup.cardinality)
                if old_nodegroup_id not in nodegroup_map:
                    nodegroup_map[old_nodegroup_id] = node.nodegroup_id
                for card in copy_of_self.cards.values():
                    if str(card.nodegroup_id) == str(old_nodegroup_id):
                        new_id = uuid.uuid1()
                        card_map[card.pk] = new_id
                        card.pk = new_id
                        card.nodegroup = node.nodegroup
                        card.graph = copy_of_self

            else:
                node.nodegroup = None

        for widget in copy_of_self.widgets.values():
            widget.pk = uuid.uuid1()
            widget.node_id = node_map[widget.node_id]
            widget.card_id = card_map[widget.card_id]

        copy_of_self.populate_null_nodegroups()

        copy_of_self.nodes = {node.pk: node for node_id, node in copy_of_self.nodes.items()}

        for edge_id, edge in copy_of_self.edges.items():
            edge.pk = uuid.uuid1()
            edge.graph = copy_of_self
            edge.domainnode_id = edge.domainnode.pk
            edge.rangenode_id = edge.rangenode.pk

        copy_of_self.edges = {edge.pk: edge for edge_id, edge in copy_of_self.edges.items()}

        return {"copy": copy_of_self, "cards": card_map, "nodes": node_map, "nodegroups": nodegroup_map}

    def move_node(self, nodeid, property, newparentnodeid, skip_validation=False):
        """
        move a node and it's children to a different location within this graph

        Arguments:
        nodeid -- the id of node being moved

        property -- the property value to conect the node to it's new parent nodegroup

        newparentnodeid -- the parent node id that the node is being moved to

        skip_validation -- don't validate the resultant graph (post move), defaults to False

        """

        ret = {"nodes": [], "edges": []}
        nodegroup = None
        node = self.nodes[uuid.UUID(str(nodeid))]

        graph_dict = self.serialized_graph or self.serialize()
        graph_dict["nodes"] = []
        graph_dict["edges"] = []
        graph_dict["cards"] = []

        def traverse_tree(tree):
            graph_dict["nodes"].append(tree["node"])
            for child in tree["children"]:
                graph_dict["edges"].append({"domainnode_id": tree["node"]["nodeid"], "rangenode_id": child["node"]["nodeid"]})
                traverse_tree(child)

        tree = JSONSerializer().serializeToPython(self.get_tree(node))
        tree["node"]["istopnode"] = True
        traverse_tree(tree)

        if skip_validation or self.can_append(Graph(graph_dict), self.nodes[uuid.UUID(str(newparentnodeid))]):
            if not node.is_collector:
                nodegroup = node.nodegroup

                child_nodes, child_edges = node.get_child_nodes_and_edges()
                child_nodes.append(node)
                for child_node in child_nodes:
                    if child_node.nodegroup == nodegroup:
                        self.nodes[child_node.pk].nodegroup = None
                        ret["nodes"].append(child_node)

            for edge_id, edge in self.edges.items():
                if edge.rangenode == node:
                    edge.domainnode = self.nodes[uuid.UUID(str(newparentnodeid))]
                    ret["edges"].append(edge)

            self.populate_null_nodegroups()
            return ret

    def update_node(self, node):
        """
        updates a node in the graph

        Arguments:
        node -- a python dictionary representing a node object to be used to update the graph

        """
        node["nodeid"] = uuid.UUID(str(node.get("nodeid")))
        old_node = self.nodes.pop(node["nodeid"])
        new_node = self.add_node(node)
        new_card = None

        for edge_id, edge in self.edges.items():
            if edge.domainnode_id == new_node.nodeid:
                edge.domainnode = new_node
            if edge.rangenode_id == new_node.nodeid:
                edge.rangenode = new_node
                edge.ontologyproperty = node.get("parentproperty", None)

        if node["exportable"] is not None:
            new_node.exportable = node["exportable"]
        if node["fieldname"] is not None:
            new_node.fieldname = node["fieldname"]
        self.populate_null_nodegroups()

        # new_node will always have a nodegroup id even it if was set to None becuase populate_null_nodegroups
        # will populate the nodegroup id with the parent nodegroup
        # add/remove a card if a nodegroup was added/removed
        if new_node.nodegroup_id != old_node.nodegroup_id:
            if new_node.is_collector:
                # add a card
                new_card = models.CardModel(name=new_node.name, nodegroup=new_node.nodegroup)
                self.add_card(new_card)
            else:
                self._nodegroups_to_delete = [old_node.nodegroup]
                # remove a card
                self.cards = {card_id: card for card_id, card in self.cards.items() if card.nodegroup_id != old_node.nodegroup_id}

        try:
            new_card = models.CardModel.objects.get(name=old_node.name, nodegroup=new_node.nodegroup)
            for cardid, card in self.cards.items():
                if cardid == new_card.cardid:
                    card.name = new_node.name
        except ObjectDoesNotExist:
            pass

        return {"card": new_card, "node": new_node}

    def delete_node(self, node=None):
        """
        deletes a node and all if it's children from a graph

        Arguments:
        node -- a node id or Node model to delete from the graph

        """

        if node is not None:
            if not isinstance(node, models.Node):
                node = self.nodes[uuid.UUID(str(node))]

            nodes = []
            edges = []
            nodegroups = []

            tree = self.get_tree(root=node)
            tile_count = models.TileModel.objects.filter(nodegroup=node.nodegroup).count()
            if self.is_editable() is False and tile_count > 0:
                raise GraphValidationError(
                    _(
                        "Your resource model: {self.name}, already has instances saved. \
                            You cannot delete nodes from a Resource Model with instances."
                    ).format(**locals()),
                    1006,
                )

            def traverse_tree(tree):
                nodes.append(tree["node"])
                if tree["node"].is_collector:
                    nodegroups.append(tree["node"].nodegroup)
                for child in tree["children"]:
                    edges.append(child["parent_edge"])
                    traverse_tree(child)

            traverse_tree(tree)

            with transaction.atomic():
                [nodegroup.delete() for nodegroup in nodegroups]
                [edge.delete() for edge in edges]
                [node.delete() for node in nodes]

    def can_append(self, graphToAppend, nodeToAppendTo):
        """
        can_append - test to see whether or not a graph can be appened to this graph at a specific location

        returns true if the graph can be appended, false otherwise

        Arguments:
        graphToAppend -- the Graph to test appending on to this graph
        nodeToAppendTo -- the node from which to append the graph

        """

        found = False
        if self.ontology is not None and graphToAppend.ontology is None:
            raise GraphValidationError(_("The graph you wish to append needs to define an ontology"))

        if self.ontology is not None and graphToAppend.ontology is not None:
            for domain_connection in graphToAppend.get_valid_domain_ontology_classes():
                for ontology_class in domain_connection["ontology_classes"]:
                    if ontology_class == nodeToAppendTo.ontologyclass:
                        found = True
                        break

                if found:
                    break

            if not found:
                raise GraphValidationError(_("Ontology rules don't allow this graph to be appended"))
        return True

    def get_parent_node(self, nodeid):
        """
        get the parent node of a node with the given nodeid

        Arguments:
        nodeid -- the node we want to find the parent of

        """

        if str(self.root.nodeid) == str(nodeid):
            return None

        for edge_id, edge in self.edges.items():
            if str(edge.rangenode_id) == str(nodeid):
                return edge.domainnode
        return None

    def get_child_nodes(self, nodeid):
        """
        get the child nodes of a node with the given nodeid

        Arguments:
        nodeid -- the node we want to find the children of

        """

        ret = []
        for edge in self.get_out_edges(nodeid):
            ret.append(edge.rangenode)
            ret.extend(self.get_child_nodes(edge.rangenode_id))
        return ret

    def get_sibling_nodes(self, node):
        """
        Given a node will get all of that nodes siblings excluding the given node itself

        """

        sibling_nodes = []
        if node.istopnode is False:
            incoming_edge = list(filter(lambda x: x.rangenode_id == node.nodeid, self.edges.values()))[0]
            parent_node_id = incoming_edge.domainnode_id
            sibling_nodes = [
                edge.rangenode
                for edge in filter(lambda x: x.domainnode_id == parent_node_id, self.edges.values())
                if edge.rangenode.nodeid != node.nodeid
            ]
        return sibling_nodes

    def get_out_edges(self, nodeid):
        """
        get all the edges of a node with the given nodeid where that node is the domainnode

        Arguments:
        nodeid -- the nodeid of the node we want to find the edges of

        """

        ret = []
        for edge_id, edge in self.edges.items():
            if str(edge.domainnode_id) == str(nodeid):
                ret.append(edge)
        return ret

    def is_node_in_child_group(self, node):
        """
        test to see if the node is in a group that is a child to another group

        return true if the node is in a child group, false otherwise

        Arguments:
        node -- the node to test

        """

        hasParentGroup = False
        nodegroup_id = node.nodegroup_id
        if not nodegroup_id:
            return False

        for node in self.get_parent_nodes_and_edges(node)["nodes"]:
            if node.nodegroup is not None and node.nodegroup_id != nodegroup_id:
                hasParentGroup = True

        return hasParentGroup

    def get_parent_nodes_and_edges(self, node):
        """
        given a node, get all the parent nodes and edges

        returns an object with a list of nodes and edges

        Arguments:
        node -- the node from which to get the node's parents

        """

        nodes = []
        edges = []
        for edge in self.edges.values():
            if edge.rangenode_id == node.nodeid:
                edges.append(edge)
                nodes.append(edge.domainnode)

                nodesAndEdges = self.get_parent_nodes_and_edges(edge.domainnode)
                nodes.extend(nodesAndEdges["nodes"])
                edges.extend(nodesAndEdges["edges"])

        return {"nodes": nodes, "edges": edges}

    def is_group_semantic(self, node):
        """
        test to see if all the nodes in a group are semantic

        returns true if the group contains only semantic nodes, otherwise false

        Arguments:
        node -- the node to use as a basis of finding the group

        """

        for node in self.get_grouped_nodes(node):
            if node.datatype != "semantic":
                return False

        return True

    def get_grouped_nodes(self, node):
        """
        given a node, get any other nodes that share the same group

        returns a list of nodes

        Arguments:
        node -- the node to use as a basis of finding the group

        """

        ret = []
        nodegroup_id = node.nodegroup_id
        if nodegroup_id == "":
            return [node]

        for node in self.nodes.values():
            if node.nodegroup_id == nodegroup_id:
                ret.append(node)

        return ret

    def get_valid_domain_ontology_classes(self, nodeid=None):
        """
        gets the ontology properties (and related classes) this graph can have with a parent node

        Keyword Arguments:
        nodeid -- {default=root node id} the id of the node to use as the lookup for valid ontologyclasses

        """
        if self.ontology is not None:
            source = self.nodes[uuid.UUID(str(nodeid))].ontologyclass if nodeid is not None else self.root.ontologyclass
            ontology_classes = models.OntologyClass.objects.get(source=source, ontology=self.ontology)
            return ontology_classes.target["up"]
        else:
            return []

    def get_valid_ontology_classes(self, nodeid=None, parent_nodeid=None):
        """
        get possible ontology properties (and related classes) a node with the given nodeid can have
        taking into consideration its current position in the graph

        Arguments:
        nodeid -- the id of the node in question

        """

        ret = []
        if nodeid and self.ontology_id is not None:
            if parent_nodeid is None:
                parent_node = self.get_parent_node(nodeid)
            else:
                parent_node = models.Node.objects.get(pk=parent_nodeid)
            out_edges = self.get_out_edges(nodeid)

            ontology_classes = set()

            ontology_dict = {
                ontology.source: ontology
                for ontology in models.OntologyClass.objects.filter(
                    source__in=[edge.rangenode.ontologyclass for edge in out_edges], ontology_id=self.ontology_id
                )
            }

            if len(out_edges) > 0:
                for edge in out_edges:

                    for ontology_property in ontology_dict.get(edge.rangenode.ontologyclass).target["up"]:
                        if edge.ontologyproperty == ontology_property["ontology_property"]:
                            if len(ontology_classes) == 0:
                                ontology_classes = set(ontology_property["ontology_classes"])
                            else:
                                ontology_classes = ontology_classes.intersection(set(ontology_property["ontology_classes"]))

                            if len(ontology_classes) == 0:
                                break

            # get a list of properties (and corresponding classes) that could be used to relate to my parent node
            # limit the list of properties based on the intersection between the property's classes and the list of
            # ontology classes we found above
            if parent_node:
                range_ontologies = models.OntologyClass.objects.get(source=parent_node.ontologyclass, ontology_id=self.ontology_id).target[
                    "down"
                ]
                if len(out_edges) == 0:
                    return range_ontologies
                else:
                    for ontology_property in range_ontologies:
                        ontology_property["ontology_classes"] = list(
                            set(ontology_property["ontology_classes"]).intersection(ontology_classes)
                        )

                        if len(ontology_property["ontology_classes"]) > 0:
                            ret.append(ontology_property)

            else:
                # if a brand new resource
                if len(out_edges) == 0:
                    ret = [
                        {
                            "ontology_property": "",
                            "ontology_classes": models.OntologyClass.objects.values_list("source", flat=True).filter(
                                ontology_id=self.ontology_id
                            ),
                        }
                    ]
                else:
                    # if no parent node then just use the list of ontology classes from above, there will be no properties to return
                    ret = [{"ontology_property": "", "ontology_classes": list(ontology_classes)}]
        return ret

    def get_nodegroups(self):
        """
        get the nodegroups associated with this graph

        """
        if self.serialized_graph:
            return [models.NodeGroup(**nodegroup_dict) for nodegroup_dict in self.serialized_graph["nodegroups"]]
        else:
            nodegroups = set()
            for node in self.nodes.values():
                if node.is_collector:
                    nodegroups.add(node.nodegroup)
            for card in self.cards.values():
                nodegroups.add(card.nodegroup)
            return list(nodegroups)

    def get_or_create_nodegroup(self, nodegroupid, nodegroups_list=[]):
        """
        get a nodegroup from an id by first looking through the nodes and cards associated with this graph.
        if not found then get the nodegroup instance from the database, otherwise return a new instance of a nodegroup

        Keyword Arguments

        nodegroupid -- return a nodegroup with this id
        nodegroups_list -- list of nodegroups from which to filter
        """

        for nodegroup in nodegroups_list or self.get_nodegroups():
            if str(nodegroup.nodegroupid) == str(nodegroupid):
                return nodegroup
        try:
            return models.NodeGroup.objects.get(pk=nodegroupid)
        except models.NodeGroup.DoesNotExist:
            return models.NodeGroup(pk=nodegroupid)

    def get_root_nodegroup(self):
        """
        gets the top level nodegroup (the first nodegroup that doesn't have a parentnodegroup)

        """

        for nodegroup in self.get_nodegroups():
            if nodegroup.parentnodegroup is None:
                return nodegroup

    def get_root_card(self):
        """
        gets the top level card/card container

        """

        for card in self.cards.values():
            if card.nodegroup.parentnodegroup is None:
                return card

    def get_cards(self, check_if_editable=True):
        """
        get the card data (if any) associated with this graph

        """

        cards = []
        for card in self.cards.values():
            is_editable = True
            if self.isresource:
                if not card.name:
                    card.name = self.nodes[card.nodegroup_id].name
                if not card.description:
                    try:
                        card.description = self.nodes[card.nodegroup_id].description
                    except KeyError as e:
                        print("Error: card.description not accessible, nodegroup_id not in self.nodes: ", e)
                if check_if_editable:
                    is_editable = card.is_editable()
            else:
                if card.nodegroup.parentnodegroup_id is None:
                    card.name = self.name
                    card.description = self.description
                else:
                    if not card.name:
                        card.name = self.nodes[card.nodegroup_id].name
                    if not card.description:
                        card.description = self.nodes[card.nodegroup_id].description
            card_dict = JSONSerializer().serializeToPython(card)
            card_dict["is_editable"] = is_editable
            card_constraints = card.constraintmodel_set.all()
            card_dict["constraints"] = JSONSerializer().serializeToPython(card_constraints)
            cards.append(card_dict)

        return cards

    def get_widgets(self):
        """
        get the widget data (if any) associated with this graph

        """
        if self.serialized_graph:
            return self.serialized_graph["widgets"]
        else:
            widgets = []

            for widget in self.widgets.values():
                widget_dict = JSONSerializer().serializeToPython(widget)
                widgets.append(widget_dict)

            return widgets

    def serialize(self, fields=None, exclude=None, force_recalculation=False):
        """
        serialize to a different form than used by the internal class structure

        used to append additional values (like parent ontology properties) that
        internal objects (like models.Nodes) don't support

        """
        exclude = [] if exclude is None else exclude

        if self.publication and not force_recalculation:
            serialized_graph = self.publication.serialized_graph

            for key in exclude:
                if serialized_graph.get(key) is not None:  # explicit None comparison so falsey values will still return
                    serialized_graph[key] = None

            return serialized_graph
        else:
            ret = JSONSerializer().handle_model(self, fields, exclude)
            ret["root"] = self.root

            if "relatable_resource_model_ids" not in exclude:
                ret["relatable_resource_model_ids"] = [
                    str(relatable_node.graph_id) for relatable_node in self.root.get_relatable_resources()
                ]
            else:
                ret.pop("relatable_resource_model_ids", None)

            check_if_editable = "is_editable" not in exclude
            ret["is_editable"] = self.is_editable() if check_if_editable else ret.pop("is_editable", None)
            ret["cards"] = self.get_cards(check_if_editable=check_if_editable) if "cards" not in exclude else ret.pop("cards", None)

            if "widgets" not in exclude:
                ret["widgets"] = self.get_widgets()
            ret["nodegroups"] = self.get_nodegroups() if "nodegroups" not in exclude else ret.pop("nodegroups", None)
            ret["domain_connections"] = (
                self.get_valid_domain_ontology_classes() if "domain_connections" not in exclude else ret.pop("domain_connections", None)
            )
            ret["is_editable"] = self.is_editable() if "is_editable" not in exclude else ret.pop("is_editable", None)
            ret["functions"] = (
                models.FunctionXGraph.objects.filter(graph_id=self.graphid) if "functions" not in exclude else ret.pop("functions", None)
            )

            parentproperties = {self.root.nodeid: ""}

            for edge_id, edge in self.edges.items():
                parentproperties[edge.rangenode_id] = edge.ontologyproperty

            ret["edges"] = [edge for key, edge in self.edges.items()] if "edges" not in exclude else ret.pop("edges", None)

            if "nodes" not in exclude:
                ret["nodes"] = []
                for key, node in self.nodes.items():
                    nodeobj = JSONSerializer().serializeToPython(node)
                    nodeobj["parentproperty"] = parentproperties[node.nodeid]
                    ret["nodes"].append(nodeobj)
            else:
                ret.pop("nodes", None)

            res = JSONSerializer().serializeToPython(ret)

            return res

    def check_if_resource_is_editable(self):
        def find_unpermitted_edits(obj_a, obj_b, ignore_list, obj_type):
            # if node_tile_count > 0:
            res = None
            pre_diff = self._compare(obj_a, obj_b, ignore_list)
            diff = [x for x in pre_diff if len(list(x.keys())) > 0]
            if len(diff) > 0:
                if obj_type == "node":
                    tile_count = models.TileModel.objects.filter(nodegroup_id=db_node.nodegroup_id).count()
                    res = diff if tile_count > 0 else None  # If your node has no data, you can change any property
            return res

        if self.isresource is True:
            if self.is_editable() is False:
                unpermitted_edits = []
                db_nodes = models.Node.objects.filter(graph=self)
                for db_node in db_nodes:
                    unpermitted_node_edits = find_unpermitted_edits(
                        db_node,
                        self.nodes[db_node.nodeid],
                        ["name", "issearchable", "ontologyclass", "description", "isrequired", "fieldname", "exportable"],
                        "node",
                    )
                    if unpermitted_node_edits is not None:
                        unpermitted_edits.append(unpermitted_node_edits)
                db_graph = Graph.objects.get(pk=self.graphid)
                unpermitted_graph_edits = find_unpermitted_edits(
                    db_graph,
                    self,
                    [
                        "name",
                        "ontology_id",
                        "subtitle",
                        "iconclass",
                        "author",
                        "description",
                        "color",
                        "nodes",
                        "edges",
                        "cards",
                        "nodegroup_id",
                    ],
                    "graph",
                )
                if unpermitted_graph_edits is not None:
                    unpermitted_edits.append(unpermitted_graph_edits)
                if len(unpermitted_edits) > 0:
                    raise GraphValidationError(
                        _(
                            "Your resource model: {self.name}, already has instances saved. \
                                You cannot modify a Resource Model with instances."
                        ).format(**locals()),
                        1006,
                    )

    def _validate_node_name(self, node):
        """
        Verifies a node's name is unique to its nodegroup
        Prevents a user from changing the name of a node that already has tiles.
        Verifies a node's name is unique to its sibling nodes.
        """

        if node.istopnode:
            return
        else:
            names_in_nodegroup = [v.name for k, v in self.nodes.items() if v.nodegroup_id == node.nodegroup_id]
            unique_names_in_nodegroup = {n for n in names_in_nodegroup}
            if len(names_in_nodegroup) > len(unique_names_in_nodegroup):
                message = _('Duplicate node name: "{0}". All node names in a card must be unique.'.format(node.name))
                raise GraphValidationError(message)
            elif node.is_editable() is False:
                if node.name != models.Node.objects.values_list("name", flat=True).get(pk=node.nodeid):
                    message = "The name of this node cannot be changed because business data has already been saved to a card that this node is part of."
                    raise GraphValidationError(_(message))
            else:
                sibling_node_names = [node.name for node in self.get_sibling_nodes(node)]
                if node.name in sibling_node_names:
                    message = _('Duplicate node name: "{0}". All sibling node names must be unique.'.format(node.name))
                    raise GraphValidationError(message)

    def validate(self):
        """
        validates certain aspects of resource graphs according to defined rules:
            - The root node of a "Resource" can only be a semantic node, and must be a collector
            - A node group that has child node groups may not itself be a child node group
            - A node group can only have child node groups if the node group only contains semantic nodes
            - If graph has an ontology, nodes must have classes and edges must have properties that are ontologically valid
            - If the graph has no ontology, nodes and edges should have null values for ontology class and property respectively

        """
        # validates that the resource graph is editable despite having saved instances.
        self.check_if_resource_is_editable()

        # validates that the top node of a resource graph is semantic and a collector
        if self.isresource is True:
            if self.root.is_collector is True:
                raise GraphValidationError(
                    _(
                        "The top node of your resource graph: {self.root.name} needs to be a collector. \
                            Hint: check that nodegroup_id of your resource node(s) are not null."
                    ).format(**locals()),
                    997,
                )
            if self.root.datatype != "semantic":
                raise GraphValidationError(_("The top node of your resource graph must have a datatype of 'semantic'."), 998)
        else:
            if self.root.is_collector is False:
                if len(self.nodes) > 1:
                    raise GraphValidationError(
                        _("If your graph contains more than one node and is not a resource the root must be a collector."), 999
                    )

        def validate_fieldname(fieldname, fieldnames):
            if node.fieldname == "":
                raise GraphValidationError(_("Field name must not be blank."), 1008)
            if fieldname.replace("_", "").isalnum() is False:
                raise GraphValidationError(_("Field name must contain only alpha-numeric characters or underscores."), 1010)
            if fieldname[0] == "_" or fieldname[0].isdigit():
                raise GraphValidationError(_("Field name cannot begin with an underscore or number"), 1011)
            if len(fieldname) > 10:
                fieldname = fieldname[:10]
            try:
                dupe = fieldnames[fieldname]
                raise GraphValidationError(
                    _("Field name must be unique to the graph; '{fieldname}' already exists.").format(**locals()), 1009
                )
            except KeyError:
                fieldnames[fieldname] = True

            return fieldname

        fieldnames = {}
        for node_id, node in self.nodes.items():
            self._validate_node_name(node)
            if node.exportable is True:
                if node.fieldname is not None:
                    validated_fieldname = validate_fieldname(node.fieldname, fieldnames)
                    if validated_fieldname != node.fieldname:
                        node.fieldname = validated_fieldname

        # validate that nodes in a resource graph belong to the ontology assigned to the resource graph
        if self.ontology is not None:
            ontology_classes = self.ontology.ontologyclasses.values_list("source", flat=True)

            for node_id, node in self.nodes.items():
                if node.ontologyclass == "":
                    raise GraphValidationError(_("A valid {0} ontology class must be selected").format(self.ontology.name), 1000)
                if node.ontologyclass not in ontology_classes:
                    raise GraphValidationError(
                        _("'{0}' is not a valid {1} ontology class").format(node.ontologyclass, self.ontology.name), 1001
                    )

            for edge_id, edge in self.edges.items():
                # print 'checking %s-%s-%s' % (edge.domainnode.ontologyclass,edge.ontologyproperty, edge.rangenode.ontologyclass)
                if edge.ontologyproperty is None:
                    raise GraphValidationError(
                        _(
                            "You must specify an ontology property. Your graph isn't semantically valid. \
                                Entity domain '{edge.domainnode.ontologyclass}' and \
                                Entity range '{edge.rangenode.ontologyclass}' can not be related via Property '{edge.ontologyproperty}'."
                        ).format(**locals()),
                        1002,
                    )
                property_found = False
                okay = False
                ontology_classes = self.ontology.ontologyclasses.get(source=edge.domainnode.ontologyclass)
                for classes in ontology_classes.target["down"]:
                    if classes["ontology_property"] == edge.ontologyproperty:
                        property_found = True
                        if edge.rangenode.ontologyclass in classes["ontology_classes"]:
                            okay = True
                            break

                if not okay:
                    raise GraphValidationError(
                        _(
                            "Your graph isn't semantically valid. Entity domain '{edge.domainnode.ontologyclass}' and \
                                Entity range '{edge.rangenode.ontologyclass}' cannot \
                                be related via Property '{edge.ontologyproperty}'."
                        ).format(**locals()),
                        1003,
                    )
                elif not property_found:
                    raise GraphValidationError(
                        _("'{0}' is not found in the {1} ontology or is not a valid ontology property for Entity domain '{2}'.").format(
                            edge.ontologyproperty, self.ontology.name, edge.domainnode.ontologyclass
                        ),
                        1004,
                    )
        else:
            for node_id, node in self.nodes.items():
                if node.ontologyclass is not None:
                    raise GraphValidationError(
                        _("You have assigned ontology classes to your graph nodes but not assigned an ontology to your graph."), 1005
                    )

        # make sure the supplied json-ld context is valid
        # https://www.w3.org/TR/json-ld/#the-context
        context = self.jsonldcontext
        try:
            if context is None:
                context = {"@context": {}}
            else:
                context = JSONDeserializer().deserialize(context)
        except ValueError:
            if context == "":
                context = {}
            context = {"@context": context}
        except AttributeError:
            context = {"@context": {}}

        try:
            out = compact({}, context)
        except JsonLdError:
            raise GraphValidationError(_("The json-ld context you supplied wasn't formatted correctly."), 1006)

        if self.slug is not None:
            graphs_with_matching_slug = models.GraphModel.objects.exclude(slug__isnull=True).filter(slug=self.slug)
            if graphs_with_matching_slug.exists() and graphs_with_matching_slug[0].graphid != self.graphid:
                raise GraphValidationError(_("Another resource modal already uses the slug '{self.slug}'").format(**locals()), 1007)

    def publish(self, notes=None):
        """
        Adds a row to the GraphPublication table
        Assigns GraphPublication id to Graph
        """
        with transaction.atomic():
            try:
                publication = models.GraphPublication.objects.create(
                    graph=self,
                    serialized_graph=JSONDeserializer().deserialize(JSONSerializer().serialize(self, force_recalculation=True)),
                    notes=notes,
                )
                publication.save()
            except Exception:
                raise UnpublishedModelError("Could not save graph publication")

<<<<<<< HEAD
            try:
                self.publication = publication
                self.save()
            except Exception:
                raise UnpublishedModelError("Could not save graph with new publication")
=======
        self.publication = publication
        self.save(validate=False)
>>>>>>> 9a0649c5

    def unpublish(self):
        """
        Unassigns GraphPublication id from Graph
        """
        self.publication = None
        self.save(validate=False)


class GraphValidationError(Exception):
    def __init__(self, message, code=None):
        self.title = _("Graph Validation Error")
        self.message = message
        self.code = code

    def __str__(self):
        return repr(self.message)<|MERGE_RESOLUTION|>--- conflicted
+++ resolved
@@ -1599,16 +1599,11 @@
             except Exception:
                 raise UnpublishedModelError("Could not save graph publication")
 
-<<<<<<< HEAD
             try:
                 self.publication = publication
-                self.save()
+                self.save(validate=False)
             except Exception:
                 raise UnpublishedModelError("Could not save graph with new publication")
-=======
-        self.publication = publication
-        self.save(validate=False)
->>>>>>> 9a0649c5
 
     def unpublish(self):
         """
