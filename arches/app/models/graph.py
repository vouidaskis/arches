--- conflicted
+++ resolved
@@ -1738,15 +1738,9 @@
 
         if not editable_future_graph:
             return None
-<<<<<<< HEAD
         
         # TODO: Diff current graph and editable future graph, resolving differences to the current graph.
         # A complexity here is that any nodes created in the future graph should retain their identifiers when
-=======
-
-        # NEED TO: diff current graph and editable future graph, resolving differences to the current graph.
-        # a complexity here is that any nodes created in the future graph should retain their identifiers when
->>>>>>> 55a0d61f
         # moved to the current graph
         pass
 
