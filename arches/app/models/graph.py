"""
ARCHES - a program developed to inventory and manage immovable cultural heritage.
Copyright (C) 2013 J. Paul Getty Trust and World Monuments Fund

This program is free software: you can redistribute it and/or modify
it under the terms of the GNU Affero General Public License as
published by the Free Software Foundation, either version 3 of the
License, or (at your option) any later version.

This program is distributed in the hope that it will be useful,
but WITHOUT ANY WARRANTY; without even the implied warranty of
MERCHANTABILITY or FITNESS FOR A PARTICULAR PURPOSE. See the
GNU Affero General Public License for more details.

You should have received a copy of the GNU Affero General Public License
along with this program. If not, see <http://www.gnu.org/licenses/>.
"""

import json
import logging
import pyprind
import uuid
from copy import deepcopy
from django.core.exceptions import ObjectDoesNotExist
from django.db import transaction, connection
from django.db.utils import IntegrityError
from arches.app.const import IntegrityCheck
from arches.app.models import models
from arches.app.models.card import Card
from arches.app.models.resource import Resource
from arches.app.models.system_settings import settings
from arches.app.datatypes.datatypes import DataTypeFactory
from arches.app.utils.betterJSONSerializer import JSONSerializer, JSONDeserializer
from arches.app.search.search_engine_factory import SearchEngineFactory
from arches.app.utils.i18n import LanguageSynchronizer
from django.utils.translation import gettext as _
from pyld.jsonld import compact, JsonLdError
from django.db.models.base import Deferred
from django.utils import translation
from guardian.models import GroupObjectPermission, UserObjectPermission


logger = logging.getLogger(__name__)

class Graph(models.GraphModel):
    """
    Used for mapping complete resource graph objects to and from the database

    """

    class Meta:
        proxy = True

    def __init__(self, *args, **kwargs):
        super(Graph, self).__init__(*args, **kwargs)
        # from models.GraphModel
        # self.graphid = None
        # self.name = ''
        # self.description = ''
        # self.deploymentfile = ''
        # self.author = ''
        # self.deploymentdate = None
        # self.version = ''
        # self.isresource = False
        # self.iconclass = ''
        # self.color = ''
        # self.subtitle = ''
        # self.ontology = None
        # self.functions = []
        # end from models.GraphModel
        self.root = None
        self.nodes = {}
        self.edges = {}
        self.cards = {}
        self.widgets = {}
        self._nodegroups_to_delete = []
        self._functions = []
        self._card_constraints = []
        self._constraints_x_nodes = []
        self.temp_node_name = _("New Node")
        self.serialized_graph = None

        if args:
            if isinstance(args[0], dict):
                for key, value in args[0].items():
                    if key not in (
                        "root",
                        "nodes",
                        "edges",
                        "cards",
                        "functions",
                        "is_editable",
                        "publication",
                        "user_permissions",
                        "group_permissions",
                    ):
                        setattr(self, key, value)

                try:
                    self.update_permissions(args[0])
                except AttributeError:  # AttributeError happens if attempting to update permissions on a non-existent NodeGroup
                    pass

                nodegroups = dict((item["nodegroupid"], item) for item in args[0]["nodegroups"])
                for node in args[0]["nodes"]:
                    self.add_node(node, nodegroups)

                for edge in args[0]["edges"]:
                    self.add_edge(edge)

                for card in args[0]["cards"]:
                    self.add_card(card)

                def check_default_configs(default_configs, configs):
                    if default_configs is not None:
                        if configs is None:
                            configs = {}
                        for default_key in default_configs:
                            if default_key not in configs:
                                configs[default_key] = default_configs[default_key]
                    return configs

                if "functions_x_graphs" in args[0]:
                    for function in args[0]["functions_x_graphs"]:
                        function_x_graph_config = function["config"]
                        default_config = models.Function.objects.get(functionid=function["function_id"]).defaultconfig
                        function["config"] = check_default_configs(default_config, function_x_graph_config)

                        self.add_function(function)

                self.populate_null_nodegroups()

                if "publication" in args[0] and args[0]["publication"] is not None:
                    publication_data = args[0]["publication"]
                    self.publication = models.GraphXPublishedGraph(**publication_data)
            else:
                if len(args) == 1 and (isinstance(args[0], str) or isinstance(args[0], uuid.UUID)):
                    for key, value in models.GraphModel.objects.get(pk=args[0]).__dict__.items():
                        setattr(self, key, value)

                has_deferred_args = False
                for arg in args:
                    if type(arg) == Deferred:
                        has_deferred_args = True

                #  accessing the graph publication while deferring args results in a recursive loop
                if self.publication and not self.source_identifier_id and not self.has_unpublished_changes and not has_deferred_args:
                    self.serialized_graph = self.serialize()  # reads from graph_publication table and returns serialized graph as dict

                    node_slugs = []
                    for node_dict in self.serialized_graph["nodes"]:
                        node_slug = {}

                        for key, value in node_dict.items():
                            # filter out keys from the serialized_graph that would cause an error on instantiation
                            if key not in ["is_collector", "parentproperty"]:
                                if isinstance(value, str):
                                    try:
                                        value = uuid.UUID(value)
                                    except ValueError:
                                        pass
                                node_slug[key] = value

                        node_slugs.append(node_slug)

                    card_slugs = []
                    for card_dict in self.serialized_graph["cards"]:
                        card_slug = {}

                        for key, value in card_dict.items():
                            # filter out keys from the serialized_graph that would cause an error on instantiation
                            if key not in ["constraints", "is_editable"]:
                                if isinstance(value, str):
                                    try:
                                        value = uuid.UUID(value)
                                    except ValueError:
                                        pass
                                card_slug[key] = value

                        card_slugs.append(card_slug)

                    edge_slugs = []
                    for edge_dict in self.serialized_graph["edges"]:
                        edge_slug = {}

                        for key, value in edge_dict.items():
                            if isinstance(value, str):
                                try:
                                    value = uuid.UUID(value)
                                except ValueError:
                                    pass
                            edge_slug[key] = value

                        edge_slugs.append(edge_slug)

                    nodes = [models.Node(**node_slug) for node_slug in node_slugs]
                    edges = [models.Edge(**edge_dict) for edge_dict in edge_slugs]
                    cards = [models.CardModel(**card_slug) for card_slug in card_slugs]
                else:
                    nodes = self.node_set.all()
                    edges = self.edge_set.all()
                    cards = self.cardmodel_set.all()

                edge_lookup = {edge["edgeid"]: edge for edge in json.loads(JSONSerializer().serialize(edges))}
                for card in cards:
                    widgets = list(card.cardxnodexwidget_set.all())
                    for widget in widgets:
                        self.widgets[widget.pk] = widget
                node_lookup = {}
                for node in nodes:
                    self.add_node(node)
                    node_lookup[str(node.nodeid)] = node
                for edge in edges:
                    edge_dict = edge_lookup[str(edge.edgeid)]
                    edge.domainnode = node_lookup[edge_dict["domainnode_id"]]
                    edge.rangenode = node_lookup[edge_dict["rangenode_id"]]
                    self.add_edge(edge)
                for card in cards:
                    self.add_card(card)

                self.populate_null_nodegroups()

    def refresh_from_database(self):
        """
        Updates card, edge, and node data from the database, bypassing the
        cached version of the graph
        """
        self.nodes = {}
        self.edges = {}
        self.cards = {}

        nodes = self.node_set.all()
        edges = self.edge_set.all()
        cards = self.cardmodel_set.all()

        edge_lookup = {edge["edgeid"]: edge for edge in json.loads(JSONSerializer().serialize(edges))}

        for card in cards:
            widgets = list(card.cardxnodexwidget_set.all())
            for widget in widgets:
                self.widgets[widget.pk] = widget

        node_lookup = {}
        for node in nodes:
            self.add_node(node)
            node_lookup[str(node.nodeid)] = node

        for edge in edges:
            edge_dict = edge_lookup[str(edge.edgeid)]
            edge.domainnode = node_lookup[edge_dict["domainnode_id"]]
            edge.rangenode = node_lookup[edge_dict["rangenode_id"]]
            self.add_edge(edge)

        for card in cards:
            self.add_card(card)

        self.populate_null_nodegroups()

    @staticmethod
    def new(name="", is_resource=False, author=""):
        newid = uuid.uuid1()
        nodegroup = None
        graph_model = models.GraphModel.objects.create(
            name=name,
            subtitle="",
            author=author,
            description="",
            version="",
            isresource=is_resource,
            iconclass="",
            ontology=None,
            slug=None,
        )
        if not is_resource:
            nodegroup = models.NodeGroup.objects.create(pk=newid)
            models.CardModel.objects.create(nodegroup=nodegroup, name=name, graph=graph_model)
        root = models.Node.objects.create(
            pk=newid,
            name=_("Top Node"),
            description="",
            istopnode=True,
            ontologyclass=None,
            datatype="semantic",
            nodegroup=nodegroup,
            graph=graph_model,
        )

        graph = Graph.objects.get(pk=graph_model.graphid)

        return graph

    def add_node(self, node, nodegroups=None):
        """
        Adds a node to this graph

        Arguments:
        node -- a dictionary representing a Node instance or an actual models.Node instance

        """
        if not isinstance(node, models.Node):
            nodeobj = node.copy()
            node = models.Node()
            node.nodeid = nodeobj.get("nodeid", None)
            node.source_identifier_id = nodeobj.get("source_identifier_id", None)
            node.name = nodeobj.get("name", "")
            node.description = nodeobj.get("description", "")
            node.istopnode = nodeobj.get("istopnode", "")
            node.ontologyclass = nodeobj.get("ontologyclass", "")
            node.datatype = nodeobj.get("datatype", "")
            node.nodegroup_id = nodeobj.get("nodegroup_id", "")
            node.config = nodeobj.get("config", None)
            node.issearchable = nodeobj.get("issearchable", True)
            node.isrequired = nodeobj.get("isrequired", False)
            node.exportable = nodeobj.get("exportable", False)
            node.sortorder = nodeobj.get("sortorder", 0)
            node.fieldname = nodeobj.get("fieldname", "")
            node.hascustomalias = nodeobj.get("hascustomalias", False)
            node.sourcebranchpublication_id = nodeobj.get("sourcebranchpublication_id", None)
            node.is_immutable = nodeobj.get("is_immutable", False)
            if node.hascustomalias or nodeobj.get("alias", False) is not False:
                node.alias = nodeobj.get("alias", "")
            else:
                self.create_node_alias(node)

            node.nodeid = uuid.UUID(str(node.nodeid))

            if node.nodegroup_id is not None and node.nodegroup_id != "":
                node.nodegroup_id = uuid.UUID(str(node.nodegroup_id))
                node.nodegroup = self.get_or_create_nodegroup(nodegroupid=node.nodegroup_id)
                if nodegroups is not None and str(node.nodegroup_id) in nodegroups:
                    node.nodegroup.cardinality = nodegroups[str(node.nodegroup_id)]["cardinality"]
                    node.nodegroup.legacygroupid = nodegroups[str(node.nodegroup_id)]["legacygroupid"]
                    node.nodegroup.parentnodegroupid = nodegroups[str(node.nodegroup_id)]["parentnodegroup_id"]
            else:
                node.nodegroup = None

        node.graph = self

        if self.ontology_id is None:
            node.ontologyclass = None
        if node.pk is None:
            node.pk = uuid.uuid1()
        if isinstance(node.pk, str):
            node.pk = uuid.UUID(node.pk)
        if node.istopnode:
            self.root = node
        self.nodes[node.pk] = node

        return node

    def add_edge(self, edge):
        """
        Adds an edge to this graph

        will throw an error if the domain or range nodes referenced in this edge haven't
        already been added to this graph

        Arguments:
        edge -- a dictionary representing a Edge instance or an actual models.Edge instance

        """

        if not isinstance(edge, models.Edge):
            egdeobj = edge.copy()
            edge = models.Edge()
            edge.edgeid = egdeobj.get("edgeid", None)
            edge.rangenode = self.nodes[uuid.UUID(str(egdeobj.get("rangenode_id")))]
            edge.domainnode = self.nodes[uuid.UUID(str(egdeobj.get("domainnode_id")))]
            edge.ontologyproperty = egdeobj.get("ontologyproperty", "")

        edge.graph = self

        if edge.pk is None:
            edge.pk = uuid.uuid1()
        if self.ontology is None:
            edge.ontologyproperty = None
        self.edges[edge.pk] = edge
        return edge

    def add_card_contraint(self, constraint, card):
        constraint_model = models.ConstraintModel()
        constraint_model.constraintid = constraint.get("constraintid", None)
        constraint_model.uniquetoallinstances = constraint.get("uniquetoallinstances", False)
        constraint_model.card = card
        self._card_constraints.append(constraint_model)
        for nodeid in constraint.get("nodes", []):
            constraint_x_node = {"constraint": constraint_model, "node": nodeid}
            self._constraints_x_nodes.append(constraint_x_node)

    def add_card(self, card):
        """
        Adds a card to this graph

        Arguments:
        card -- a dictionary representing a Card instance or an actual models.CardModel instance

        """
        if not isinstance(card, models.CardModel):
            cardobj = card.copy()
            card = models.CardModel()
            card.cardid = cardobj.get("cardid", None)
            card.name = cardobj.get("name", "")
            card.description = cardobj.get("description", "")
            card.instructions = cardobj.get("instructions", "")
            card.helpenabled = cardobj.get("helpenabled", "")
            card.helptitle = cardobj.get("helptitle", "")
            card.helptext = cardobj.get("helptext", "")
            card.cssclass = cardobj.get("cssclass", "")
            card.active = cardobj.get("active", "")
            card.visible = cardobj.get("visible", "")
            card.sortorder = cardobj.get("sortorder", "")
            card.component_id = cardobj.get("component_id", uuid.UUID("f05e4d3a-53c1-11e8-b0ea-784f435179ea"))
            card.nodegroup_id = uuid.UUID(str(cardobj.get("nodegroup_id", "")))
            card.nodegroup = self.get_or_create_nodegroup(nodegroupid=card.nodegroup_id)
            card.config = cardobj.get("config", None)
            constraints = cardobj.get("constraints", "")
            constraints_with_nodes = [c for c in constraints if len(c["nodes"])]
            for constraint in constraints_with_nodes:
                self.add_card_contraint(constraint, card)

        card.graph = self

        if card.pk is None:
            card.pk = uuid.uuid1()

        self.cards[card.pk] = card

        return card

    def add_function(self, function):
        """
        Adds a FunctionXGraph record to this graph

        Arguments:
        function -- an object representing a FunctionXGraph instance or an actual FunctionXGraph instance

        """

        if not isinstance(function, models.FunctionXGraph):
            function = models.FunctionXGraph(**function.copy())

        function.graph = self

        self._functions.append(function)

        return function

    def _compare(self, obj1, obj2, additional_excepted_keys=[]):
        excluded_keys = ["_state"] + additional_excepted_keys
        d1, d2 = obj1.__dict__, obj2.__dict__
        old, new = {}, {}
        for k, v in list(d1.items()):
            if k in excluded_keys:
                continue
            try:
                if v != d2[k]:
                    old.update({k: v})
                    new.update({k: d2[k]})
            except KeyError:
                old.update({k: v})
        return old, new

    def update_es_node_mapping(self, node, datatype_factory, se):
        already_saved = models.Node.objects.filter(pk=node.nodeid).exists()
        saved_node_datatype = None
        if already_saved:
            saved_node = models.Node.objects.get(pk=node.nodeid)
            saved_node_datatype = saved_node.datatype
        if saved_node_datatype != node.datatype:
            datatype = datatype_factory.get_instance(node.datatype)
            datatype_mapping = datatype.get_es_mapping(node.nodeid)
            if datatype_mapping and datatype_factory.datatypes[node.datatype].defaultwidget:
                se.create_mapping("resources", body=datatype_mapping)

    def save(self, validate=True, nodeid=None):
        """
        Saves an a graph and its nodes, edges, and nodegroups back to the db
        creates associated card objects if any of the nodegroups don't already have a card

        Arguments:
        validate -- True to validate the graph before saving, defaults to True

        """

        if validate:
            self.validate()

        with transaction.atomic():
            super(Graph, self).save()
            for nodegroup in self.get_nodegroups(force_recalculation=True):
                nodegroup.save()

            se = SearchEngineFactory().create()
            datatype_factory = DataTypeFactory()

            if nodeid is not None:
                node = self.nodes[nodeid]
                branch_publication_id = node.sourcebranchpublication_id
                self.update_es_node_mapping(node, datatype_factory, se)
                self.create_node_alias(node)
                try:
                    node.save()
                except IntegrityError as err:
                    if "unique_alias_graph" in str(err):
                        message = _('Duplicate node alias: "{0}". All aliases must be unique in a resource model.'.format(node.alias))
                        raise GraphValidationError(message)
                    else:
                        logger.error(err)
                        message = _('Fail to save node "{0}".'.format(node.name))
                        raise GraphValidationError(message)
                if branch_publication_id:
                    for branch_node in models.Node.objects.filter(sourcebranchpublication_id=branch_publication_id, graph=node.graph):
                        branch_node.save()

            else:
                for node in self.nodes.values():
                    self.update_es_node_mapping(node, datatype_factory, se)
                    node.save()

            for edge in self.edges.values():
                edge.save()

            for card in self.cards.values():
                card.save()

            for constraint in self._card_constraints:
                constraint.save()

            for constraint_x_node in self._constraints_x_nodes:
                node_constraint = models.ConstraintXNode()
                node_constraint.node = models.Node.objects.get(pk=constraint_x_node["node"])
                node_constraint.constraint = constraint_x_node["constraint"]
                node_constraint.save()

            if self.widgets:
                for widget in self.widgets.values():
                    widget.save()

            for functionxgraph in self._functions:
                # Right now this only saves a functionxgraph record if the function is present in the database. Otherwise it silently fails.
<<<<<<< HEAD
                if functionxgraph.function_id in [str(id) for id in models.Function.objects.values_list("functionid", flat=True)]:
                    
                    previous_functionxgraph_list = models.FunctionXGraph.objects.filter(function_id=functionxgraph.function_id, graph_id=self.pk)
                    if len(previous_functionxgraph_list):
                        previous_functionxgraph = previous_functionxgraph_list[0]
                        previous_functionxgraph.delete()
                    
=======
                try:
>>>>>>> 7145e682
                    functionxgraph.save()
                except:
                    pass

            # edge case for instantiating a serialized_graph that has a publication
            if self.publication and not len(models.GraphXPublishedGraph.objects.filter(publicationid=self.publication_id)):
                self.publication.save()

                for language_tuple in settings.LANGUAGES:
                    language = models.Language.objects.get(code=language_tuple[0])

                    translation.activate(language=language_tuple[0])

                    published_graph = models.PublishedGraph.objects.create(
                        publication=self.publication,
                        serialized_graph=JSONDeserializer().deserialize(JSONSerializer().serialize(self, force_recalculation=True)),
                        language=language,
                    )
                    published_graph.save()

            for nodegroup in self._nodegroups_to_delete:
                nodegroup.delete()
            self._nodegroups_to_delete = []

        return self

    def delete(self):
        with transaction.atomic():
            try:
                editable_future_graph = Graph.objects.get(source_identifier_id=self.graphid)
                editable_future_graph.delete()
            except Graph.DoesNotExist:
                pass  # no editable future graph to delete

            for nodegroup in self.get_nodegroups():
                nodegroup.delete()

            for edge in self.edges.values():
                edge.delete()

            for node in self.nodes.values():
                node.delete()

            for card in self.cards.values():
                card.delete()

            for widget in self.widgets.values():
                widget.delete()

        super(Graph, self).delete()

    def delete_instances(self, verbose=False):
        """
        deletes all associated resource instances

        """
        if verbose is True:
            bar = pyprind.ProgBar(Resource.objects.filter(graph_id=self.graphid).count())
        for resource in Resource.objects.filter(graph_id=self.graphid):
            resource.delete()
            if verbose is True:
                bar.update()
        if verbose is True:
            print(bar)

    def get_tree(self, root=None):
        """
        returns a tree based representation of this graph

        Keyword Arguments:
        root -- the node from which to root the tree, defaults to the root node of this graph

        """

        tree = {"node": root if root else self.root, "children": [], "parent_edge": None}

        def find_child_edges(tree):
            for edge_id, edge in self.edges.items():
                if edge.domainnode == tree["node"]:
                    tree["children"].append(find_child_edges({"node": edge.rangenode, "children": [], "parent_edge": edge}))

            return tree

        return find_child_edges(tree)

    def populate_null_nodegroups(self):
        """
        populates any blank nodegroup ids of the nodes in this graph with the nearest parent node

        """

        tree = self.get_tree()
        nodegroups = self.get_nodegroups()

        def traverse_tree(tree, current_nodegroup=None):
            if tree["node"]:
                if tree["node"].is_collector:
                    nodegroup = self.get_or_create_nodegroup(nodegroupid=tree["node"].nodegroup_id, nodegroups_list=nodegroups)
                    nodegroup.parentnodegroup = current_nodegroup
                    current_nodegroup = nodegroup

                tree["node"].nodegroup = current_nodegroup

            for child in tree["children"]:
                traverse_tree(child, current_nodegroup)
            return tree

        traverse_tree(tree)

        return tree

    def append_branch(self, property, nodeid=None, graphid=None, skip_validation=False, return_appended_graph=False):
        """
        Appends a branch onto this graph

        Arguments:
        property -- the property to use when appending the branch

        Keyword Arguments:
        nodeid -- if given will append the branch to this node, if not supplied will
        append the branch to the root of this graph

        graphid -- get the branch to append based on the graphid

        skip_validation -- don't validate the resultant graph (post append), defaults to False

        """

        branch_graph = Graph(graphid)
        nodeToAppendTo = self.nodes[uuid.UUID(str(nodeid))] if nodeid else self.root

        if skip_validation or self.can_append(branch_graph, nodeToAppendTo):
            branch_copy = branch_graph.copy()["copy"]
            branch_publication_id = branch_graph.publication_id  # == branch_copy.publication_id
            branch_copy.root.istopnode = False

            newEdge = models.Edge(domainnode=nodeToAppendTo, rangenode=branch_copy.root, ontologyproperty=property, graph=self)
            branch_copy.add_edge(newEdge)

            aliases = [node.alias for node in self.nodes.values()]
            branch_aliases = [node.alias for node in branch_copy.nodes.values()]

            for node in branch_copy.nodes.values():
                node.sourcebranchpublication_id = branch_publication_id

                if node.alias and node.alias in aliases:
                    node.alias = self.make_name_unique(node.alias, aliases + branch_aliases, "_n")

                self.add_node(node)
            for card in branch_copy.get_cards():
                self.add_card(card)
            for edge in branch_copy.edges.values():
                self.add_edge(edge)
            for widget in branch_copy.widgets.values():
                self.widgets[widget.pk] = widget

            self.populate_null_nodegroups()
            sibling_node_names = [node.name for node in self.get_sibling_nodes(branch_copy.root)]
            branch_copy.root.name = self.make_name_unique(branch_copy.root.name, sibling_node_names)
            branch_copy.root.description = branch_graph.description

            if self.ontology is None:
                branch_copy.clear_ontology_references()

            if return_appended_graph:
                return self
            else:
                return branch_copy

    def make_name_unique(self, name, names_to_check, suffix_delimiter="_"):
        """
        Makes a name unique among a list of names

        Arguments:
        name -- the name to check and modfiy to make unique in the list of "names_to_check"
        names_to_check -- a list of names that "name" should be unique among
        """

        i = 1
        temp_node_name = name
        while temp_node_name in names_to_check:
            temp_node_name = "{0}{1}{2}".format(name, suffix_delimiter, i)
            i += 1
        return temp_node_name

    def append_node(self, nodeid=None):
        """
        Appends a single node onto this graph

        Keyword Arguments:
        nodeid -- if given will append the node to this node, if not supplied will
        append the node to the root of this graph

        """
        node_names = [node.name for node in self.nodes.values()]
        temp_node_name = self.make_name_unique(self.temp_node_name, node_names)
        nodeToAppendTo = self.nodes[uuid.UUID(str(nodeid))] if nodeid else self.root
        card = None
        nodegroup = None

        if nodeToAppendTo.nodeid == self.root.nodeid and self.isresource is True:
            newid = uuid.uuid1()
            nodegroup = models.NodeGroup.objects.create(pk=newid)
            card = models.CardModel.objects.create(nodegroup=nodegroup, name=temp_node_name, graph=self)
            newNode = models.Node(
                nodeid=newid, name=temp_node_name, istopnode=False, ontologyclass=None, datatype="semantic", nodegroup=nodegroup, graph=self
            )
        else:
            newNode = models.Node(
                nodeid=uuid.uuid1(), name=temp_node_name, istopnode=False, ontologyclass=None, datatype="semantic", graph=self
            )

        newEdge = models.Edge(domainnode=nodeToAppendTo, rangenode=newNode, ontologyproperty=None, graph=self)
        self.add_node(newNode)
        self.add_edge(newEdge)

        self.populate_null_nodegroups()

        # assign the first class and property found
        if self.ontology:
            ontology_classes = self.get_valid_ontology_classes(newNode.nodeid, nodeToAppendTo.nodeid)
            if len(ontology_classes) > 0:
                newEdge.ontologyproperty = ontology_classes[0]["ontology_property"]
                newNode.ontologyclass = ontology_classes[0]["ontology_classes"][0]
            else:
                raise GraphValidationError(_("Ontology rules don't allow this node to be appended"))
        return {"node": newNode, "edge": newEdge, "card": card, "nodegroup": nodegroup}

    def clear_ontology_references(self):
        """
        removes any references to ontology classes and properties in a graph

        """

        for node_id, node in self.nodes.items():
            node.ontologyclass = None

        for edge_id, edge in self.edges.items():
            edge.ontologyproperty = None

        self.ontology = None

    def replace_config_ids(self, config, maps=[]):
        """
        Replaces node, nodegroup, card, and formids in configuration json objects during
        graph cloning/copying
        """
        str_forms_config = json.dumps(config)
        for map in maps:
            for k, v in map.items():
                str_forms_config = str_forms_config.replace(str(k), str(v))
        return json.loads(str_forms_config)

    def copy_functions(self, other_graph, id_maps=[]):
        """
        Copies the graph_x_function relationships from a different graph and relates
        the same functions to this graph.

        """
        for function_x_graph in other_graph.functionxgraph_set.all():
            config_copy = self.replace_config_ids(function_x_graph.config, id_maps)
            function_copy = models.FunctionXGraph(function=function_x_graph.function, config=config_copy, graph=self)
            function_copy.save()

    def copy(self, root=None, set_source=False):
        """
        returns an unsaved copy of self

        """
        nodegroup_map = {}
        copy_of_self = deepcopy(self)

        copy_of_self.publication = None

        if root is not None:
            root["nodegroup_id"] = root["nodeid"]
            root["istopnode"] = True
            root["is_immutable"] = bool(root["is_immutable"] or self.is_copy_immutable)
            updated_values = copy_of_self.update_node(root)
            root_node = updated_values["node"]
            root_card = updated_values["card"]
            tree = self.get_tree(root_node)

            def flatten_tree(tree, node_id_list=[]):
                node_id_list.append(tree["node"].pk)
                for node in tree["children"]:
                    flatten_tree(node, node_id_list)
                return node_id_list

            node_ids = flatten_tree(tree)
            copy_of_self.edges = {edge_id: edge for edge_id, edge in copy_of_self.edges.items() if edge.domainnode_id in node_ids}
            copy_of_self.nodes = {node_id: node for node_id, node in copy_of_self.nodes.items() if node_id in node_ids}
            copy_of_self.cards = {card_id: card for card_id, card in copy_of_self.cards.items() if card.nodegroup_id in node_ids}
            copy_of_self.widgets = {
                widget_id: widget for widget_id, widget in copy_of_self.widgets.items() if widget.card.nodegroup_id in node_ids
            }
            for widget_id, widget in copy_of_self.widgets.items():
                if widget.card.nodegroup_id not in node_ids:
                    widget.card = root_card
            copy_of_self.root = root_node
            copy_of_self.name = root_node.name
            copy_of_self.isresource = False
            copy_of_self.subtitle = ""
            copy_of_self.description = ""
            copy_of_self.author = ""

        # returns a list of node ids sorted by nodes that are collector nodes first and then others last
        node_ids = sorted(copy_of_self.nodes, key=lambda node_id: copy_of_self.nodes[node_id].is_collector, reverse=True)

        for node in copy_of_self.nodes.values():
            node.is_immutable = bool(node.is_immutable or self.is_copy_immutable)

            if node.datatype == "geojson-feature-collection":
                node.config["advancedStyle"] = ""
                node.config["advancedStyling"] = False

        copy_of_self.pk = uuid.uuid1()
        node_map = {}
        card_map = {}
        for node_id in node_ids:
            node = copy_of_self.nodes[node_id]
            if node == self.root:
                copy_of_self.root = node
            node.graph = copy_of_self
            is_collector = node.is_collector
            if set_source:
                node.source_identifier_id = node.pk
            node.pk = uuid.uuid1()
            node_map[node_id] = node.pk

            if is_collector:
                old_nodegroup_id = node.nodegroup_id
                node.nodegroup = models.NodeGroup(pk=node.pk, cardinality=node.nodegroup.cardinality)
                if old_nodegroup_id not in nodegroup_map:
                    nodegroup_map[old_nodegroup_id] = node.nodegroup_id
                for card in copy_of_self.cards.values():
                    if str(card.nodegroup_id) == str(old_nodegroup_id):
                        new_id = uuid.uuid1()
                        if set_source:
                            card.source_identifier_id = card.pk
                        card_map[card.pk] = new_id
                        card.pk = new_id
                        card.nodegroup = node.nodegroup
                        card.graph = copy_of_self

            else:
                node.nodegroup = None

        for widget in copy_of_self.widgets.values():
            if set_source:
                widget.source_identifier_id = widget.pk
                
            widget.pk = uuid.uuid1()
            widget.node_id = node_map[widget.node_id]
            widget.card_id = card_map[widget.card_id]

        copy_of_self.populate_null_nodegroups()

        copy_of_self.nodes = {node.pk: node for node_id, node in copy_of_self.nodes.items()}

        for edge_id, edge in copy_of_self.edges.items():
            if set_source:
                edge.source_identifier_id = edge.pk
            edge.pk = uuid.uuid1()
            edge.graph = copy_of_self
            copied_domainnode = edge.domainnode
            copied_rangenode = edge.rangenode
            # edge.domainnode_id and rangenode_id refer to orignial nodeid - not new id.
            # edge.domainnode and edge.rangenode point to the new copied nodes
            # We have to update those identifiers here
            edge.domainnode_id = edge.domainnode.pk
            edge.rangenode_id = edge.rangenode.pk
            # in Django 3, this breaks the reference to the domainnode and rangenode
            # so we have to repair them here
            edge.domainnode = copied_domainnode
            edge.rangenode = copied_rangenode

        copy_of_self.edges = {edge.pk: edge for edge_id, edge in copy_of_self.edges.items()}

        for copied_card in copy_of_self.cards.values():
            if str(copied_card.component_id) == "2f9054d8-de57-45cd-8a9c-58bbb1619030":  # grouping card
                grouped_card_ids = []
                for copied_grouped_card_id in copied_card.config["groupedCardIds"]:
                    grouped_card_id = card_map.get(uuid.UUID(copied_grouped_card_id))

                    if grouped_card_id:
                        grouped_card_ids.append(str(grouped_card_id))

                copied_card.config["groupedCardIds"] = grouped_card_ids

                sorted_widget_ids = []
                for copied_widget_id in copied_card.config["sortedWidgetIds"]:
                    widget_id = card_map.get(uuid.UUID(copied_widget_id))

                    if widget_id:
                        sorted_widget_ids.append(str(widget_id))

                copied_card.config["sortedWidgetIds"] = sorted_widget_ids

        return {"copy": copy_of_self, "cards": card_map, "nodes": node_map, "nodegroups": nodegroup_map}

    def move_node(self, nodeid, property, newparentnodeid, skip_validation=False):
        """
        move a node and it's children to a different location within this graph

        Arguments:
        nodeid -- the id of node being moved

        property -- the property value to conect the node to it's new parent nodegroup

        newparentnodeid -- the parent node id that the node is being moved to

        skip_validation -- don't validate the resultant graph (post move), defaults to False

        """

        ret = {"nodes": [], "edges": []}
        nodegroup = None
        node = self.nodes[uuid.UUID(str(nodeid))]

        graph_dict = self.serialized_graph or self.serialize()
        graph_dict["nodes"] = []
        graph_dict["edges"] = []
        graph_dict["cards"] = []

        def traverse_tree(tree):
            graph_dict["nodes"].append(tree["node"])
            for child in tree["children"]:
                graph_dict["edges"].append({"domainnode_id": tree["node"]["nodeid"], "rangenode_id": child["node"]["nodeid"]})
                traverse_tree(child)

        tree = JSONSerializer().serializeToPython(self.get_tree(node))
        tree["node"]["istopnode"] = True
        traverse_tree(tree)

        if skip_validation or self.can_append(Graph(graph_dict), self.nodes[uuid.UUID(str(newparentnodeid))]):
            if not node.is_collector:
                nodegroup = node.nodegroup

                child_nodes, child_edges = node.get_child_nodes_and_edges()
                child_nodes.append(node)
                for child_node in child_nodes:
                    if child_node.nodegroup == nodegroup:
                        self.nodes[child_node.pk].nodegroup = None
                        ret["nodes"].append(child_node)

            for edge_id, edge in self.edges.items():
                if edge.rangenode == node:
                    edge.domainnode = self.nodes[uuid.UUID(str(newparentnodeid))]
                    ret["edges"].append(edge)

            self.populate_null_nodegroups()
            return ret

    def update_node(self, node):
        """
        updates a node in the graph

        Arguments:
        node -- a python dictionary representing a node object to be used to update the graph

        """
        node["nodeid"] = uuid.UUID(str(node.get("nodeid")))

        if node["source_identifier_id"]:
            node["source_identifier_id"] = uuid.UUID(str(node.get("source_identifier_id")))

        old_node = self.nodes.pop(node["nodeid"])
        new_node = self.add_node(node)
        new_card = None

        for edge_id, edge in self.edges.items():
            if edge.domainnode_id == new_node.nodeid:
                edge.domainnode = new_node
            if edge.rangenode_id == new_node.nodeid:
                edge.rangenode = new_node
                edge.ontologyproperty = node.get("parentproperty", None)

        if node["exportable"] is not None:
            new_node.exportable = node["exportable"]
        if node["fieldname"] is not None:
            new_node.fieldname = node["fieldname"]
        self.populate_null_nodegroups()

        # new_node will always have a nodegroup id even it if was set to None becuase populate_null_nodegroups
        # will populate the nodegroup id with the parent nodegroup
        # add/remove a card if a nodegroup was added/removed
        if new_node.nodegroup_id != old_node.nodegroup_id:
            if new_node.is_collector:
                # add a card
                new_card = models.CardModel(name=new_node.name, nodegroup=new_node.nodegroup)
                self.add_card(new_card)
            else:
                self._nodegroups_to_delete = [old_node.nodegroup]
                # remove a card
                self.cards = {card_id: card for card_id, card in self.cards.items() if card.nodegroup_id != old_node.nodegroup_id}

        try:
            new_card = models.CardModel.objects.get(name=old_node.name, nodegroup=new_node.nodegroup)
            for cardid, card in self.cards.items():
                if cardid == new_card.cardid:
                    card.name = new_node.name
        except ObjectDoesNotExist:
            pass

        return {"card": new_card, "node": new_node}

    def delete_node(self, node=None):
        """
        deletes a node and all if it's children from a graph

        Arguments:
        node -- a node id or Node model to delete from the graph

        """

        if node is not None:
            if not isinstance(node, models.Node):
                node = self.nodes[uuid.UUID(str(node))]

            nodes = []
            edges = []
            nodegroups = []

            tree = self.get_tree(root=node)
            tile_count = models.TileModel.objects.filter(nodegroup_id=node.nodegroup_id).count()

            def traverse_tree(tree):
                nodes.append(tree["node"])
                if tree["node"].is_collector:
                    nodegroups.append(tree["node"].nodegroup)
                for child in tree["children"]:
                    edges.append(child["parent_edge"])
                    traverse_tree(child)

            traverse_tree(tree)

            with transaction.atomic():
                [nodegroup.delete() for nodegroup in nodegroups]
                [edge.delete() for edge in edges]
                [node.delete() for node in nodes]

    def can_append(self, graphToAppend, nodeToAppendTo):
        """
        can_append - test to see whether or not a graph can be appended to this graph at a specific location

        returns true if the graph can be appended, false otherwise

        Arguments:
        graphToAppend -- the Graph to test appending on to this graph
        nodeToAppendTo -- the node from which to append the graph

        """

        found = False

        if self.ontology is not None and graphToAppend.ontology is None:
            raise GraphValidationError(_("The graph you wish to append needs to define an ontology"))

        if self.ontology is not None and graphToAppend.ontology is not None:
            for domain_connection in graphToAppend.get_valid_domain_ontology_classes():
                for ontology_class in domain_connection["ontology_classes"]:
                    if ontology_class == nodeToAppendTo.ontologyclass:
                        found = True
                        break

                if found:
                    break

            if not found:
                raise GraphValidationError(_("Ontology rules don't allow this graph to be appended"))
        return True

    def get_parent_node(self, nodeid):
        """
        get the parent node of a node with the given nodeid

        Arguments:
        nodeid -- the node we want to find the parent of

        """

        if str(self.root.nodeid) == str(nodeid):
            return None

        for edge_id, edge in self.edges.items():
            if str(edge.rangenode_id) == str(nodeid):
                return edge.domainnode
        return None

    def get_child_nodes(self, nodeid):
        """
        get the child nodes of a node with the given nodeid

        Arguments:
        nodeid -- the node we want to find the children of

        """

        ret = []
        for edge in self.get_out_edges(nodeid):
            ret.append(edge.rangenode)
            ret.extend(self.get_child_nodes(edge.rangenode_id))
        return ret

    def get_sibling_nodes(self, node):
        """
        Given a node will get all of that nodes siblings excluding the given node itself

        """

        sibling_nodes = []
        if node.istopnode is False:
            incoming_edge = list(filter(lambda x: x.rangenode_id == node.nodeid, self.edges.values()))[0]
            parent_node_id = incoming_edge.domainnode_id
            sibling_nodes = [
                edge.rangenode
                for edge in filter(lambda x: x.domainnode_id == parent_node_id, self.edges.values())
                if edge.rangenode.nodeid != node.nodeid
            ]
        return sibling_nodes

    def get_out_edges(self, nodeid):
        """
        get all the edges of a node with the given nodeid where that node is the domainnode

        Arguments:
        nodeid -- the nodeid of the node we want to find the edges of

        """

        ret = []
        for edge_id, edge in self.edges.items():
            if str(edge.domainnode_id) == str(nodeid):
                ret.append(edge)
        return ret

    def is_node_in_child_group(self, node):
        """
        test to see if the node is in a group that is a child to another group

        return true if the node is in a child group, false otherwise

        Arguments:
        node -- the node to test

        """

        hasParentGroup = False
        nodegroup_id = node.nodegroup_id
        if not nodegroup_id:
            return False

        for node in self.get_parent_nodes_and_edges(node)["nodes"]:
            if node.nodegroup is not None and node.nodegroup_id != nodegroup_id:
                hasParentGroup = True

        return hasParentGroup

    def get_parent_nodes_and_edges(self, node):
        """
        given a node, get all the parent nodes and edges

        returns an object with a list of nodes and edges

        Arguments:
        node -- the node from which to get the node's parents

        """

        nodes = []
        edges = []
        for edge in self.edges.values():
            if edge.rangenode_id == node.nodeid:
                edges.append(edge)
                nodes.append(edge.domainnode)

                nodesAndEdges = self.get_parent_nodes_and_edges(edge.domainnode)
                nodes.extend(nodesAndEdges["nodes"])
                edges.extend(nodesAndEdges["edges"])

        return {"nodes": nodes, "edges": edges}

    def is_group_semantic(self, node):
        """
        test to see if all the nodes in a group are semantic

        returns true if the group contains only semantic nodes, otherwise false

        Arguments:
        node -- the node to use as a basis of finding the group

        """

        for node in self.get_grouped_nodes(node):
            if node.datatype != "semantic":
                return False

        return True

    def get_grouped_nodes(self, node):
        """
        given a node, get any other nodes that share the same group

        returns a list of nodes

        Arguments:
        node -- the node to use as a basis of finding the group

        """

        ret = []
        nodegroup_id = node.nodegroup_id
        if nodegroup_id == "":
            return [node]

        for node in self.nodes.values():
            if node.nodegroup_id == nodegroup_id:
                ret.append(node)

        return ret

    def get_valid_domain_ontology_classes(self, nodeid=None):
        """
        gets the ontology properties (and related classes) this graph can have with a parent node

        Keyword Arguments:
        nodeid -- {default=root node id} the id of the node to use as the lookup for valid ontologyclasses

        """
        if self.ontology is not None:
            source = self.nodes[uuid.UUID(str(nodeid))].ontologyclass if nodeid is not None else self.root.ontologyclass
            ontology_classes = models.OntologyClass.objects.get(source=source, ontology=self.ontology)
            return ontology_classes.target["up"]
        else:
            return []

    def get_valid_ontology_classes(self, nodeid=None, parent_nodeid=None):
        """
        get possible ontology properties (and related classes) a node with the given nodeid can have
        taking into consideration its current position in the graph

        Arguments:
        nodeid -- the id of the node in question

        """

        ret = []
        if nodeid and self.ontology_id is not None:
            if parent_nodeid is None:
                parent_node = self.get_parent_node(nodeid)
            else:
                parent_node = models.Node.objects.get(pk=parent_nodeid)
            out_edges = self.get_out_edges(nodeid)

            ontology_classes = set()

            ontology_dict = {
                ontology.source: ontology
                for ontology in models.OntologyClass.objects.filter(
                    source__in=[edge.rangenode.ontologyclass for edge in out_edges], ontology_id=self.ontology_id
                )
            }

            if len(out_edges) > 0:
                for edge in out_edges:

                    for ontology_property in ontology_dict.get(edge.rangenode.ontologyclass).target["up"]:
                        if edge.ontologyproperty == ontology_property["ontology_property"]:
                            if len(ontology_classes) == 0:
                                ontology_classes = set(ontology_property["ontology_classes"])
                            else:
                                ontology_classes = ontology_classes.intersection(set(ontology_property["ontology_classes"]))

                            if len(ontology_classes) == 0:
                                break

            # get a list of properties (and corresponding classes) that could be used to relate to my parent node
            # limit the list of properties based on the intersection between the property's classes and the list of
            # ontology classes we found above
            if parent_node:
                range_ontologies = models.OntologyClass.objects.get(source=parent_node.ontologyclass, ontology_id=self.ontology_id).target[
                    "down"
                ]
                if len(out_edges) == 0:
                    return range_ontologies
                else:
                    for ontology_property in range_ontologies:
                        ontology_property["ontology_classes"] = list(
                            set(ontology_property["ontology_classes"]).intersection(ontology_classes)
                        )

                        if len(ontology_property["ontology_classes"]) > 0:
                            ret.append(ontology_property)

            else:
                # if a brand new resource
                if len(out_edges) == 0:
                    ret = [
                        {
                            "ontology_property": "",
                            "ontology_classes": models.OntologyClass.objects.values_list("source", flat=True).filter(
                                ontology_id=self.ontology_id
                            ),
                        }
                    ]
                else:
                    # if no parent node then just use the list of ontology classes from above, there will be no properties to return
                    ret = [{"ontology_property": "", "ontology_classes": list(ontology_classes)}]
        return ret

    def get_nodegroups(self, force_recalculation=False):
        """
        get the nodegroups associated with this graph

        """
        if self.serialized_graph and not self.source_identifier_id and not force_recalculation:
            nodegroups = self.serialized_graph["nodegroups"]
            for nodegroup in nodegroups:
                if isinstance(nodegroup["nodegroupid"], str):
                    nodegroup["nodegroupid"] = uuid.UUID(nodegroup["nodegroupid"])
            return [models.NodeGroup(**nodegroup_dict) for nodegroup_dict in nodegroups]
        else:
            nodegroups = set()
            for node in self.nodes.values():
                if node.is_collector:
                    nodegroups.add(node.nodegroup)
            for card in self.cards.values():
                try:
                    nodegroups.add(card.nodegroup)
                except models.NodeGroup.DoesNotExist:
                    pass
            return list(nodegroups)

    def update_permissions(self, serialized_graph):
        if "user_permissions" in serialized_graph or "group_permissions" in serialized_graph:
            graph_from_database_query = Graph.objects.filter(pk=self.pk)
            if len(graph_from_database_query):
                graph_from_database = graph_from_database_query[0]

            if "user_permissions" in serialized_graph:
                # first, delete all existing user permissions for graph
                if graph_from_database:
                    user_permissions = graph_from_database.get_user_permissions(force_recalculation=True)  # may not need force_recacluation
                    for user_permission_list in user_permissions.values():
                        for user_permission in user_permission_list:
                            user_permission.delete()

                # then, create permissions from serialized permissions
                for serialized_user_permission_list in serialized_graph["user_permissions"].values():
                    for serialized_user_permission in serialized_user_permission_list:
                        updated_user_permission = UserObjectPermission(**serialized_user_permission)
                        updated_user_permission.save()

            if "group_permissions" in serialized_graph:
                # first, delete all existing group permissions for graph
                if graph_from_database:
                    group_permissions = graph_from_database.get_group_permissions(
                        force_recalculation=True
                    )  # may not need force_recacluation
                    for group_permission_list in group_permissions.values():
                        for group_permission in group_permission_list:
                            group_permission.delete()

                # then, create permissions from serialized permissions
                for serialized_group_permission_list in serialized_graph["group_permissions"].values():
                    for serialized_group_permission in serialized_group_permission_list:
                        updated_group_permission = GroupObjectPermission(**serialized_group_permission)
                        updated_group_permission.save()

    def get_user_permissions(self, force_recalculation=False):
        """
        get the user permissions associated with this graph

        returns {
            nodegroup.pk: [<UserObjectPermission>, ...],
            ...
        },
        """
        if self.serialized_graph and not self.source_identifier_id and not force_recalculation:
            user_permissions = self.serialized_graph["user_permissions"]
            return {
                nodegroup_id: [
                    UserObjectPermission(**serialized_user_permission) for serialized_user_permission in serialized_user_permissions
                ]
                for nodegroup_id, serialized_user_permissions in user_permissions.items()
            }
        else:
            user_permissions = {}

            nodegroup_ids = [str(nodegroup.pk) for nodegroup in self.get_nodegroups(force_recalculation=force_recalculation)]
            user_object_permissions = UserObjectPermission.objects.filter(object_pk__in=nodegroup_ids)

            for user_object_permission in user_object_permissions:
                if not user_permissions.get(uuid.UUID(user_object_permission.object_pk)):
                    user_permissions[uuid.UUID(user_object_permission.object_pk)] = []

                user_permissions[uuid.UUID(user_object_permission.object_pk)].append(user_object_permission)

            return user_permissions

    def get_group_permissions(self, force_recalculation=False):
        """
        get the user permissions associated with this graph

        returns {
            nodegroup.pk: [<UserObjectPermission>, ...],
            ...
        },
        """
        if self.serialized_graph and not self.source_identifier_id and not force_recalculation:
            group_permissions = self.serialized_graph["group_permissions"]
            return {
                nodegroup_id: [
                    GroupObjectPermission(**serialized_group_permission) for serialized_group_permission in serialized_group_permissions
                ]
                for nodegroup_id, serialized_group_permissions in group_permissions.items()
            }
        else:
            group_permissions = {}

            nodegroup_ids = [str(nodegroup.pk) for nodegroup in self.get_nodegroups(force_recalculation=force_recalculation)]
            user_object_permissions = GroupObjectPermission.objects.filter(object_pk__in=nodegroup_ids)

            for user_object_permission in user_object_permissions:
                if not group_permissions.get(uuid.UUID(user_object_permission.object_pk)):
                    group_permissions[uuid.UUID(user_object_permission.object_pk)] = []

                group_permissions[uuid.UUID(user_object_permission.object_pk)].append(user_object_permission)

            return group_permissions

    def get_or_create_nodegroup(self, nodegroupid, nodegroups_list=[]):
        """
        get a nodegroup from an id by first looking through the nodes and cards associated with this graph.
        if not found then get the nodegroup instance from the database, otherwise return a new instance of a nodegroup

        Keyword Arguments

        nodegroupid -- return a nodegroup with this id
        nodegroups_list -- list of nodegroups from which to filter
        """

        for nodegroup in nodegroups_list or self.get_nodegroups():
            if str(nodegroup.nodegroupid) == str(nodegroupid):
                return nodegroup
        try:
            return models.NodeGroup.objects.get(pk=nodegroupid)
        except models.NodeGroup.DoesNotExist:
            return models.NodeGroup(pk=nodegroupid)

    def get_root_nodegroup(self):
        """
        gets the top level nodegroup (the first nodegroup that doesn't have a parentnodegroup)

        """

        for nodegroup in self.get_nodegroups():
            if nodegroup.parentnodegroup is None:
                return nodegroup

    def get_root_card(self):
        """
        gets the top level card/card container

        """

        for card in self.cards.values():
            if card.nodegroup.parentnodegroup is None:
                return card

    def get_cards(self, use_raw_i18n_json=False):
        """
        get the card data (if any) associated with this graph

        """

        cards = []
        for card in self.cards.values():
            if self.isresource:
                if not card.name:
                    card.name = self.nodes[card.nodegroup_id].name
                if str(card.description) in ["null", ""]:
                    try:
                        card.description = self.nodes[card.nodegroup_id].description
                    except KeyError as e:
                        print("Error: card.description not accessible, nodegroup_id not in self.nodes: ", e)
            else:
                if card.nodegroup.parentnodegroup_id is None:
                    card.name = self.name
                    card.description = self.description
                else:
                    if not card.name:
                        card.name = self.nodes[card.nodegroup_id].name
                    if str(card.description) in ["null", ""]:
                        card.description = self.nodes[card.nodegroup_id].description
            card_dict = JSONSerializer().serializeToPython(card, use_raw_i18n_json=use_raw_i18n_json)
            card_constraints = card.constraintmodel_set.all()
            card_dict["constraints"] = JSONSerializer().serializeToPython(card_constraints)
            cards.append(card_dict)
        return cards

    def get_widgets(self, use_raw_i18n_json=False, force_recalculation=False):
        """
        get the widget data (if any) associated with this graph

        """
        if self.serialized_graph and not self.source_identifier_id and not force_recalculation:
            return self.serialized_graph["widgets"]
        else:
            widgets = []
            if self.widgets:
                for widget in self.widgets.values():
                    widget_dict = JSONSerializer().serializeToPython(widget, use_raw_i18n_json=use_raw_i18n_json)
                    widgets.append(widget_dict)

            return sorted(widgets, key=lambda k: k["id"])

    def serialize(self, fields=None, exclude=None, force_recalculation=False, use_raw_i18n_json=False, **kwargs):
        """
        serialize to a different form than used by the internal class structure

        used to append additional values (like parent ontology properties) that
        internal objects (like models.Nodes) don't support

        """
        exclude = [] if exclude is None else exclude
        if self.publication and not self.source_identifier_id and not force_recalculation:
            try:
                published_graph = self.get_published_graph()
                serialized_graph = published_graph.serialized_graph
                for key in exclude:
                    if serialized_graph.get(key) is not None:  # explicit None comparison so falsey values will still return
                        serialized_graph[key] = None

                return serialized_graph
            except:
                self.refresh_from_database()
                return self.serialize(
                    fields=fields, exclude=exclude, force_recalculation=True, use_raw_i18n_json=use_raw_i18n_json, **kwargs
                )

        else:
            ret = JSONSerializer().handle_model(self, fields=fields, exclude=exclude, use_raw_i18n_json=use_raw_i18n_json)
            ret["root"] = self.root

            if "relatable_resource_model_ids" not in exclude:
                ret["relatable_resource_model_ids"] = [
                    str(relatable_node.graph_id) for relatable_node in self.root.get_relatable_resources()
                ]
            else:
                ret.pop("relatable_resource_model_ids", None)

            if "cards" not in exclude:
                cards = self.get_cards(use_raw_i18n_json=use_raw_i18n_json)
                ret["cards"] = sorted(cards, key=lambda k: (k["sortorder"] or 0, k["cardid"] or 0))
            else:
                ret.pop("cards", None)

            if "widgets" not in exclude:
                ret["widgets"] = self.get_widgets(use_raw_i18n_json=use_raw_i18n_json, force_recalculation=force_recalculation)

            if "nodegroups" not in exclude:
                nodegroups = self.get_nodegroups(force_recalculation=force_recalculation)
                ret["nodegroups"] = sorted(nodegroups, key=lambda k: k.pk)
            else:
                ret.pop("nodegroups", None)

            if "user_permissions" not in exclude:
                ret["user_permissions"] = self.get_user_permissions(force_recalculation=force_recalculation)
            else:
                ret.pop("user_permissions", None)

            if "group_permissions" not in exclude:
                ret["group_permissions"] = self.get_group_permissions(force_recalculation=force_recalculation)
            else:
                ret.pop("group_permissions", None)

            ret["domain_connections"] = (
                self.get_valid_domain_ontology_classes() if "domain_connections" not in exclude else ret.pop("domain_connections", None)
            )
            ret["functions"] = (
                models.FunctionXGraph.objects.filter(graph_id=self.graphid) if "functions" not in exclude else ret.pop("functions", None)
            )

            parentproperties = {self.root.nodeid: ""}

            for edge_id, edge in self.edges.items():
                parentproperties[edge.rangenode_id] = edge.ontologyproperty

            if "edges" not in exclude:
                ret["edges"] = sorted([edge for edge in self.edges.values()], key=lambda k: k.edgeid)
            else:
                ret.pop("edges", None)

            if "nodes" not in exclude:
                nodes = []
                for key, node in self.nodes.items():
                    nodeobj = JSONSerializer().serializeToPython(node, use_raw_i18n_json=use_raw_i18n_json)
                    nodeobj["parentproperty"] = parentproperties[node.nodeid]
                    nodes.append(nodeobj)

                ret["nodes"] = sorted(nodes, key=lambda k: (k["sortorder"] if k["sortorder"] is not None else float('inf'), k["nodeid"]))
            else:
                ret.pop("nodes", None)

            return JSONSerializer().serializeToPython(ret, use_raw_i18n_json=use_raw_i18n_json)

    def _validate_node_name(self, node):
        """
        Verifies a node's name is unique to its nodegroup
        Prevents a user from changing the name of a node that already has tiles.
        Verifies a node's name is unique to its sibling nodes.
        """

        if node.istopnode:
            return
        else:
            names_in_nodegroup = [v.name for k, v in self.nodes.items() if v.nodegroup_id == node.nodegroup_id]
            unique_names_in_nodegroup = {n for n in names_in_nodegroup}
            if len(names_in_nodegroup) > len(unique_names_in_nodegroup):
                message = _('Duplicate node name: "{0}". All node names in a card must be unique.'.format(node.name))
                raise GraphValidationError(message)
            else:
                sibling_node_names = [node.name for node in self.get_sibling_nodes(node)]
                if node.name in sibling_node_names:
                    message = _('Duplicate node name: "{0}". All sibling node names must be unique.'.format(node.name))
                    raise GraphValidationError(message)

    def create_node_alias(self, node):
        """
        Assigns a unique, slugified version of a node's name as that node's alias.
        """
        with connection.cursor() as cursor:
            if node.hascustomalias:
                cursor.callproc("__arches_slugify", [node.alias])
                node.alias = cursor.fetchone()[0]
            else:
                cursor.callproc("__arches_slugify", [node.name])
                row = cursor.fetchone()
                aliases = [n.alias for n in self.nodes.values() if node.alias != n.alias]
                node.alias = self.make_name_unique(row[0], aliases, "_n")
        return node.alias

    def validate(self):
        """
        validates certain aspects of resource graphs according to defined rules:
            - The root node of a "Resource" can only be a semantic node, and must be a collector
            - A node group that has child node groups may not itself be a child node group
            - A node group can only have child node groups if the node group only contains semantic nodes
            - If graph has an ontology, nodes must have classes and edges must have properties that are ontologically valid
            - If the graph has no ontology, nodes and edges should have null values for ontology class and property respectively
            - The graph has a slug that unique only to it and its editable_future_graph
        """
        # validates that the top node of a resource graph is semantic and a collector
        if self.isresource is True:
            if self.root.is_collector is True:
                raise GraphValidationError(
                    _(
                        "The top node of your resource graph: {self.root.name} needs to be a collector. \
                            Hint: check that nodegroup_id of your resource node(s) are not null."
                    ).format(**locals()),
                    997,
                )
            if self.root.datatype != "semantic":
                raise GraphValidationError(_("The top node of your resource graph must have a datatype of 'semantic'."), 998)
        else:
            if self.root.is_collector is False:
                if len(self.nodes) > 1:
                    raise GraphValidationError(
                        _("If your graph contains more than one node and is not a resource the root must be a collector."), 999
                    )

        def validate_fieldname(fieldname, fieldnames):
            if node.fieldname == "":
                raise GraphValidationError(_("Field name must not be blank."), 1008)
            if fieldname.replace("_", "").isalnum() is False:
                raise GraphValidationError(_("Field name must contain only alpha-numeric characters or underscores."), 1010)
            if fieldname[0] == "_" or fieldname[0].isdigit():
                raise GraphValidationError(_("Field name cannot begin with an underscore or number"), 1011)
            if len(fieldname) > 10:
                fieldname = fieldname[:10]
            try:
                dupe = fieldnames[fieldname]
                raise GraphValidationError(
                    _("Field name must be unique to the graph; '{fieldname}' already exists.").format(**locals()), 1009
                )
            except KeyError:
                fieldnames[fieldname] = True

            return fieldname

        fieldnames = {}
        for node_id, node in self.nodes.items():
            self._validate_node_name(node)
            if node.exportable is True:
                if node.fieldname is not None:
                    validated_fieldname = validate_fieldname(node.fieldname, fieldnames)
                    if validated_fieldname != node.fieldname:
                        node.fieldname = validated_fieldname

        # validate that nodes in a resource graph belong to the ontology assigned to the resource graph
        if self.ontology is not None:
            ontology_classes = self.ontology.ontologyclasses.values_list("source", flat=True)

            for node_id, node in self.nodes.items():
                if node.ontologyclass == "":
                    raise GraphValidationError(_("A valid {0} ontology class must be selected").format(self.ontology.name), 1000)
                if node.ontologyclass not in ontology_classes:
                    raise GraphValidationError(
                        _("'{0}' is not a valid {1} ontology class").format(node.ontologyclass, self.ontology.name), 1001
                    )

            for edge_id, edge in self.edges.items():
                # print 'checking %s-%s-%s' % (edge.domainnode.ontologyclass,edge.ontologyproperty, edge.rangenode.ontologyclass)
                if edge.ontologyproperty is None:
                    raise GraphValidationError(
                        _(
                            "You must specify an ontology property. Your graph isn't semantically valid. \
                                Entity domain '{edge.domainnode.ontologyclass}' and \
                                Entity range '{edge.rangenode.ontologyclass}' can not be related via Property '{edge.ontologyproperty}'."
                        ).format(**locals()),
                        1002,
                    )
                property_found = False
                okay = False
                ontology_classes = self.ontology.ontologyclasses.get(source=edge.domainnode.ontologyclass)
                for classes in ontology_classes.target["down"]:
                    if classes["ontology_property"] == edge.ontologyproperty:
                        property_found = True
                        if edge.rangenode.ontologyclass in classes["ontology_classes"]:
                            okay = True
                            break

                if not okay:
                    raise GraphValidationError(
                        _(
                            "Your graph isn't semantically valid. Entity domain '{edge.domainnode.ontologyclass}' and \
                                Entity range '{edge.rangenode.ontologyclass}' cannot \
                                be related via Property '{edge.ontologyproperty}'."
                        ).format(**locals()),
                        1003,
                    )
                elif not property_found:
                    raise GraphValidationError(
                        _("'{0}' is not found in the {1} ontology or is not a valid ontology property for Entity domain '{2}'.").format(
                            edge.ontologyproperty, self.ontology.name, edge.domainnode.ontologyclass
                        ),
                        1004,
                    )
        else:
            for node_id, node in self.nodes.items():
                if node.ontologyclass is not None:
                    raise GraphValidationError(
                        _("You have assigned ontology classes to your graph nodes but not assigned an ontology to your graph."),
                        IntegrityCheck.NODE_HAS_ONTOLOGY_GRAPH_DOES_NOT.value,
                    )

        # make sure the supplied json-ld context is valid
        # https://www.w3.org/TR/json-ld/#the-context
        context = self.jsonldcontext
        try:
            if context is None:
                context = {"@context": {}}
            else:
                context = JSONDeserializer().deserialize(context)
        except ValueError:
            if context == "":
                context = {}
            context = {"@context": context}
        except AttributeError:
            context = {"@context": {}}

        try:
            out = compact({}, context)
        except JsonLdError:
            raise GraphValidationError(_("The json-ld context you supplied wasn't formatted correctly."), 1006)

        if self.slug is not None:
            graphs_with_matching_slug = (
                models.GraphModel.objects.exclude(slug__isnull=True)
                .exclude(source_identifier__isnull=False)
                .filter(slug=self.slug)
            )
            if graphs_with_matching_slug.exists() and graphs_with_matching_slug[0].graphid != self.graphid:
                if self.source_identifier_id:
                    if self.source_identifier_id != graphs_with_matching_slug[0].graphid:
                        raise GraphValidationError(_("Another resource model already uses the slug '{self.slug}'").format(**locals()), 1007)
                else:
                    raise GraphValidationError(_("Another resource model already uses the slug '{self.slug}'").format(**locals()), 1007)

    def update_published_graphs(self, user=None, notes=None):
        """
        Changes information in in GraphPublication models without creating
        a new entry in graphs_x_published_graphs table
        """
        if self.source_identifier:  # don't update future graphs
            raise Exception("Cannot update graphs with a source_identifier. Please apply updates to the source graph.")
        else:  
            with transaction.atomic():
                LanguageSynchronizer.synchronize_settings_with_db(update_published_graphs=False)

                if self.has_unpublished_changes:
                    self.has_unpublished_changes = False
                    self.save()
                    self.create_editable_future_graph()

                published_graph_edit = models.PublishedGraphEdit.objects.create(publication=self.publication, user=user, notes=notes)
                published_graph_edit.save()

                published_graphs = models.PublishedGraph.objects.filter(publication_id=self.publication_id)

                for language_tuple in settings.LANGUAGES:
                    translation.activate(language=language_tuple[0])

                    serialized_graph = JSONDeserializer().deserialize(
                        JSONSerializer().serialize(self, force_recalculation=True)
                    )

                    published_graph_query = published_graphs.filter(language=language_tuple[0])
                    if not len(published_graph_query):
                        published_graph = models.PublishedGraph.objects.create(
                            publication_id=self.publication_id,
                            serialized_graph=serialized_graph,
                            language=models.Language.objects.get(code=language_tuple[0]),
                        )
                    elif len(published_graph_query) == 1:
                        published_graph = published_graph_query[0]
                        published_graph.serialized_graph = serialized_graph
                    else:
                        raise GraphPublicationError(message=_('Multiple published graphs returned for language and publication_id'))

                    published_graph.save()
                    translation.deactivate()

    def create_editable_future_graph(self):
        """
        Creates an additional entry in the Graphs table that represents an editable version of the current graph
        """
        with transaction.atomic():
            LanguageSynchronizer.synchronize_settings_with_db(update_published_graphs=False)

            try:
                previous_editable_future_graph = Graph.objects.get(source_identifier_id=self.graphid)
                previous_editable_future_graph.delete()
            except Graph.DoesNotExist:
                pass

            graph_copy = self.copy(set_source=True)

            editable_future_graph = graph_copy["copy"]
            editable_future_graph.source_identifier_id = self.graphid
            editable_future_graph.has_unpublished_changes = False

            editable_future_graph.root.set_relatable_resources([
                node.pk for node in self.root.get_relatable_resources()
            ])

            editable_future_graph.save(validate=False)

            return editable_future_graph

    def update_from_editable_future_graph(self):
        """
        Updates the graph with any changes made to the editable future graph,
        removes the editable future graph and related resources, then creates
        an editable future graph from the updated graph.
        """
        try:
            editable_future_graph = Graph.objects.get(source_identifier_id=self.pk)
        except:
            raise Exception(_("No identifiable future Graph"))

        def _update_source_nodegroup_hierarchy(nodegroup):
            if not nodegroup:
                return None

            node = models.Node.objects.get(pk=nodegroup.pk)
            if node.source_identifier_id:
                source_nodegroup = models.NodeGroup.objects.get(pk=node.source_identifier_id)

                source_nodegroup.cardinality = nodegroup.cardinality
                source_nodegroup.legacygroupid = nodegroup.legacygroupid

                if nodegroup.parentnodegroup_id:
                    nodegroup_parent_node = models.Node.objects.get(pk=nodegroup.parentnodegroup_id)

                    if nodegroup_parent_node.source_identifier_id:
                        source_nodegroup.parentnodegroup_id = nodegroup_parent_node.source_identifier_id

                source_nodegroup.save()

            if nodegroup.parentnodegroup:
                _update_source_nodegroup_hierarchy(nodegroup=nodegroup.parentnodegroup)

        with transaction.atomic():
            self.root.set_relatable_resources([
                node.pk for node in editable_future_graph.root.get_relatable_resources()
            ])

            previous_card_ids = [str(card.pk) for card in self.cards.values()]
            previous_node_ids = [str(node.pk) for node in self.nodes.values()]
            previous_edge_ids = [str(edge.pk) for edge in self.edges.values()]
            previous_widget_ids = [str(widget.pk) for widget in self.widgets.values()]
            previous_nodegroup_ids = [str(nodegroup.pk) for nodegroup in self.get_nodegroups(force_recalculation=True)]

            self.cards = {}
            self.nodes = {}
            self.edges = {}
            self.widgets = {}

            # BEGIN update related models
            # Iterates over cards, nodes, and edges of the editable_future_graph. If the item
            # has a `source_identifier` attribute, it represents an item related to the source
            # graph ( the graph mapped to `self` ); we iterate over the item attributes and map
            # them to source item. If the item does not have a `source_identifier` attribute, it
            # has been newly created; we update the `graph_id` to match the source graph. We are
            # not saving in this block so updates can accur in any order.
            for future_widget in list(editable_future_graph.widgets.values()):
                source_widget = future_widget.source_identifier

                if future_widget.source_identifier_id:
                    for key in vars(source_widget).keys():
                        if key not in ["_state", "id", "node_id", "card_id", "source_identifier_id"]:
                            setattr(source_widget, key, getattr(future_widget, key))

                    if future_widget.card.source_identifier_id:
                        source_widget.card_id = future_widget.card.source_identifier_id
                    if future_widget.node.source_identifier_id:
                        source_widget.node_id = future_widget.node.source_identifier_id

                    self.widgets[source_widget.pk] = source_widget
                else:  # newly-created widget
                    future_widget.source_identifier_id = None

                    if future_widget.card.source_identifier_id:
                        future_widget.card_id = future_widget.card.source_identifier_id
                    if future_widget.node.source_identifier_id:
                        future_widget.node_id = future_widget.node.source_identifier_id

                    del editable_future_graph.widgets[future_widget.pk]
                    self.widgets[future_widget.pk] = future_widget

            for future_card in list(editable_future_graph.cards.values()):
                future_card_nodegroup_node = models.Node.objects.get(pk=future_card.nodegroup.pk)

                if future_card.source_identifier:
                    source_card = future_card.source_identifier

                    for key in vars(source_card).keys():
                        if key not in ["graph_id", "cardid", "nodegroup_id", "source_identifier_id"]:
                            if key == "config" and str(future_card.component_id) == "2f9054d8-de57-45cd-8a9c-58bbb1619030":  # grouping card
                                grouped_card_ids = []
                                for grouped_card_id in future_card.config["groupedCardIds"]:
                                    grouped_card = Card.objects.get(pk=grouped_card_id)
                                    grouped_card_ids.append(str(grouped_card.source_identifier_id))

                                source_card.config["groupedCardIds"] = grouped_card_ids

                                sorted_widget_ids = []
                                for node_id in future_card.config["sortedWidgetIds"]:
                                    sorted_widget = models.Node.objects.get(pk=node_id)
                                    sorted_widget_ids.append(str(sorted_widget.source_identifier_id))

                                source_card.config["sortedWidgetIds"] = sorted_widget_ids
                            else:
                                setattr(source_card, key, getattr(future_card, key))

                    source_card.nodegroup_id = future_card_nodegroup_node.nodegroup_id
                    if future_card_nodegroup_node.source_identifier_id:
                        source_card.nodegroup_id = future_card_nodegroup_node.source_identifier_id

                    self.cards[source_card.pk] = source_card
                else:  # newly-created card
                    future_card.graph_id = self.pk
                    future_card.source_identifier_id = None

                    future_card.nodegroup_id = future_card_nodegroup_node.nodegroup_id
                    if future_card_nodegroup_node.source_identifier_id:
                        future_card.nodegroup_id = future_card_nodegroup_node.source_identifier_id

                    del editable_future_graph.cards[future_card.pk]
                    self.cards[future_card.pk] = future_card

                _update_source_nodegroup_hierarchy(future_card.nodegroup)

            for future_edge in list(editable_future_graph.edges.values()):
                if future_edge.source_identifier_id:
                    source_edge = future_edge.source_identifier

                    for key in vars(source_edge).keys():
                        if key not in ["domainnode_id", "edgeid", "graph_id", "rangenode_id", "source_identifier_id"]:
                            setattr(source_edge, key, getattr(future_edge, key))

                    source_edge.domainnode_id = future_edge.domainnode_id
                    if future_edge.domainnode.source_identifier:
                        source_edge.domainnode_id = future_edge.domainnode.source_identifier.pk

                    source_edge.rangenode_id = future_edge.rangenode_id
                    if future_edge.rangenode.source_identifier:
                        source_edge.rangenode_id = future_edge.rangenode.source_identifier.pk

                    self.edges[source_edge.pk] = source_edge
                else:  # newly-created edge
                    future_edge.graph_id = self.pk
                    future_edge.source_identfier_id = None

                    if future_edge.domainnode.source_identifier_id:
                        future_edge.domainnode_id = future_edge.domainnode.source_identifier_id

                    if future_edge.rangenode.source_identifier_id:
                        future_edge.rangenode_id = future_edge.rangenode.source_identifier_id

                    del editable_future_graph.edges[future_edge.pk]
                    self.edges[future_edge.pk] = future_edge

            for future_node in list(editable_future_graph.nodes.values()):
                future_node_nodegroup_node = models.Node.objects.get(pk=future_node.nodegroup.pk) if future_node.nodegroup else None

                if future_node.source_identifier:
                    source_node = future_node.source_identifier

                    for key in vars(source_node).keys():
                        if key not in ["graph_id", "nodeid", "nodegroup_id", "source_identifier_id", "is_collector"]:
                            setattr(source_node, key, getattr(future_node, key))

                    source_node.nodegroup_id = future_node.nodegroup_id
                    if future_node_nodegroup_node and future_node_nodegroup_node.source_identifier_id:
                        source_node.nodegroup_id = future_node_nodegroup_node.source_identifier_id

                    self.nodes[source_node.pk] = source_node
                else:  # newly-created node
                    future_node.graph_id = self.pk
                    future_node.source_identifier_id = None

                    if future_node_nodegroup_node and future_node_nodegroup_node.source_identifier_id:
                        future_node.nodegroup_id = future_node_nodegroup_node.source_identifier_id

                    del editable_future_graph.nodes[future_node.pk]
                    self.nodes[future_node.pk] = future_node

                _update_source_nodegroup_hierarchy(future_node.nodegroup)
            # END update related models

            # BEGIN copy attrs from editable_future_graph to source_graph
            for key, value in vars(editable_future_graph).items():
                if key not in [
                    "_state",
                    "graphid",
                    "cards",
                    "nodes",
                    "edges",
                    "widgets",
                    "root",
                    "source_identifier",
                    "source_identifier_id",
                    "publication_id",
                    "_nodegroups_to_delete",
                    "_functions",
                    "_card_constraints",
                    "_constraints_x_nodes",
                    "serialized_graph",
                ]:
                    setattr(self, key, value)

            self.root = self.nodes[self.root.pk]
            # END copy attrs from editable_future_graph to source_graph

            # BEGIN delete superflous models
            # Compares UUIDs between models related to the source graph and models related to
            # the editable_future_graph. If the item related to the source graph exists, but the item
            # related to the editable_future_graph does not exist, the item related to the source graph
            # should be deleted.
            updated_card_ids = [str(card.source_identifier_id) for card in editable_future_graph.cards.values()]
            updated_node_ids = [str(node.source_identifier_id) for node in editable_future_graph.nodes.values()]
            updated_edge_ids = [str(edge.source_identifier_id) for edge in editable_future_graph.edges.values()]
            updated_widget_ids = [str(widget.pk) for widget in editable_future_graph.widgets.values()]

            updated_node_ids.append(str(self.root.pk))

            for previous_widget_id in previous_widget_ids:
                if previous_widget_id not in updated_widget_ids:
                    try:
                        widget = models.CardXNodeXWidget.objects.get(pk=previous_widget_id)
                        widget.delete()
                    except ObjectDoesNotExist:  # already deleted
                        pass

            for previous_card_id in previous_card_ids:
                if previous_card_id not in updated_card_ids:
                    try:
                        card = models.CardModel.objects.get(pk=previous_card_id)
                        card.delete()
                    except ObjectDoesNotExist:  # already deleted
                        pass

            for previous_node_id in previous_node_ids:
                if previous_node_id not in updated_node_ids:
                    try:
                        node = models.Node.objects.get(pk=previous_node_id)
                        node.delete()
                    except ObjectDoesNotExist:  # already deleted
                        pass

            for previous_edge_id in previous_edge_ids:
                if previous_edge_id not in updated_edge_ids:
                    try:
                        edge = models.Edge.objects.get(pk=previous_edge_id)
                        edge.delete()
                    except ObjectDoesNotExist:  # already deleted
                        pass

            for previous_nodegroup_id in previous_nodegroup_ids:
                try:
                    node = models.Node.objects.get(pk=previous_nodegroup_id)
                except ObjectDoesNotExist:  # node has been moved, therefore empty Nodegroup
                    nodegroup = models.NodeGroup.objects.get(pk=previous_nodegroup_id)
                    nodegroup.delete()
            # END delete superflous models

            # BEGIN save related models
            # save order is _very_ important!
            for widget in editable_future_graph.widgets.values():
                widget.delete()
            for widget in self.widgets.values():
                try:
                    widget_from_database = models.CardXNodeXWidget.objects.get(
                        card_id=widget.card_id, node_id=widget.node_id, widget_id=widget.widget_id
                    )
                    widget_from_database.delete()
                except models.CardXNodeXWidget.DoesNotExist:
                    pass

                widget.save()

            for card in editable_future_graph.cards.values():
                card.delete()
            for card in self.cards.values():
                card.save()

            for edge in editable_future_graph.edges.values():
                edge.delete()
            for edge in self.edges.values():
                edge.save()

            for node in editable_future_graph.nodes.values():
                node.delete()
            for node in self.nodes.values():
                node.save()
            # END save related models
                
            self.save(validate=False)

            # This ensures essential objects that have been re-assigned to the `source_graph`
            # are NOT deleted via waterfall deletion when the `editable_future_graph` is deleted.
            editable_future_graph.cards = {}
            editable_future_graph.nodes = {}
            editable_future_graph.edges = {}
            editable_future_graph.widgets = {}

            editable_future_graph.delete()

            graph_from_database = type(self).objects.get(pk=self.pk)  # returns an updated copy of self
            graph_from_database.create_editable_future_graph()

            return graph_from_database

    def revert(self):
        """
        Reverts a Graph's editable_future_graph to represent the source,
        discarding all changes
        """
        self.has_unpublished_changes = False
        self.save()

        self.create_editable_future_graph()

    def restore_state_from_serialized_graph(self, serialized_graph):
        """
        Restores a Graph's state from a serialized graph, and creates a
        new editable_future_graph
        """
        models.NodeGroup.objects.filter(pk__in=[nodegroup.pk for nodegroup in self.get_nodegroups(force_recalculation=True)]).delete()
        models.Node.objects.filter(pk__in=[node.pk for node in self.nodes.values()]).delete()
        models.Edge.objects.filter(pk__in=[edge.pk for edge in self.edges.values()]).delete()
        models.CardModel.objects.filter(pk__in=[card.pk for card in self.cards.values()]).delete()
        models.CardXNodeXWidget.objects.filter(pk__in=[card_x_node_x_widget.pk for card_x_node_x_widget in self.widgets.values()]).delete()

        for serialized_nodegroup in serialized_graph["nodegroups"]:
            for key, value in serialized_nodegroup.items():
                try:
                    serialized_nodegroup[key] = uuid.UUID(value)
                except:
                    pass

            nodegroup = models.NodeGroup(**serialized_nodegroup)
            nodegroup.save()

        for serialized_node in serialized_graph["nodes"]:
            for key, value in serialized_node.items():
                try:
                    serialized_node[key] = uuid.UUID(value)
                except:
                    pass

            del serialized_node["is_collector"]
            del serialized_node["parentproperty"]

            node = models.Node(**serialized_node)
            node.save()

        for serialized_edge in serialized_graph["edges"]:
            for key, value in serialized_edge.items():
                try:
                    serialized_edge[key] = uuid.UUID(value)
                except:
                    pass

            edge = models.Edge(**serialized_edge)
            edge.save()

        for serialized_card in serialized_graph["cards"]:
            for key, value in serialized_card.items():
                try:
                    serialized_card[key] = uuid.UUID(value)
                except:
                    pass

            del serialized_card["constraints"]

            if "is_editable" in serialized_card:
                del serialized_card["is_editable"]

            card = Card(**serialized_card)
            card.save()

        widget_dict = {}
        for serialized_widget in serialized_graph.get("widgets", serialized_graph.get("cards_x_nodes_x_widgets")):
            for key, value in serialized_widget.items():
                try:
                    serialized_widget[key] = uuid.UUID(value)
                except:
                    pass

            updated_widget = models.CardXNodeXWidget(**serialized_widget)
            updated_widget.save()

            widget_dict[updated_widget.pk] = updated_widget

        updated_graph = Graph(serialized_graph)
        updated_graph.widgets = widget_dict
        updated_graph.is_active = self.is_active

        updated_graph.save()
        updated_graph.create_editable_future_graph()

        return Graph.objects.get(pk=updated_graph.pk)

    def publish(self, user=None, notes=None):
        """
        Adds a corresponding entry to the GraphXPublishedGraph table,
        and creates a PublishedGraph entry for every active language
        """
        self.publication = None

        with transaction.atomic():
            publication = models.GraphXPublishedGraph.objects.create(graph=self, notes=notes, user=user)
            publication.save()

            self.publication = publication
            self.has_unpublished_changes = False

            self.save(validate=False)

            for language_tuple in settings.LANGUAGES:
                language = models.Language.objects.get(code=language_tuple[0])

                translation.activate(language=language_tuple[0])

                published_graph = models.PublishedGraph.objects.create(
                    publication=publication,
                    serialized_graph=JSONDeserializer().deserialize(JSONSerializer().serialize(self, force_recalculation=True)),
                    language=language,
                )

                published_graph.save()

            translation.deactivate()


class GraphPublicationError(Exception):
    def __init__(self, message, code=None):
        self.title = _("Graph Publication Error")
        self.message = message
        self.code = code

    def __str__(self):
        return repr(self.message)

class GraphValidationError(Exception):
    def __init__(self, message, code=None):
        self.title = _("Graph Validation Error")
        self.message = message
        self.code = code

    def __str__(self):
        return repr(self.message)<|MERGE_RESOLUTION|>--- conflicted
+++ resolved
@@ -538,7 +538,6 @@
 
             for functionxgraph in self._functions:
                 # Right now this only saves a functionxgraph record if the function is present in the database. Otherwise it silently fails.
-<<<<<<< HEAD
                 if functionxgraph.function_id in [str(id) for id in models.Function.objects.values_list("functionid", flat=True)]:
                     
                     previous_functionxgraph_list = models.FunctionXGraph.objects.filter(function_id=functionxgraph.function_id, graph_id=self.pk)
@@ -546,9 +545,7 @@
                         previous_functionxgraph = previous_functionxgraph_list[0]
                         previous_functionxgraph.delete()
                     
-=======
                 try:
->>>>>>> 7145e682
                     functionxgraph.save()
                 except:
                     pass
