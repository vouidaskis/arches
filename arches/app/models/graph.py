--- conflicted
+++ resolved
@@ -2022,11 +2022,7 @@
             node.save()
         # END save related models
 
-<<<<<<< HEAD
-        self.save()
-=======
         self.save(validate=False)
->>>>>>> c9d0bad8
 
         # BEGIN delete superflous models
         # Compares UUIDs between models related to the source graph and models related to
@@ -2047,7 +2043,6 @@
                     widget.delete()
                 except ObjectDoesNotExist:  # already deleted
                     pass
-<<<<<<< HEAD
 
         for previous_card_id in previous_card_ids:
             if previous_card_id not in updated_card_ids:
@@ -2098,58 +2093,6 @@
 
         self.create_editable_future_graph()
 
-=======
-
-        for previous_card_id in previous_card_ids:
-            if previous_card_id not in updated_card_ids:
-                try:
-                    card = models.CardModel.objects.get(pk=previous_card_id)
-                    card.delete()
-                except ObjectDoesNotExist:  # already deleted
-                    pass
-
-        for previous_node_id in previous_node_ids:
-            if previous_node_id not in updated_node_ids:
-                try:
-                    node = models.Node.objects.get(pk=previous_node_id)
-                    node.delete()
-                except ObjectDoesNotExist:  # already deleted
-                    pass
-
-        for previous_edge_id in previous_edge_ids:
-            if previous_edge_id not in updated_edge_ids:
-                try:
-                    edge = models.Edge.objects.get(pk=previous_edge_id)
-                    edge.delete()
-                except ObjectDoesNotExist:  # already deleted
-                    pass
-        # END delete superflous models
-
-        # This ensures essential objects that have been re-assigned to the `source_graph`
-        # are NOT deleted via waterfall deletion when the `editable_future_graph` is deleted.
-        editable_future_graph.cards = {}
-        editable_future_graph.nodes = {}
-        editable_future_graph.edges = {}
-        editable_future_graph.widgets = {}
-
-        editable_future_graph.delete()
-
-        graph_from_database = type(self).objects.get(pk=self.pk)  # returns an updated copy of self
-        graph_from_database.create_editable_future_graph()
-
-        return graph_from_database
-
-    def revert(self):
-        """
-        Reverts a Graph's editable_future_graph to represent the source,
-        discarding all changes
-        """
-        self.has_unpublished_changes = False
-        self.save()
-
-        self.create_editable_future_graph()
-
->>>>>>> c9d0bad8
     def publish(self, user=None, notes=None):
         """
         Adds a corresponding entry to the GraphXPublishedGraph table,
