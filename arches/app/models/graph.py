--- conflicted
+++ resolved
@@ -123,14 +123,9 @@
             edge.edgeid = egdeobj.get('edgeid', None)
             edge.rangenode = self.nodes[egdeobj.get('rangenodeid')]
             edge.domainnode = self.nodes[egdeobj.get('domainnodeid')]
-<<<<<<< HEAD
             edge.ontologyproperty_id = egdeobj.get('ontologyproperty', '')
-            edge.graphmetadataid = egdeobj.get('graphmetadataid', '')
-=======
-            edge.ontologyproperty = egdeobj.get('ontologyproperty', '')
 
         edge.graph = self.metadata
->>>>>>> db2c0ca4
 
         if edge.pk == None:
             edge.pk = uuid.uuid1()
@@ -227,12 +222,8 @@
             newEdge = models.Edge(
                 domainnode = (self.nodes[uuid.UUID(nodeid)] if nodeid else self.root),
                 rangenode = branch_copy.root,
-<<<<<<< HEAD
-                ontologyproperty_id = property
-=======
-                ontologyproperty = property,
+                ontologyproperty_id = property,
                 graph = self.metadata
->>>>>>> db2c0ca4
             )
             branch_copy.add_edge(newEdge)
         for key, node in branch_copy.nodes.iteritems():
