--- conflicted
+++ resolved
@@ -1945,13 +1945,6 @@
 
         updated_node_ids.append(str(self.root.pk))
 
-<<<<<<< HEAD
-=======
-        import pdb
-
-        pdb.set_trace()
-
->>>>>>> da4bb896
         for previous_widget_id in previous_widget_ids:
             if previous_widget_id not in updated_widget_ids:
                 try:
