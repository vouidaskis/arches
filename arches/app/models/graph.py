--- conflicted
+++ resolved
@@ -1325,11 +1325,7 @@
         get the nodegroups associated with this graph
 
         """
-<<<<<<< HEAD
         if self.serialized_graph and not self.source_identifier_id and not force_recalculation:
-=======
-        if self.serialized_graph and not force_recalculation:
->>>>>>> 8a8965db
             nodegroups = self.serialized_graph["nodegroups"]
             for nodegroup in nodegroups:
                 if isinstance(nodegroup["nodegroupid"], str):
