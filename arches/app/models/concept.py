--- conflicted
+++ resolved
@@ -1,1462 +1,1457 @@
-"""
-ARCHES - a program developed to inventory and manage immovable cultural heritage.
-Copyright (C) 2013 J. Paul Getty Trust and World Monuments Fund
-
-This program is free software: you can redistribute it and/or modify
-it under the terms of the GNU Affero General Public License as
-published by the Free Software Foundation, either version 3 of the
-License, or (at your option) any later version.
-
-This program is distributed in the hope that it will be useful,
-but WITHOUT ANY WARRANTY; without even the implied warranty of
-MERCHANTABILITY or FITNESS FOR A PARTICULAR PURPOSE. See the
-GNU Affero General Public License for more details.
-
-You should have received a copy of the GNU Affero General Public License
-along with this program. If not, see <http://www.gnu.org/licenses/>.
-"""
-
-import re
-import uuid
-import copy
-from operator import itemgetter
-from operator import methodcaller
-from django.db import transaction, connection
-from django.db.models import Q
-from arches.app.models import models
-from arches.app.models.system_settings import settings
-from arches.app.search.search_engine_factory import SearchEngineInstance as se
-from arches.app.search.elasticsearch_dsl_builder import Term, Query, Bool, Match, Terms
-from arches.app.search.mappings import CONCEPTS_INDEX
-from arches.app.utils.betterJSONSerializer import JSONSerializer, JSONDeserializer
-<<<<<<< HEAD
-from django.utils.translation import gettext as _
-=======
-from arches.app.utils.i18n import rank_label
-from django.utils.translation import ugettext as _
->>>>>>> c53d1f5d
-from django.utils.translation import get_language
-from django.db import IntegrityError
-from psycopg2.extensions import AsIs
-
-import logging
-
-
-logger = logging.getLogger(__name__)
-
-CORE_CONCEPTS = (
-    "00000000-0000-0000-0000-000000000001",
-    "00000000-0000-0000-0000-000000000004",
-    "00000000-0000-0000-0000-000000000005",
-    "00000000-0000-0000-0000-000000000006",
-)
-
-
-class Concept(object):
-    def __init__(self, *args, **kwargs):
-        self.id = ""
-        self.nodetype = ""
-        self.legacyoid = ""
-        self.relationshiptype = ""
-        self.values = []
-        self.subconcepts = []
-        self.parentconcepts = []
-        self.relatedconcepts = []
-        self.hassubconcepts = False
-
-        if len(args) != 0:
-            if isinstance(args[0], str):
-                try:
-                    uuid.UUID(args[0])
-                    self.get(args[0])
-                except (ValueError):
-                    self.load(JSONDeserializer().deserialize(args[0]))
-            elif isinstance(args[0], dict):
-                self.load(args[0])
-            elif isinstance(args[0], object):
-                self.load(args[0])
-
-    def __unicode__(self):
-        return ("%s - %s") % (self.get_preflabel().value, self.id)
-
-    def __hash__(self):
-        return hash(self.id)
-
-    def __eq__(self, x):
-        return hash(self) == hash(x)
-
-    def __ne__(self, x):
-        return hash(self) != hash(x)
-
-    def load(self, value):
-        if isinstance(value, dict):
-            self.id = str(value["id"]) if "id" in value else ""
-            self.nodetype = value["nodetype"] if "nodetype" in value else ""
-            self.legacyoid = value["legacyoid"] if "legacyoid" in value else ""
-            self.relationshiptype = value["relationshiptype"] if "relationshiptype" in value else ""
-            if "values" in value:
-                for val in value["values"]:
-                    self.addvalue(val)
-            if "subconcepts" in value:
-                for subconcept in value["subconcepts"]:
-                    self.addsubconcept(subconcept)
-            if "parentconcepts" in value:
-                for parentconcept in value["parentconcepts"]:
-                    self.addparent(parentconcept)
-            if "relatedconcepts" in value:
-                for relatedconcept in value["relatedconcepts"]:
-                    self.addrelatedconcept(relatedconcept)
-
-        if isinstance(value, models.Concept):
-            self.id = str(value.pk)
-            self.nodetype = value.nodetype_id
-            self.legacyoid = value.legacyoid
-
-    def get(
-        self,
-        id="",
-        legacyoid="",
-        include_subconcepts=False,
-        include_parentconcepts=False,
-        include_relatedconcepts=False,
-        exclude=[],
-        include=[],
-        depth_limit=None,
-        up_depth_limit=None,
-        lang=settings.LANGUAGE_CODE,
-        semantic=True,
-        pathway_filter=None,
-        **kwargs,
-    ):
-
-        if id != "":
-            self.load(models.Concept.objects.get(pk=id))
-        elif legacyoid != "":
-            self.load(models.Concept.objects.get(legacyoid=legacyoid))
-
-        _cache = kwargs.pop("_cache", {})
-        _cache[self.id] = self.__class__(
-            {"id": self.id, "nodetype": self.nodetype, "legacyoid": self.legacyoid, "relationshiptype": self.relationshiptype}
-        )
-
-        if semantic == True:
-            pathway_filter = (
-                pathway_filter
-                if pathway_filter
-                else Q(relationtype__category="Semantic Relations") | Q(relationtype__category="Properties")
-            )
-        else:
-            pathway_filter = pathway_filter if pathway_filter else Q(relationtype="member") | Q(relationtype="hasCollection")
-
-        if self.id != "":
-            nodetype = kwargs.pop("nodetype", self.nodetype)
-            uplevel = kwargs.pop("uplevel", 0)
-            downlevel = kwargs.pop("downlevel", 0)
-            depth_limit = depth_limit if depth_limit is None else int(depth_limit)
-            up_depth_limit = up_depth_limit if up_depth_limit is None else int(up_depth_limit)
-
-            if include is not None:
-                if len(include) > 0 and len(exclude) > 0:
-                    raise Exception(_("Only include values for include or exclude, but not both"))
-                include = (
-                    include if len(include) != 0 else models.DValueType.objects.distinct("category").values_list("category", flat=True)
-                )
-                include = set(include).difference(exclude)
-                exclude = []
-
-                if len(include) > 0:
-                    values = models.Value.objects.filter(concept=self.id)
-                    for value in values:
-                        if value.valuetype.category in include:
-                            self.values.append(ConceptValue(value))
-
-            hassubconcepts = models.Relation.objects.filter(Q(conceptfrom=self.id), pathway_filter, ~Q(relationtype="related"))[0:1]
-            if len(hassubconcepts) > 0:
-                self.hassubconcepts = True
-
-            if include_subconcepts:
-                conceptrealations = models.Relation.objects.filter(Q(conceptfrom=self.id), pathway_filter, ~Q(relationtype="related"))
-                if depth_limit is None or downlevel < depth_limit:
-                    if depth_limit is not None:
-                        downlevel = downlevel + 1
-                    for relation in conceptrealations:
-                        subconcept = (
-                            _cache[str(relation.conceptto_id)]
-                            if str(relation.conceptto_id) in _cache
-                            else self.__class__().get(
-                                id=relation.conceptto_id,
-                                include_subconcepts=include_subconcepts,
-                                include_parentconcepts=include_parentconcepts,
-                                include_relatedconcepts=include_relatedconcepts,
-                                exclude=exclude,
-                                include=include,
-                                depth_limit=depth_limit,
-                                up_depth_limit=up_depth_limit,
-                                downlevel=downlevel,
-                                uplevel=uplevel,
-                                nodetype=nodetype,
-                                semantic=semantic,
-                                pathway_filter=pathway_filter,
-                                _cache=_cache.copy(),
-                                lang=lang,
-                            )
-                        )
-                        subconcept.relationshiptype = relation.relationtype_id
-                        self.subconcepts.append(subconcept)
-
-                    self.subconcepts = sorted(
-                        self.subconcepts, key=lambda concept: self.natural_keys(concept.get_sortkey(lang)), reverse=False
-                    )
-                    # self.subconcepts = sorted(self.subconcepts, key=methodcaller(
-                    #     'get_sortkey', lang=lang), reverse=False)
-
-            if include_parentconcepts:
-                conceptrealations = models.Relation.objects.filter(Q(conceptto=self.id), pathway_filter, ~Q(relationtype="related"))
-                if up_depth_limit is None or uplevel < up_depth_limit:
-                    if up_depth_limit is not None:
-                        uplevel = uplevel + 1
-                    for relation in conceptrealations:
-                        parentconcept = (
-                            _cache[str(relation.conceptfrom_id)]
-                            if str(relation.conceptfrom_id) in _cache
-                            else self.__class__().get(
-                                id=relation.conceptfrom_id,
-                                include_subconcepts=False,
-                                include_parentconcepts=include_parentconcepts,
-                                include_relatedconcepts=include_relatedconcepts,
-                                exclude=exclude,
-                                include=include,
-                                depth_limit=depth_limit,
-                                up_depth_limit=up_depth_limit,
-                                downlevel=downlevel,
-                                uplevel=uplevel,
-                                nodetype=nodetype,
-                                semantic=semantic,
-                                pathway_filter=pathway_filter,
-                                _cache=_cache.copy(),
-                                lang=lang,
-                            )
-                        )
-                        parentconcept.relationshiptype = relation.relationtype_id
-
-                        self.parentconcepts.append(parentconcept)
-
-            if include_relatedconcepts:
-                conceptrealations = models.Relation.objects.filter(
-                    Q(relationtype="related") | Q(relationtype__category="Mapping Properties"),
-                    Q(conceptto=self.id) | Q(conceptfrom=self.id),
-                )
-                relations = []
-                for relation in conceptrealations:
-                    if str(relation.conceptto_id) != self.id and str(relation.relationid) not in relations:
-                        relations.append(str(relation.relationid))
-                        relatedconcept = self.__class__().get(relation.conceptto_id, include=["label"], lang=lang)
-                        relatedconcept.relationshiptype = relation.relationtype_id
-
-                        self.relatedconcepts.append(relatedconcept)
-                    if str(relation.conceptfrom_id) != self.id and str(relation.relationid) not in relations:
-                        relations.append(str(relation.relationid))
-                        relatedconcept = self.__class__().get(relation.conceptfrom_id, include=["label"], lang=lang)
-                        relatedconcept.relationshiptype = relation.relationtype_id
-
-                        self.relatedconcepts.append(relatedconcept)
-
-        return self
-
-    def save(self):
-        self.id = self.id if (self.id != "" and self.id is not None) else str(uuid.uuid4())
-        concept, created = models.Concept.objects.get_or_create(
-            pk=self.id, defaults={"legacyoid": self.legacyoid if self.legacyoid != "" else self.id, "nodetype_id": self.nodetype}
-        )
-
-        for value in self.values:
-            if not isinstance(value, ConceptValue):
-                value = ConceptValue(value)
-            value.conceptid = self.id
-            value.save()
-
-        for parentconcept in self.parentconcepts:
-            parentconcept.save()
-            parentconcept.add_relation(self, parentconcept.relationshiptype)
-
-        for subconcept in self.subconcepts:
-            subconcept.save()
-            self.add_relation(subconcept, subconcept.relationshiptype)
-
-        # if we're moving a Concept Scheme below another Concept or Concept Scheme
-        if len(self.parentconcepts) > 0 and concept.nodetype_id == "ConceptScheme":
-            concept.nodetype_id = "Concept"
-            concept.save()
-            self.load(concept)
-
-            for relation in models.Relation.objects.filter(conceptfrom=concept, relationtype_id="hasTopConcept"):
-                relation.relationtype_id = "narrower"
-                relation.save()
-
-        for relatedconcept in self.relatedconcepts:
-            self.add_relation(relatedconcept, relatedconcept.relationshiptype)
-
-            if relatedconcept.relationshiptype == "member":
-                child_concepts = relatedconcept.get(include_subconcepts=True)
-
-                def applyRelationship(concept):
-                    for subconcept in concept.subconcepts:
-                        concept.add_relation(subconcept, relatedconcept.relationshiptype)
-
-                child_concepts.traverse(applyRelationship)
-
-        return concept
-
-    def delete(self, delete_self=False):
-        """
-        Deletes any subconcepts associated with this concept and additionally this concept if 'delete_self' is True
-        If any parentconcepts or relatedconcepts are included then it will only delete the relationship to those concepts but not the concepts themselves
-        If any values are passed, then those values as well as the relationship to those values will be deleted
-
-        Note, django will automatically take care of deleting any db models that have a foreign key relationship to the model being deleted
-        (eg: deleting a concept model will also delete all values and relationships), but because we need to manage deleting
-        parent concepts and related concepts and values we have to do that here too
-
-        """
-
-        for subconcept in self.subconcepts:
-            concepts_to_delete = Concept.gather_concepts_to_delete(subconcept)
-            for key, concept in concepts_to_delete.items():
-                models.Concept.objects.get(pk=key).delete()
-
-        for parentconcept in self.parentconcepts:
-            relations_filter = (
-                (Q(relationtype__category="Semantic Relations") | Q(relationtype="hasTopConcept"))
-                & Q(conceptfrom=parentconcept.id)
-                & Q(conceptto=self.id)
-            )
-            conceptrelations = models.Relation.objects.filter(relations_filter)
-            for relation in conceptrelations:
-                relation.delete()
-
-            if not models.Relation.objects.filter(relations_filter).exists():
-                # we've removed all parent concepts so now this concept needs to be promoted to a Concept Scheme
-                concept = models.Concept.objects.get(pk=self.id)
-                concept.nodetype_id = "ConceptScheme"
-                concept.save()
-                self.load(concept)
-
-                for relation in models.Relation.objects.filter(conceptfrom=concept, relationtype_id="narrower"):
-                    relation.relationtype_id = "hasTopConcept"
-                    relation.save()
-
-        deletedrelatedconcepts = []
-        for relatedconcept in self.relatedconcepts:
-            conceptrelations = models.Relation.objects.filter(
-                Q(relationtype="related") | Q(relationtype="member") | Q(relationtype__category="Mapping Properties"),
-                conceptto=relatedconcept.id,
-                conceptfrom=self.id,
-            )
-            for relation in conceptrelations:
-                relation.delete()
-                deletedrelatedconcepts.append(relatedconcept)
-
-            conceptrelations = models.Relation.objects.filter(
-                Q(relationtype="related") | Q(relationtype="member") | Q(relationtype__category="Mapping Properties"),
-                conceptfrom=relatedconcept.id,
-                conceptto=self.id,
-            )
-            for relation in conceptrelations:
-                relation.delete()
-                deletedrelatedconcepts.append(relatedconcept)
-
-        for deletedrelatedconcept in deletedrelatedconcepts:
-            if deletedrelatedconcept in self.relatedconcepts:
-                self.relatedconcepts.remove(deletedrelatedconcept)
-
-        for value in self.values:
-            if not isinstance(value, ConceptValue):
-                value = ConceptValue(value)
-            value.delete()
-
-        if delete_self:
-            concepts_to_delete = Concept.gather_concepts_to_delete(self)
-            for key, concept in concepts_to_delete.items():
-                # delete only member relationships if the nodetype == Collection
-                if concept.nodetype == "Collection":
-                    concept = Concept().get(
-                        id=concept.id,
-                        include_subconcepts=True,
-                        include_parentconcepts=True,
-                        include=["label"],
-                        up_depth_limit=1,
-                        semantic=False,
-                    )
-
-                    def find_concepts(concept):
-                        if len(concept.parentconcepts) <= 1:
-                            for subconcept in concept.subconcepts:
-                                conceptrelation = models.Relation.objects.get(
-                                    conceptfrom=concept.id, conceptto=subconcept.id, relationtype="member"
-                                )
-                                conceptrelation.delete()
-                                find_concepts(subconcept)
-
-                    find_concepts(concept)
-                    # if the concept is a collection, loop through the nodes and delete their rdmCollection values
-                    for node in models.Node.objects.filter(config__rdmCollection=concept.id):
-                        node.config["rdmCollection"] = None
-                        node.save()
-
-                models.Concept.objects.get(pk=key).delete()
-        return
-
-    def add_relation(self, concepttorelate, relationtype):
-        """
-        Relates this concept to 'concepttorelate' via the relationtype
-
-        """
-
-        relation, created = models.Relation.objects.get_or_create(
-            conceptfrom_id=self.id, conceptto_id=concepttorelate.id, relationtype_id=relationtype
-        )
-        return relation
-
-    @staticmethod
-    def gather_concepts_to_delete(concept, lang=settings.LANGUAGE_CODE):
-        """
-        Gets a dictionary of all the concepts ids to delete
-        The values of the dictionary keys differ somewhat depending on the node type being deleted
-        If the nodetype == 'Concept' then return ConceptValue objects keyed to the concept id
-        If the nodetype == 'ConceptScheme' then return a ConceptValue object with the value set to any ONE prefLabel keyed to the concept id
-        We do this because it takes so long to gather the ids of the concepts when deleting a Scheme or Group
-
-        """
-
-        concepts_to_delete = {}
-
-        # Here we have to worry about making sure we don't delete nodes that have more than 1 parent
-        if concept.nodetype == "Concept":
-            concept = Concept().get(
-                id=concept.id, include_subconcepts=True, include_parentconcepts=True, include=["label"], up_depth_limit=1
-            )
-
-            def find_concepts(concept):
-                if len(concept.parentconcepts) <= 1:
-                    concepts_to_delete[concept.id] = concept
-                    for subconcept in concept.subconcepts:
-                        find_concepts(subconcept)
-
-            find_concepts(concept)
-            return concepts_to_delete
-
-        # here we can just delete everything and so use a recursive CTE to get the concept ids much more quickly
-        if concept.nodetype == "ConceptScheme":
-            concepts_to_delete[concept.id] = concept
-            rows = Concept().get_child_concepts(concept.id)
-            for row in rows:
-                if row[0] not in concepts_to_delete:
-                    concepts_to_delete[row[0]] = Concept({"id": row[0]})
-
-                concepts_to_delete[row[0]].addvalue({"id": row[2], "conceptid": row[0], "value": row[1]})
-
-        if concept.nodetype == "Collection":
-            concepts_to_delete[concept.id] = concept
-            rows = Concept().get_child_collections(concept.id)
-            for row in rows:
-                if row[0] not in concepts_to_delete:
-                    concepts_to_delete[row[0]] = Concept({"id": row[0]})
-
-                concepts_to_delete[row[0]].addvalue({"id": row[2], "conceptid": row[0], "value": row[1]})
-
-        return concepts_to_delete
-
-    def get_child_collections_hierarchically(self, conceptid, child_valuetypes=None, offset=0, limit=50, query=None):
-        child_valuetypes = child_valuetypes if child_valuetypes else ["prefLabel"]
-        columns = "valueidto::text, conceptidto::text, valueto, valuetypeto, depth, count(*) OVER() AS full_count, collector"
-        return self.get_child_edges(
-            conceptid, ["member"], child_valuetypes, offset=offset, limit=limit, order_hierarchically=True, query=query, columns=columns
-        )
-
-    def get_child_collections(self, conceptid, child_valuetypes=None, parent_valuetype="prefLabel", columns=None, depth_limit=""):
-        child_valuetypes = child_valuetypes if child_valuetypes else ["prefLabel"]
-        columns = columns if columns else "conceptidto::text, valueto, valueidto::text"
-        return self.get_child_edges(conceptid, ["member"], child_valuetypes, parent_valuetype, columns, depth_limit)
-
-    def get_child_concepts(self, conceptid, child_valuetypes=None, parent_valuetype="prefLabel", columns=None, depth_limit=""):
-        columns = columns if columns else "conceptidto::text, valueto, valueidto::text"
-        return self.get_child_edges(conceptid, ["narrower", "hasTopConcept"], child_valuetypes, parent_valuetype, columns, depth_limit)
-
-    def get_child_concepts_for_indexing(self, conceptid, child_valuetypes=None, parent_valuetype="prefLabel", depth_limit=""):
-        columns = "valueidto::text, conceptidto::text, valuetypeto, categoryto, valueto, languageto"
-        data = self.get_child_edges(conceptid, ["narrower", "hasTopConcept"], child_valuetypes, parent_valuetype, columns, depth_limit)
-        return [dict(list(zip(["id", "conceptid", "type", "category", "value", "language"], d)), top_concept="") for d in data]
-
-    def get_child_edges(
-        self,
-        conceptid,
-        relationtypes,
-        child_valuetypes=None,
-        parent_valuetype="prefLabel",
-        columns=None,
-        depth_limit=None,
-        offset=None,
-        limit=20,
-        order_hierarchically=False,
-        query=None,
-        languageid=None,
-    ):
-        """
-        Recursively builds a list of concept relations for a given concept and all it's subconcepts based on its relationship type and valuetypes.
-
-        """
-
-        # if the conceptid isn't a UUID then Postgres will throw an error and transactions will be aborted #7822
-        try:
-            uuid.UUID(conceptid)
-        except:
-            return []
-
-        # this interpolation is safe because `relationtypes` is hardcoded in all calls, and not accessible via the API
-        relationtypes = " or ".join(["r.relationtype = '%s'" % (relationtype) for relationtype in relationtypes])
-        offset_clause = " limit %(limit)s offset %(offset)s" if offset else ""
-        depth_clause = " and depth < %(depth_limit)s" if depth_limit else ""
-
-        cursor = connection.cursor()
-
-        if order_hierarchically:
-            sql = """
-                WITH RECURSIVE
-
-                 ordered_relationships AS (
-                    (
-                        SELECT r.conceptidfrom, r.conceptidto, r.relationtype, (
-                            SELECT value
-                            FROM values
-                            WHERE conceptid=r.conceptidto
-                            AND valuetype in ('prefLabel')
-                            ORDER BY (
-                                CASE WHEN languageid = %(languageid)s THEN 10
-                                WHEN languageid like %(short_languageid)s THEN 5
-                                WHEN languageid like %(default_languageid)s THEN 2
-                                ELSE 0
-                                END
-                            ) desc limit 1
-                        ) as valuesto,
-                        (
-                            SELECT value::int
-                            FROM values
-                            WHERE conceptid=r.conceptidto
-                            AND valuetype in ('sortorder')
-                            limit 1
-                        ) as sortorder,
-                        (
-                            SELECT value
-                            FROM values
-                            WHERE conceptid=r.conceptidto
-                            AND valuetype in ('collector')
-                            limit 1
-                        ) as collector
-                        FROM relations r
-                        WHERE r.conceptidfrom = %(conceptid)s
-                        and (%(relationtypes)s)
-                        ORDER BY sortorder, valuesto
-                    )
-                    UNION
-                    (
-                        SELECT r.conceptidfrom, r.conceptidto, r.relationtype,(
-                            SELECT value
-                            FROM values
-                            WHERE conceptid=r.conceptidto
-                            AND valuetype in ('prefLabel')
-                            ORDER BY (
-                                CASE WHEN languageid = %(languageid)s THEN 10
-                                WHEN languageid like %(short_languageid)s THEN 5
-                                WHEN languageid like %(default_languageid)s THEN 2
-                                ELSE 0
-                                END
-                            ) desc limit 1
-                        ) as valuesto,
-                        (
-                            SELECT value::int
-                            FROM values
-                            WHERE conceptid=r.conceptidto
-                            AND valuetype in ('sortorder')
-                            limit 1
-                        ) as sortorder,
-                        (
-                            SELECT value
-                            FROM values
-                            WHERE conceptid=r.conceptidto
-                            AND valuetype in ('collector')
-                            limit 1
-                        ) as collector
-                        FROM relations r
-                        JOIN ordered_relationships b ON(b.conceptidto = r.conceptidfrom)
-                        WHERE (%(relationtypes)s)
-                        ORDER BY sortorder, valuesto
-                    )
-                ),
-
-                children AS (
-                    SELECT r.conceptidfrom, r.conceptidto,
-                        to_char(row_number() OVER (), 'fm000000') as row,
-                        r.collector,
-                        1 AS depth       ---|NonRecursive Part
-                        FROM ordered_relationships r
-                        WHERE r.conceptidfrom = %(conceptid)s
-                        and (%(relationtypes)s)
-                    UNION
-                        SELECT r.conceptidfrom, r.conceptidto,
-                        row || '-' || to_char(row_number() OVER (), 'fm000000'),
-                        r.collector,
-                        depth+1      ---|RecursivePart
-                        FROM ordered_relationships r
-                        JOIN children b ON(b.conceptidto = r.conceptidfrom)
-                        WHERE (%(relationtypes)s)
-                        {depth_clause}
-                )
-
-                {subquery}
-
-                SELECT
-                (
-                    select row_to_json(d)
-                    FROM (
-                        SELECT *
-                        FROM values
-                        WHERE conceptid=%(recursive_table)s.conceptidto
-                        AND valuetype in ('prefLabel')
-                        ORDER BY (
-                            CASE WHEN languageid = %(languageid)s THEN 10
-                            WHEN languageid like %(short_languageid)s THEN 5
-                            WHEN languageid like %(default_languageid)s THEN 2
-                            ELSE 0
-                            END
-                        ) desc limit 1
-                    ) d
-                ) as valueto,
-                depth, collector, count(*) OVER() AS full_count
-
-               FROM %(recursive_table)s order by row {offset_clause};
-            """
-
-            if query:
-                subquery = """
-                        , results as (
-                            SELECT c.conceptidfrom, c.conceptidto, c.row, c.depth, c.collector
-                            FROM children c
-                            JOIN values ON(values.conceptid = c.conceptidto)
-                            WHERE LOWER(values.value) like %(query)s
-                            AND values.valuetype in ('prefLabel')
-                                UNION
-                            SELECT c.conceptidfrom, c.conceptidto, c.row, c.depth, c.collector
-                            FROM children c
-                            JOIN results r on (r.conceptidfrom=c.conceptidto)
-                        )
-                    """
-            else:
-                subquery = ""
-
-            sql = sql.format(subquery=subquery, offset_clause=offset_clause, depth_clause=depth_clause)
-
-            recursive_table = "results" if query else "children"
-            languageid = get_language() if languageid is None else languageid
-
-            cursor.execute(
-                sql,
-                {
-                    "conceptid": conceptid,
-                    "relationtypes": AsIs(relationtypes),
-                    "depth_limit": depth_limit,
-                    "limit": limit,
-                    "offset": offset,
-                    "query": "%" + query.lower() + "%",
-                    "recursive_table": AsIs(recursive_table),
-                    "languageid": languageid,
-                    "short_languageid": languageid.split("-")[0] + "%",
-                    "default_languageid": settings.LANGUAGE_CODE + "%",
-                },
-            )
-        else:
-            sql = """
-                WITH RECURSIVE
-                    children AS (
-                        SELECT r.conceptidfrom, r.conceptidto, r.relationtype, 1 AS depth
-                            FROM relations r
-                            WHERE r.conceptidfrom = %(conceptid)s
-                            AND (%(relationtypes)s)
-                        UNION
-                            SELECT r.conceptidfrom, r.conceptidto, r.relationtype, depth+1
-                            FROM relations r
-                            JOIN children c ON(c.conceptidto = r.conceptidfrom)
-                            WHERE (%(relationtypes)s)
-                            {depth_clause}
-                    ),
-                    results AS (
-                        SELECT
-                            valuefrom.value as valuefrom, valueto.value as valueto,
-                            valuefrom.valueid as valueidfrom, valueto.valueid as valueidto,
-                            valuefrom.valuetype as valuetypefrom, valueto.valuetype as valuetypeto,
-                            valuefrom.languageid as languagefrom, valueto.languageid as languageto,
-                            dtypesfrom.category as categoryfrom, dtypesto.category as categoryto,
-                            c.conceptidfrom, c.conceptidto
-                        FROM values valueto
-                            JOIN d_value_types dtypesto ON(dtypesto.valuetype = valueto.valuetype)
-                            JOIN children c ON(c.conceptidto = valueto.conceptid)
-                            JOIN values valuefrom ON(c.conceptidfrom = valuefrom.conceptid)
-                            JOIN d_value_types dtypesfrom ON(dtypesfrom.valuetype = valuefrom.valuetype)
-                        WHERE valueto.valuetype in (%(child_valuetypes)s)
-                        AND valuefrom.valuetype in (%(child_valuetypes)s)
-                    )
-                    SELECT distinct %(columns)s
-                    FROM results {offset_clause}
-            """
-
-            sql = sql.format(offset_clause=offset_clause, depth_clause=depth_clause)
-
-            if not columns:
-                columns = """
-                    conceptidfrom::text, conceptidto::text,
-                    valuefrom, valueto,
-                    valueidfrom::text, valueidto::text,
-                    valuetypefrom, valuetypeto,
-                    languagefrom, languageto,
-                    categoryfrom, categoryto
-                """
-
-            cursor.execute(
-                sql,
-                {
-                    "conceptid": conceptid,
-                    "relationtypes": AsIs(relationtypes),
-                    "child_valuetypes": ("','").join(
-                        child_valuetypes
-                        if child_valuetypes
-                        else models.DValueType.objects.filter(category="label").values_list("valuetype", flat=True)
-                    ),
-                    "columns": AsIs(columns),
-                    "depth_limit": depth_limit,
-                    "limit": limit,
-                    "offset": offset,
-                },
-            )
-
-        return cursor.fetchall()
-
-    def traverse(self, func, direction="down", scope=None, **kwargs):
-        """
-        Traverses a concept graph from self to leaf (direction='down') or root (direction='up') calling
-        the given function on each node, passes an optional scope to each function
-
-        Return a value from the function to prematurely end the traversal
-
-        """
-
-        _cache = kwargs.pop("_cache", [])
-        if self.id not in _cache:
-            _cache.append(self.id)
-
-            if scope is None:
-                ret = func(self, **kwargs)
-            else:
-                ret = func(self, scope, **kwargs)
-
-            # break out of the traversal if the function returns a value
-            if ret is not None:
-                return ret
-
-            if direction == "down":
-                for subconcept in self.subconcepts:
-                    ret = subconcept.traverse(func, direction, scope, _cache=_cache, **kwargs)
-                    if ret is not None:
-                        return ret
-            else:
-                for parentconcept in self.parentconcepts:
-                    ret = parentconcept.traverse(func, direction, scope, _cache=_cache, **kwargs)
-                    if ret is not None:
-                        return ret
-
-    def get_sortkey(self, lang=settings.LANGUAGE_CODE):
-        for value in self.values:
-            if value.type == "sortorder":
-                try:
-                    return float(value.value)
-                except:
-                    return None
-
-        return self.get_preflabel(lang=lang).value
-
-    def natural_keys(self, text):
-        """
-        alist.sort(key=natural_keys) sorts in human order
-        http://nedbatchelder.com/blog/200712/human_sorting.html
-        (See Toothy's implementation in the comments)
-        float regex comes from https://stackoverflow.com/a/12643073/190597
-        """
-
-        def atof(text):
-            try:
-                retval = float(text)
-            except ValueError:
-                retval = text
-            return retval
-
-        return [atof(c) for c in re.split(r"[+-]?([0-9]+(?:[.][0-9]*)?|[.][0-9]+)", str(text))]
-
-    def get_preflabel(self, lang=settings.LANGUAGE_CODE):
-        ranked_labels = []
-        if self.values == []:
-            concept = Concept().get(id=self.id, include_subconcepts=False, include_parentconcepts=False, include=["label"])
-        else:
-            concept = self
-
-        ranked_labels = sorted(
-            concept.values,
-            key=lambda label: rank_label(kind=label.type, source_lang=label.language, target_lang=lang),
-            reverse=True,
-        )
-        if len(ranked_labels) == 0:
-            return ConceptValue()
-
-        return ranked_labels[0]
-
-    def flatten(self, ret=None):
-        """
-        Flattens the graph into a unordered list of concepts
-
-        """
-
-        if ret is None:
-            ret = []
-
-        ret.append(self)
-        for subconcept in self.subconcepts:
-            subconcept.flatten(ret)
-
-        return ret
-
-    def addparent(self, value):
-        if isinstance(value, dict):
-            self.parentconcepts.append(Concept(value))
-        elif isinstance(value, Concept):
-            self.parentconcepts.append(value)
-        else:
-            raise Exception("Invalid parent concept definition: %s" % (value))
-
-    def addsubconcept(self, value):
-        if isinstance(value, dict):
-            self.subconcepts.append(Concept(value))
-        elif isinstance(value, Concept):
-            self.subconcepts.append(value)
-        else:
-            raise Exception(_("Invalid subconcept definition: %s") % (value))
-
-    def addrelatedconcept(self, value):
-        if isinstance(value, dict):
-            self.relatedconcepts.append(Concept(value))
-        elif isinstance(value, Concept):
-            self.relatedconcepts.append(value)
-        else:
-            raise Exception(_("Invalid related concept definition: %s") % (value))
-
-    def addvalue(self, value):
-        if isinstance(value, dict):
-            value["conceptid"] = self.id
-            self.values.append(ConceptValue(value))
-        elif isinstance(value, ConceptValue):
-            self.values.append(value)
-        elif isinstance(value, models.Value):
-            self.values.append(ConceptValue(value))
-        else:
-            raise Exception(_("Invalid value definition: %s") % (value))
-
-    def index(self, scheme=None):
-        if scheme is None:
-            scheme = self.get_context()
-        for value in self.values:
-            value.index(scheme=scheme)
-
-        if self.nodetype == "ConceptScheme":
-            scheme = None
-
-        for subconcept in self.subconcepts:
-            subconcept.index(scheme=scheme)
-
-    def bulk_index(self):
-        concept_docs = []
-
-        if self.nodetype == "ConceptScheme":
-            concept = Concept().get(id=self.id, values=["label"])
-            concept.index()
-            for topConcept in self.get_child_concepts_for_indexing(self.id, depth_limit=1):
-                concept = Concept().get(id=topConcept["conceptid"])
-                scheme = concept.get_context()
-                topConcept["top_concept"] = scheme.id
-                concept_docs.append(se.create_bulk_item(index=CONCEPTS_INDEX, id=topConcept["id"], data=topConcept))
-                for childConcept in concept.get_child_concepts_for_indexing(topConcept["conceptid"]):
-                    childConcept["top_concept"] = scheme.id
-                    concept_docs.append(se.create_bulk_item(index=CONCEPTS_INDEX, id=childConcept["id"], data=childConcept))
-
-        if self.nodetype == "Concept":
-            concept = Concept().get(id=self.id, values=["label"])
-            scheme = concept.get_context()
-            concept.index(scheme)
-            for childConcept in concept.get_child_concepts_for_indexing(self.id):
-                childConcept["top_concept"] = scheme.id
-                concept_docs.append(se.create_bulk_item(index=CONCEPTS_INDEX, id=childConcept["id"], data=childConcept))
-
-        se.bulk_index(concept_docs)
-
-    def delete_index(self, delete_self=False):
-        def delete_concept_values_index(concepts_to_delete):
-            for concept in concepts_to_delete.values():
-                query = Query(se, start=0, limit=10000)
-                term = Term(field="conceptid", term=concept.id)
-                query.add_query(term)
-                query.delete(index=CONCEPTS_INDEX)
-
-        if delete_self:
-            concepts_to_delete = Concept.gather_concepts_to_delete(self)
-            delete_concept_values_index(concepts_to_delete)
-        else:
-            for subconcept in self.subconcepts:
-                concepts_to_delete = Concept.gather_concepts_to_delete(subconcept)
-                delete_concept_values_index(concepts_to_delete)
-
-    def concept_tree(
-        self, top_concept="00000000-0000-0000-0000-000000000001", lang=settings.LANGUAGE_CODE, mode="semantic",
-    ):
-        class concept(object):
-            def __init__(self, *args, **kwargs):
-                self.label = ""
-                self.labelid = ""
-                self.id = ""
-                self.sortorder = None
-                self.load_on_demand = False
-                self.children = []
-
-        def _findNarrowerConcept(conceptid, depth_limit=None, level=0):
-            labels = models.Value.objects.filter(concept=conceptid)
-            ret = concept()
-            temp = Concept()
-            for label in labels:
-                temp.addvalue(label)
-                if label.valuetype_id == "sortorder":
-                    try:
-                        ret.sortorder = float(label.value)
-                    except:
-                        ret.sortorder = None
-
-            label = temp.get_preflabel(lang=lang)
-            ret.label = label.value
-            ret.id = label.conceptid
-            ret.labelid = label.id
-
-            if mode == "semantic":
-                conceptrealations = models.Relation.objects.filter(
-                    Q(conceptfrom=conceptid), Q(relationtype__category="Semantic Relations") | Q(relationtype__category="Properties")
-                )
-            if mode == "collections":
-                conceptrealations = models.Relation.objects.filter(
-                    Q(conceptfrom=conceptid), Q(relationtype="member") | Q(relationtype="hasCollection")
-                )
-            if depth_limit is not None and len(conceptrealations) > 0 and level >= depth_limit:
-                ret.load_on_demand = True
-            else:
-                if depth_limit is not None:
-                    level = level + 1
-                for relation in conceptrealations:
-                    ret.children.append(_findNarrowerConcept(relation.conceptto_id, depth_limit=depth_limit, level=level))
-
-                ret.children = sorted(
-                    ret.children,
-                    key=lambda concept: self.natural_keys(concept.sortorder if concept.sortorder else concept.label),
-                    reverse=False,
-                )
-            return ret
-
-        def _findBroaderConcept(conceptid, child_concept, depth_limit=None, level=0):
-            conceptrealations = models.Relation.objects.filter(
-                Q(conceptto=conceptid), ~Q(relationtype="related"), ~Q(relationtype__category="Mapping Properties")
-            )
-            if len(conceptrealations) > 0 and conceptid != top_concept:
-                labels = models.Value.objects.filter(concept=conceptrealations[0].conceptfrom_id)
-                ret = concept()
-                temp = Concept()
-                for label in labels:
-                    temp.addvalue(label)
-                label = temp.get_preflabel(lang=lang)
-                ret.label = label.value
-                ret.id = label.conceptid
-                ret.labelid = label.id
-
-                ret.children.append(child_concept)
-                return _findBroaderConcept(conceptrealations[0].conceptfrom_id, ret, depth_limit=depth_limit, level=level)
-            else:
-                return child_concept
-
-        graph = []
-        if self.id is None or self.id == "" or self.id == "None" or self.id == top_concept:
-            if mode == "semantic":
-                concepts = models.Concept.objects.filter(nodetype="ConceptScheme")
-                for conceptmodel in concepts:
-                    graph.append(_findNarrowerConcept(conceptmodel.pk, depth_limit=1))
-            if mode == "collections":
-                concepts = models.Concept.objects.filter(nodetype="Collection")
-                for conceptmodel in concepts:
-                    graph.append(_findNarrowerConcept(conceptmodel.pk, depth_limit=0))
-
-                graph = sorted(graph, key=lambda concept: concept.label)
-                # graph = _findNarrowerConcept(concepts[0].pk, depth_limit=1).children
-
-        else:
-            graph = _findNarrowerConcept(self.id, depth_limit=1).children
-            # concepts = _findNarrowerConcept(self.id, depth_limit=1)
-            # graph = [_findBroaderConcept(self.id, concepts, depth_limit=1)]
-
-        return graph
-
-    def get_paths(self, lang=settings.LANGUAGE_CODE):
-        def graph_to_paths(current_concept, path=[], path_list=[], _cache=[]):
-            if len(path) == 0:
-                current_path = []
-            else:
-                current_path = path[:]
-
-            current_path.insert(
-                0,
-                {
-                    "label": current_concept.get_preflabel(lang=lang).value,
-                    "relationshiptype": current_concept.relationshiptype,
-                    "id": current_concept.id,
-                },
-            )
-
-            if len(current_concept.parentconcepts) == 0 or current_concept.id in _cache:
-                path_list.append(current_path[:])
-            else:
-                _cache.append(current_concept.id)
-                for parent in current_concept.parentconcepts:
-                    ret = graph_to_paths(parent, current_path, path_list, _cache)
-
-            return path_list
-
-        # def graph_to_paths(current_concept, **kwargs):
-        #     path = kwargs.get('path', [])
-        #     path_list = kwargs.get('path_list', [])
-
-        #     if len(path) == 0:
-        #         current_path = []
-        #     else:
-        #         current_path = path[:]
-
-        #     current_path.insert(0, {'label': current_concept.get_preflabel(lang=lang).value, 'relationshiptype': current_concept.relationshiptype, 'id': current_concept.id})
-
-        #     if len(current_concept.parentconcepts) == 0:
-        #         path_list.append(current_path[:])
-        #     # else:
-        #     #     for parent in current_concept.parentconcepts:
-        #     #         ret = graph_to_paths(parent, current_path, path_list, _cache)
-
-        #     #return path_list
-
-        # self.traverse(graph_to_paths, direction='up')
-
-        return graph_to_paths(self)
-
-    def get_node_and_links(self, lang=settings.LANGUAGE_CODE):
-        nodes = [{"concept_id": self.id, "name": self.get_preflabel(lang=lang).value, "type": "Current"}]
-        links = []
-
-        def get_parent_nodes_and_links(current_concept, _cache=[]):
-            if current_concept.id not in _cache:
-                _cache.append(current_concept.id)
-                parents = current_concept.parentconcepts
-                for parent in parents:
-                    nodes.append(
-                        {
-                            "concept_id": parent.id,
-                            "name": parent.get_preflabel(lang=lang).value,
-                            "type": "Root" if len(parent.parentconcepts) == 0 else "Ancestor",
-                        }
-                    )
-                    links.append(
-                        {"target": current_concept.id, "source": parent.id, "relationship": "broader", }
-                    )
-                    get_parent_nodes_and_links(parent, _cache)
-
-        get_parent_nodes_and_links(self)
-
-        # def get_parent_nodes_and_links(current_concept):
-        #     parents = current_concept.parentconcepts
-        #     for parent in parents:
-        #         nodes.append({'concept_id': parent.id, 'name': parent.get_preflabel(lang=lang).value, 'type': 'Root' if len(parent.parentconcepts) == 0 else 'Ancestor'})
-        #         links.append({'target': current_concept.id, 'source': parent.id, 'relationship': 'broader' })
-
-        # self.traverse(get_parent_nodes_and_links, direction='up')
-
-        for child in self.subconcepts:
-            nodes.append(
-                {"concept_id": child.id, "name": child.get_preflabel(lang=lang).value, "type": "Descendant", }
-            )
-            links.append({"source": self.id, "target": child.id, "relationship": "narrower"})
-
-        for related in self.relatedconcepts:
-            nodes.append(
-                {"concept_id": related.id, "name": related.get_preflabel(lang=lang).value, "type": "Related", }
-            )
-            links.append({"source": self.id, "target": related.id, "relationship": "related"})
-
-        # get unique node list and assign unique integer ids for each node (required by d3)
-        nodes = list({node["concept_id"]: node for node in nodes}.values())
-        for i in range(len(nodes)):
-            nodes[i]["id"] = i
-            for link in links:
-                link["source"] = i if link["source"] == nodes[i]["concept_id"] else link["source"]
-                link["target"] = i if link["target"] == nodes[i]["concept_id"] else link["target"]
-
-        return {"nodes": nodes, "links": links}
-
-    def get_context(self):
-        """
-        get the Top Concept that the Concept particpates in
-
-        """
-
-        if self.nodetype == "Concept" or self.nodetype == "Collection":
-            concept = Concept().get(id=self.id, include_parentconcepts=True, include=None)
-
-            def get_scheme_id(concept):
-                for parentconcept in concept.parentconcepts:
-                    if parentconcept.relationshiptype == "hasTopConcept":
-                        return concept
-
-            if len(concept.parentconcepts) > 0:
-                return concept.traverse(get_scheme_id, direction="up")
-            else:
-                return self
-
-        else:  # like ConceptScheme or EntityType
-            return self
-
-    def get_scheme(self):
-        """
-        get the ConceptScheme that the Concept particpates in
-
-        """
-
-        topConcept = self.get_context()
-        if len(topConcept.parentconcepts) == 1:
-            if topConcept.parentconcepts[0].nodetype == "ConceptScheme":
-                return topConcept.parentconcepts[0]
-
-        return None
-
-    def check_if_concept_in_use(self):
-        """Checks  if a concept or any of its subconcepts is in use by a resource instance"""
-
-        in_use = False
-        cursor = connection.cursor()
-        for value in self.values:
-            sql = (
-                """
-                SELECT count(*) from tiles t, jsonb_each_text(t.tiledata) as json_data
-                WHERE json_data.value = '%s'
-            """
-                % value.id
-            )
-            cursor.execute(sql)
-            rows = cursor.fetchall()
-            if rows[0][0] > 0:
-                in_use = True
-                break
-        if in_use is not True:
-            for subconcept in self.subconcepts:
-                in_use = subconcept.check_if_concept_in_use()
-                if in_use == True:
-                    return in_use
-        return in_use
-
-    def get_e55_domain(self, conceptid):
-        """
-        For a given entitytypeid creates a dictionary representing that entitytypeid's concept graph (member pathway) formatted to support
-        select2 dropdowns
-
-        """
-        cursor = connection.cursor()
-        cursor.execute(
-            """
-            WITH RECURSIVE children AS (
-                SELECT d.conceptidfrom, d.conceptidto, c2.value, c2.valueid as valueid, c.value as valueto, c.valueid as valueidto, c.valuetype as vtype, c.languageid, 1 AS depth, array[d.conceptidto] AS conceptpath, array[c.valueid] AS idpath        ---|NonRecursive Part
-                    FROM relations d
-                    JOIN values c ON(c.conceptid = d.conceptidto)
-                    JOIN values c2 ON(c2.conceptid = d.conceptidfrom)
-                    WHERE d.conceptidfrom = %s
-                    and c2.valuetype IN ('prefLabel', 'altLabel')
-                    and c.valuetype IN ('prefLabel', 'altLabel', 'sortorder', 'collector')
-                    and (d.relationtype = 'member' or d.relationtype = 'hasTopConcept')
-                    UNION
-                    SELECT d.conceptidfrom, d.conceptidto, v2.value, v2.valueid as valueid, v.value as valueto, v.valueid as valueidto, v.valuetype as vtype, v.languageid, depth+1, (conceptpath || d.conceptidto), (idpath || v.valueid)   ---|RecursivePart
-                    FROM relations  d
-                    JOIN children b ON(b.conceptidto = d.conceptidfrom)
-                    JOIN values v ON(v.conceptid = d.conceptidto)
-                    JOIN values v2 ON(v2.conceptid = d.conceptidfrom)
-                    WHERE  v2.valuetype IN ('prefLabel', 'altLabel')
-                    and v.valuetype IN ('prefLabel', 'altLabel', 'sortorder', 'collector')
-                    and (d.relationtype = 'member' or d.relationtype = 'hasTopConcept')
-                ) SELECT conceptidfrom::text, conceptidto::text, value, valueid::text, valueto, valueidto::text, languageid, depth, idpath::text, conceptpath::text, vtype FROM children ORDER BY depth, conceptpath;
-            """,
-            [conceptid],
-        )
-        rows = cursor.fetchall()
-
-        column_names = [
-            "conceptidfrom",
-            "conceptidto",
-            "value",
-            "valueid",
-            "valueto",
-            "valueidto",
-            "languageid",
-            "depth",
-            "idpath",
-            "conceptpath",
-            "vtype",
-        ]
-
-        class Val(object):
-            def __init__(self, conceptid):
-                self.text = ""
-                self.conceptid = conceptid
-                self.id = ""
-                self.sortorder = ""
-                self.collector = ""
-                self.children = []
-
-        result = Val(conceptid)
-
-        def _findNarrower(val, path, rec):
-            for conceptid in path:
-                childids = [child.conceptid for child in val.children]
-                if conceptid not in childids:
-                    new_val = Val(rec["conceptidto"])
-                    if rec["vtype"] == "sortorder":
-                        new_val.sortorder = rec["valueto"]
-                    elif rec["vtype"] in ("prefLabel", "altLabel"):
-                        new_val.text = rec["valueto"]
-                        new_val.id = rec["valueidto"]
-                    elif rec["vtype"] == "collector":
-                        new_val.collector = "collector"
-                    val.children.append(new_val)
-                else:
-                    for child in val.children:
-                        if conceptid == child.conceptid:
-                            if conceptid == path[-1]:
-                                if rec["vtype"] == "sortorder":
-                                    child.sortorder = rec["valueto"]
-                                elif rec["vtype"] in ("prefLabel", "altLabel"):
-                                    child.text = rec["valueto"]
-                                    child.id = rec["valueidto"]
-                                elif rec["vtype"] == "collector":
-                                    child.collector = "collector"
-                            path.pop(0)
-                            _findNarrower(child, path, rec)
-                val.children.sort(key=lambda x: (x.sortorder, x.text))
-
-        def best_language_last(rec):
-            """_findNarrower updates via recursive search, so sort the best language last."""
-            label_rank = rank_label(kind=rec["vtype"], source_lang=rec["languageid"])
-            return (rec["depth"], rec["conceptpath"], label_rank)
-
-        records = [dict(list(zip(column_names, row))) for row in rows]
-        for rec in sorted(records, key=best_language_last):
-            path = rec["conceptpath"][1:-1].split(",")
-            _findNarrower(result, path, rec)
-
-        return JSONSerializer().serializeToPython(result)["children"]
-
-    def make_collection(self):
-        if len(self.values) == 0:
-            raise Exception(_("Need to include values when creating a collection"))
-        values = JSONSerializer().serializeToPython(self.values)
-        for value in values:
-            value["id"] = ""
-        collection_concept = Concept({"nodetype": "Collection", "values": values})
-
-        def create_collection(conceptfrom):
-            for relation in models.Relation.objects.filter(
-                Q(conceptfrom_id=conceptfrom.id),
-                Q(relationtype__category="Semantic Relations") | Q(relationtype__category="Properties"),
-                ~Q(relationtype="related"),
-            ):
-                conceptto = Concept(relation.conceptto)
-                if conceptfrom == self:
-                    collection_concept.add_relation(conceptto, "member")
-                else:
-                    conceptfrom.add_relation(conceptto, "member")
-                create_collection(conceptto)
-
-        with transaction.atomic():
-            collection_concept.save()
-            create_collection(self)
-
-        return collection_concept
-
-
-class ConceptValue(object):
-    def __init__(self, *args, **kwargs):
-        self.id = ""
-        self.conceptid = ""
-        self.type = ""
-        self.category = ""
-        self.value = ""
-        self.language = ""
-
-        if len(args) != 0:
-            if isinstance(args[0], str):
-                try:
-                    uuid.UUID(args[0])
-                    self.get(args[0])
-                except (ValueError):
-                    self.load(JSONDeserializer().deserialize(args[0]))
-            elif isinstance(args[0], object):
-                self.load(args[0])
-
-    def __repr__(self):
-        return ('%s: %s = "%s" in lang %s') % (self.__class__, self.type, self.value, self.language)
-
-    def get(self, id=""):
-        self.load(models.Value.objects.get(pk=id))
-        return self
-
-    def save(self):
-        if self.value.strip() != "":
-            self.id = self.id if (self.id != "" and self.id is not None) else str(uuid.uuid4())
-            value = models.Value()
-            value.pk = self.id
-            value.value = self.value
-            value.concept_id = self.conceptid  # models.Concept.objects.get(pk=self.conceptid)
-            value.valuetype_id = self.type  # models.DValueType.objects.get(pk=self.type)
-
-            if self.language != "":
-                # need to normalize language ids to the form xx-XX
-                lang_parts = self.language.lower().replace("_", "-").split("-")
-                try:
-                    lang_parts[1] = lang_parts[1].upper()
-                except:
-                    pass
-                self.language = "-".join(lang_parts)
-                value.language_id = self.language  # models.DLanguage.objects.get(pk=self.language)
-            else:
-                value.language_id = settings.LANGUAGE_CODE
-
-            value.save()
-            self.category = value.valuetype.category
-
-    def delete(self):
-        if self.id != "":
-            newvalue = models.Value.objects.get(pk=self.id)
-            if newvalue.valuetype.valuetype == "image":
-                newvalue = models.FileValue.objects.get(pk=self.id)
-            newvalue.delete()
-            self = ConceptValue()
-            return self
-
-    def load(self, value):
-        if isinstance(value, models.Value):
-            self.id = str(value.pk)
-            self.conceptid = str(value.concept_id)
-            self.type = value.valuetype_id
-            self.category = value.valuetype.category
-            self.value = value.value
-            self.language = value.language_id
-
-        if isinstance(value, dict):
-            self.id = str(value["id"]) if "id" in value else ""
-            self.conceptid = str(value["conceptid"]) if "conceptid" in value else ""
-            self.type = value["type"] if "type" in value else ""
-            self.category = value["category"] if "category" in value else ""
-            self.value = value["value"] if "value" in value else ""
-            self.language = value["language"] if "language" in value else ""
-
-    def index(self, scheme=None):
-        if self.category == "label":
-            data = JSONSerializer().serializeToPython(self)
-            if scheme is None:
-                scheme = self.get_scheme_id()
-            if scheme is None:
-                raise Exception(_("Index of label failed.  Index type (scheme id) could not be derived from the label."))
-
-            data["top_concept"] = scheme.id
-            se.index_data(index=CONCEPTS_INDEX, body=data, idfield="id")
-
-    def delete_index(self):
-        query = Query(se, start=0, limit=10000)
-        term = Term(field="id", term=self.id)
-        query.add_query(term)
-        query.delete(index=CONCEPTS_INDEX)
-
-    def get_scheme_id(self):
-        result = se.search(index=CONCEPTS_INDEX, id=self.id)
-        if result["found"]:
-            return Concept(result["top_concept"])
-        else:
-            return None
-
-
-def get_preflabel_from_conceptid(conceptid, lang):
-    default = {
-        "category": "",
-        "conceptid": "",
-        "language": "",
-        "value": "",
-        "type": "",
-        "id": "",
-    }
-    query = Query(se)
-    bool_query = Bool()
-    bool_query.must(Match(field="type", query="prefLabel", type="phrase"))
-    bool_query.filter(Terms(field="conceptid", terms=[conceptid]))
-    query.add_query(bool_query)
-    preflabels = query.search(index=CONCEPTS_INDEX)["hits"]["hits"]
-
-    ranked = sorted(
-        preflabels,
-        key=lambda prefLabel: rank_label(kind=prefLabel["_source"]["type"],
-                                         source_lang=prefLabel["_source"]["language"],
-                                         target_lang=lang,
-                                         ),
-        reverse=True,
-    )
-
-    if not ranked:
-        return default
-    return ranked[0]["_source"]
-
-
-def get_valueids_from_concept_label(label, conceptid=None, lang=None):
-
-    def exact_val_match(val, conceptid=None):
-        # exact term match, don't care about relevance ordering.
-        # due to language formating issues, and with (hopefully) small result sets
-        # easier to have filter logic in python than to craft it in dsl
-        if conceptid is None:
-            return {"query": {"bool": {"filter": {"match_phrase": {"value": val}}}}}
-        else:
-            return {
-                "query": {
-                    "bool": {"filter": [{"match_phrase": {"value": val}}, {"term": {"conceptid": conceptid}}, ]}
-                }
-            }
-
-    concept_label_results = se.search(index=CONCEPTS_INDEX, **exact_val_match(label, conceptid))
-    if concept_label_results is None:
-        print("Found no matches for label:'{0}' and concept_id: '{1}'".format(label, conceptid))
-        return
-    return [
-        res["_source"]
-        for res in concept_label_results["hits"]["hits"]
-        if lang is None or res["_source"]["language"].lower() == lang.lower()
-    ]
-
-
-def get_preflabel_from_valueid(valueid, lang):
-    concept_label = se.search(index=CONCEPTS_INDEX, id=valueid)
-    if concept_label["found"]:
-        return get_preflabel_from_conceptid(concept_label["_source"]["conceptid"], lang)
+"""
+ARCHES - a program developed to inventory and manage immovable cultural heritage.
+Copyright (C) 2013 J. Paul Getty Trust and World Monuments Fund
+
+This program is free software: you can redistribute it and/or modify
+it under the terms of the GNU Affero General Public License as
+published by the Free Software Foundation, either version 3 of the
+License, or (at your option) any later version.
+
+This program is distributed in the hope that it will be useful,
+but WITHOUT ANY WARRANTY; without even the implied warranty of
+MERCHANTABILITY or FITNESS FOR A PARTICULAR PURPOSE. See the
+GNU Affero General Public License for more details.
+
+You should have received a copy of the GNU Affero General Public License
+along with this program. If not, see <http://www.gnu.org/licenses/>.
+"""
+
+import re
+import uuid
+import copy
+from operator import itemgetter
+from operator import methodcaller
+from django.db import transaction, connection
+from django.db.models import Q
+from arches.app.models import models
+from arches.app.models.system_settings import settings
+from arches.app.search.search_engine_factory import SearchEngineInstance as se
+from arches.app.search.elasticsearch_dsl_builder import Term, Query, Bool, Match, Terms
+from arches.app.search.mappings import CONCEPTS_INDEX
+from arches.app.utils.betterJSONSerializer import JSONSerializer, JSONDeserializer
+from arches.app.utils.i18n import rank_label
+from django.utils.translation import get_language, gettext as _
+from django.db import IntegrityError
+from psycopg2.extensions import AsIs
+
+import logging
+
+
+logger = logging.getLogger(__name__)
+
+CORE_CONCEPTS = (
+    "00000000-0000-0000-0000-000000000001",
+    "00000000-0000-0000-0000-000000000004",
+    "00000000-0000-0000-0000-000000000005",
+    "00000000-0000-0000-0000-000000000006",
+)
+
+
+class Concept(object):
+    def __init__(self, *args, **kwargs):
+        self.id = ""
+        self.nodetype = ""
+        self.legacyoid = ""
+        self.relationshiptype = ""
+        self.values = []
+        self.subconcepts = []
+        self.parentconcepts = []
+        self.relatedconcepts = []
+        self.hassubconcepts = False
+
+        if len(args) != 0:
+            if isinstance(args[0], str):
+                try:
+                    uuid.UUID(args[0])
+                    self.get(args[0])
+                except (ValueError):
+                    self.load(JSONDeserializer().deserialize(args[0]))
+            elif isinstance(args[0], dict):
+                self.load(args[0])
+            elif isinstance(args[0], object):
+                self.load(args[0])
+
+    def __unicode__(self):
+        return ("%s - %s") % (self.get_preflabel().value, self.id)
+
+    def __hash__(self):
+        return hash(self.id)
+
+    def __eq__(self, x):
+        return hash(self) == hash(x)
+
+    def __ne__(self, x):
+        return hash(self) != hash(x)
+
+    def load(self, value):
+        if isinstance(value, dict):
+            self.id = str(value["id"]) if "id" in value else ""
+            self.nodetype = value["nodetype"] if "nodetype" in value else ""
+            self.legacyoid = value["legacyoid"] if "legacyoid" in value else ""
+            self.relationshiptype = value["relationshiptype"] if "relationshiptype" in value else ""
+            if "values" in value:
+                for val in value["values"]:
+                    self.addvalue(val)
+            if "subconcepts" in value:
+                for subconcept in value["subconcepts"]:
+                    self.addsubconcept(subconcept)
+            if "parentconcepts" in value:
+                for parentconcept in value["parentconcepts"]:
+                    self.addparent(parentconcept)
+            if "relatedconcepts" in value:
+                for relatedconcept in value["relatedconcepts"]:
+                    self.addrelatedconcept(relatedconcept)
+
+        if isinstance(value, models.Concept):
+            self.id = str(value.pk)
+            self.nodetype = value.nodetype_id
+            self.legacyoid = value.legacyoid
+
+    def get(
+        self,
+        id="",
+        legacyoid="",
+        include_subconcepts=False,
+        include_parentconcepts=False,
+        include_relatedconcepts=False,
+        exclude=[],
+        include=[],
+        depth_limit=None,
+        up_depth_limit=None,
+        lang=settings.LANGUAGE_CODE,
+        semantic=True,
+        pathway_filter=None,
+        **kwargs,
+    ):
+
+        if id != "":
+            self.load(models.Concept.objects.get(pk=id))
+        elif legacyoid != "":
+            self.load(models.Concept.objects.get(legacyoid=legacyoid))
+
+        _cache = kwargs.pop("_cache", {})
+        _cache[self.id] = self.__class__(
+            {"id": self.id, "nodetype": self.nodetype, "legacyoid": self.legacyoid, "relationshiptype": self.relationshiptype}
+        )
+
+        if semantic == True:
+            pathway_filter = (
+                pathway_filter
+                if pathway_filter
+                else Q(relationtype__category="Semantic Relations") | Q(relationtype__category="Properties")
+            )
+        else:
+            pathway_filter = pathway_filter if pathway_filter else Q(relationtype="member") | Q(relationtype="hasCollection")
+
+        if self.id != "":
+            nodetype = kwargs.pop("nodetype", self.nodetype)
+            uplevel = kwargs.pop("uplevel", 0)
+            downlevel = kwargs.pop("downlevel", 0)
+            depth_limit = depth_limit if depth_limit is None else int(depth_limit)
+            up_depth_limit = up_depth_limit if up_depth_limit is None else int(up_depth_limit)
+
+            if include is not None:
+                if len(include) > 0 and len(exclude) > 0:
+                    raise Exception(_("Only include values for include or exclude, but not both"))
+                include = (
+                    include if len(include) != 0 else models.DValueType.objects.distinct("category").values_list("category", flat=True)
+                )
+                include = set(include).difference(exclude)
+                exclude = []
+
+                if len(include) > 0:
+                    values = models.Value.objects.filter(concept=self.id)
+                    for value in values:
+                        if value.valuetype.category in include:
+                            self.values.append(ConceptValue(value))
+
+            hassubconcepts = models.Relation.objects.filter(Q(conceptfrom=self.id), pathway_filter, ~Q(relationtype="related"))[0:1]
+            if len(hassubconcepts) > 0:
+                self.hassubconcepts = True
+
+            if include_subconcepts:
+                conceptrealations = models.Relation.objects.filter(Q(conceptfrom=self.id), pathway_filter, ~Q(relationtype="related"))
+                if depth_limit is None or downlevel < depth_limit:
+                    if depth_limit is not None:
+                        downlevel = downlevel + 1
+                    for relation in conceptrealations:
+                        subconcept = (
+                            _cache[str(relation.conceptto_id)]
+                            if str(relation.conceptto_id) in _cache
+                            else self.__class__().get(
+                                id=relation.conceptto_id,
+                                include_subconcepts=include_subconcepts,
+                                include_parentconcepts=include_parentconcepts,
+                                include_relatedconcepts=include_relatedconcepts,
+                                exclude=exclude,
+                                include=include,
+                                depth_limit=depth_limit,
+                                up_depth_limit=up_depth_limit,
+                                downlevel=downlevel,
+                                uplevel=uplevel,
+                                nodetype=nodetype,
+                                semantic=semantic,
+                                pathway_filter=pathway_filter,
+                                _cache=_cache.copy(),
+                                lang=lang,
+                            )
+                        )
+                        subconcept.relationshiptype = relation.relationtype_id
+                        self.subconcepts.append(subconcept)
+
+                    self.subconcepts = sorted(
+                        self.subconcepts, key=lambda concept: self.natural_keys(concept.get_sortkey(lang)), reverse=False
+                    )
+                    # self.subconcepts = sorted(self.subconcepts, key=methodcaller(
+                    #     'get_sortkey', lang=lang), reverse=False)
+
+            if include_parentconcepts:
+                conceptrealations = models.Relation.objects.filter(Q(conceptto=self.id), pathway_filter, ~Q(relationtype="related"))
+                if up_depth_limit is None or uplevel < up_depth_limit:
+                    if up_depth_limit is not None:
+                        uplevel = uplevel + 1
+                    for relation in conceptrealations:
+                        parentconcept = (
+                            _cache[str(relation.conceptfrom_id)]
+                            if str(relation.conceptfrom_id) in _cache
+                            else self.__class__().get(
+                                id=relation.conceptfrom_id,
+                                include_subconcepts=False,
+                                include_parentconcepts=include_parentconcepts,
+                                include_relatedconcepts=include_relatedconcepts,
+                                exclude=exclude,
+                                include=include,
+                                depth_limit=depth_limit,
+                                up_depth_limit=up_depth_limit,
+                                downlevel=downlevel,
+                                uplevel=uplevel,
+                                nodetype=nodetype,
+                                semantic=semantic,
+                                pathway_filter=pathway_filter,
+                                _cache=_cache.copy(),
+                                lang=lang,
+                            )
+                        )
+                        parentconcept.relationshiptype = relation.relationtype_id
+
+                        self.parentconcepts.append(parentconcept)
+
+            if include_relatedconcepts:
+                conceptrealations = models.Relation.objects.filter(
+                    Q(relationtype="related") | Q(relationtype__category="Mapping Properties"),
+                    Q(conceptto=self.id) | Q(conceptfrom=self.id),
+                )
+                relations = []
+                for relation in conceptrealations:
+                    if str(relation.conceptto_id) != self.id and str(relation.relationid) not in relations:
+                        relations.append(str(relation.relationid))
+                        relatedconcept = self.__class__().get(relation.conceptto_id, include=["label"], lang=lang)
+                        relatedconcept.relationshiptype = relation.relationtype_id
+
+                        self.relatedconcepts.append(relatedconcept)
+                    if str(relation.conceptfrom_id) != self.id and str(relation.relationid) not in relations:
+                        relations.append(str(relation.relationid))
+                        relatedconcept = self.__class__().get(relation.conceptfrom_id, include=["label"], lang=lang)
+                        relatedconcept.relationshiptype = relation.relationtype_id
+
+                        self.relatedconcepts.append(relatedconcept)
+
+        return self
+
+    def save(self):
+        self.id = self.id if (self.id != "" and self.id is not None) else str(uuid.uuid4())
+        concept, created = models.Concept.objects.get_or_create(
+            pk=self.id, defaults={"legacyoid": self.legacyoid if self.legacyoid != "" else self.id, "nodetype_id": self.nodetype}
+        )
+
+        for value in self.values:
+            if not isinstance(value, ConceptValue):
+                value = ConceptValue(value)
+            value.conceptid = self.id
+            value.save()
+
+        for parentconcept in self.parentconcepts:
+            parentconcept.save()
+            parentconcept.add_relation(self, parentconcept.relationshiptype)
+
+        for subconcept in self.subconcepts:
+            subconcept.save()
+            self.add_relation(subconcept, subconcept.relationshiptype)
+
+        # if we're moving a Concept Scheme below another Concept or Concept Scheme
+        if len(self.parentconcepts) > 0 and concept.nodetype_id == "ConceptScheme":
+            concept.nodetype_id = "Concept"
+            concept.save()
+            self.load(concept)
+
+            for relation in models.Relation.objects.filter(conceptfrom=concept, relationtype_id="hasTopConcept"):
+                relation.relationtype_id = "narrower"
+                relation.save()
+
+        for relatedconcept in self.relatedconcepts:
+            self.add_relation(relatedconcept, relatedconcept.relationshiptype)
+
+            if relatedconcept.relationshiptype == "member":
+                child_concepts = relatedconcept.get(include_subconcepts=True)
+
+                def applyRelationship(concept):
+                    for subconcept in concept.subconcepts:
+                        concept.add_relation(subconcept, relatedconcept.relationshiptype)
+
+                child_concepts.traverse(applyRelationship)
+
+        return concept
+
+    def delete(self, delete_self=False):
+        """
+        Deletes any subconcepts associated with this concept and additionally this concept if 'delete_self' is True
+        If any parentconcepts or relatedconcepts are included then it will only delete the relationship to those concepts but not the concepts themselves
+        If any values are passed, then those values as well as the relationship to those values will be deleted
+
+        Note, django will automatically take care of deleting any db models that have a foreign key relationship to the model being deleted
+        (eg: deleting a concept model will also delete all values and relationships), but because we need to manage deleting
+        parent concepts and related concepts and values we have to do that here too
+
+        """
+
+        for subconcept in self.subconcepts:
+            concepts_to_delete = Concept.gather_concepts_to_delete(subconcept)
+            for key, concept in concepts_to_delete.items():
+                models.Concept.objects.get(pk=key).delete()
+
+        for parentconcept in self.parentconcepts:
+            relations_filter = (
+                (Q(relationtype__category="Semantic Relations") | Q(relationtype="hasTopConcept"))
+                & Q(conceptfrom=parentconcept.id)
+                & Q(conceptto=self.id)
+            )
+            conceptrelations = models.Relation.objects.filter(relations_filter)
+            for relation in conceptrelations:
+                relation.delete()
+
+            if not models.Relation.objects.filter(relations_filter).exists():
+                # we've removed all parent concepts so now this concept needs to be promoted to a Concept Scheme
+                concept = models.Concept.objects.get(pk=self.id)
+                concept.nodetype_id = "ConceptScheme"
+                concept.save()
+                self.load(concept)
+
+                for relation in models.Relation.objects.filter(conceptfrom=concept, relationtype_id="narrower"):
+                    relation.relationtype_id = "hasTopConcept"
+                    relation.save()
+
+        deletedrelatedconcepts = []
+        for relatedconcept in self.relatedconcepts:
+            conceptrelations = models.Relation.objects.filter(
+                Q(relationtype="related") | Q(relationtype="member") | Q(relationtype__category="Mapping Properties"),
+                conceptto=relatedconcept.id,
+                conceptfrom=self.id,
+            )
+            for relation in conceptrelations:
+                relation.delete()
+                deletedrelatedconcepts.append(relatedconcept)
+
+            conceptrelations = models.Relation.objects.filter(
+                Q(relationtype="related") | Q(relationtype="member") | Q(relationtype__category="Mapping Properties"),
+                conceptfrom=relatedconcept.id,
+                conceptto=self.id,
+            )
+            for relation in conceptrelations:
+                relation.delete()
+                deletedrelatedconcepts.append(relatedconcept)
+
+        for deletedrelatedconcept in deletedrelatedconcepts:
+            if deletedrelatedconcept in self.relatedconcepts:
+                self.relatedconcepts.remove(deletedrelatedconcept)
+
+        for value in self.values:
+            if not isinstance(value, ConceptValue):
+                value = ConceptValue(value)
+            value.delete()
+
+        if delete_self:
+            concepts_to_delete = Concept.gather_concepts_to_delete(self)
+            for key, concept in concepts_to_delete.items():
+                # delete only member relationships if the nodetype == Collection
+                if concept.nodetype == "Collection":
+                    concept = Concept().get(
+                        id=concept.id,
+                        include_subconcepts=True,
+                        include_parentconcepts=True,
+                        include=["label"],
+                        up_depth_limit=1,
+                        semantic=False,
+                    )
+
+                    def find_concepts(concept):
+                        if len(concept.parentconcepts) <= 1:
+                            for subconcept in concept.subconcepts:
+                                conceptrelation = models.Relation.objects.get(
+                                    conceptfrom=concept.id, conceptto=subconcept.id, relationtype="member"
+                                )
+                                conceptrelation.delete()
+                                find_concepts(subconcept)
+
+                    find_concepts(concept)
+                    # if the concept is a collection, loop through the nodes and delete their rdmCollection values
+                    for node in models.Node.objects.filter(config__rdmCollection=concept.id):
+                        node.config["rdmCollection"] = None
+                        node.save()
+
+                models.Concept.objects.get(pk=key).delete()
+        return
+
+    def add_relation(self, concepttorelate, relationtype):
+        """
+        Relates this concept to 'concepttorelate' via the relationtype
+
+        """
+
+        relation, created = models.Relation.objects.get_or_create(
+            conceptfrom_id=self.id, conceptto_id=concepttorelate.id, relationtype_id=relationtype
+        )
+        return relation
+
+    @staticmethod
+    def gather_concepts_to_delete(concept, lang=settings.LANGUAGE_CODE):
+        """
+        Gets a dictionary of all the concepts ids to delete
+        The values of the dictionary keys differ somewhat depending on the node type being deleted
+        If the nodetype == 'Concept' then return ConceptValue objects keyed to the concept id
+        If the nodetype == 'ConceptScheme' then return a ConceptValue object with the value set to any ONE prefLabel keyed to the concept id
+        We do this because it takes so long to gather the ids of the concepts when deleting a Scheme or Group
+
+        """
+
+        concepts_to_delete = {}
+
+        # Here we have to worry about making sure we don't delete nodes that have more than 1 parent
+        if concept.nodetype == "Concept":
+            concept = Concept().get(
+                id=concept.id, include_subconcepts=True, include_parentconcepts=True, include=["label"], up_depth_limit=1
+            )
+
+            def find_concepts(concept):
+                if len(concept.parentconcepts) <= 1:
+                    concepts_to_delete[concept.id] = concept
+                    for subconcept in concept.subconcepts:
+                        find_concepts(subconcept)
+
+            find_concepts(concept)
+            return concepts_to_delete
+
+        # here we can just delete everything and so use a recursive CTE to get the concept ids much more quickly
+        if concept.nodetype == "ConceptScheme":
+            concepts_to_delete[concept.id] = concept
+            rows = Concept().get_child_concepts(concept.id)
+            for row in rows:
+                if row[0] not in concepts_to_delete:
+                    concepts_to_delete[row[0]] = Concept({"id": row[0]})
+
+                concepts_to_delete[row[0]].addvalue({"id": row[2], "conceptid": row[0], "value": row[1]})
+
+        if concept.nodetype == "Collection":
+            concepts_to_delete[concept.id] = concept
+            rows = Concept().get_child_collections(concept.id)
+            for row in rows:
+                if row[0] not in concepts_to_delete:
+                    concepts_to_delete[row[0]] = Concept({"id": row[0]})
+
+                concepts_to_delete[row[0]].addvalue({"id": row[2], "conceptid": row[0], "value": row[1]})
+
+        return concepts_to_delete
+
+    def get_child_collections_hierarchically(self, conceptid, child_valuetypes=None, offset=0, limit=50, query=None):
+        child_valuetypes = child_valuetypes if child_valuetypes else ["prefLabel"]
+        columns = "valueidto::text, conceptidto::text, valueto, valuetypeto, depth, count(*) OVER() AS full_count, collector"
+        return self.get_child_edges(
+            conceptid, ["member"], child_valuetypes, offset=offset, limit=limit, order_hierarchically=True, query=query, columns=columns
+        )
+
+    def get_child_collections(self, conceptid, child_valuetypes=None, parent_valuetype="prefLabel", columns=None, depth_limit=""):
+        child_valuetypes = child_valuetypes if child_valuetypes else ["prefLabel"]
+        columns = columns if columns else "conceptidto::text, valueto, valueidto::text"
+        return self.get_child_edges(conceptid, ["member"], child_valuetypes, parent_valuetype, columns, depth_limit)
+
+    def get_child_concepts(self, conceptid, child_valuetypes=None, parent_valuetype="prefLabel", columns=None, depth_limit=""):
+        columns = columns if columns else "conceptidto::text, valueto, valueidto::text"
+        return self.get_child_edges(conceptid, ["narrower", "hasTopConcept"], child_valuetypes, parent_valuetype, columns, depth_limit)
+
+    def get_child_concepts_for_indexing(self, conceptid, child_valuetypes=None, parent_valuetype="prefLabel", depth_limit=""):
+        columns = "valueidto::text, conceptidto::text, valuetypeto, categoryto, valueto, languageto"
+        data = self.get_child_edges(conceptid, ["narrower", "hasTopConcept"], child_valuetypes, parent_valuetype, columns, depth_limit)
+        return [dict(list(zip(["id", "conceptid", "type", "category", "value", "language"], d)), top_concept="") for d in data]
+
+    def get_child_edges(
+        self,
+        conceptid,
+        relationtypes,
+        child_valuetypes=None,
+        parent_valuetype="prefLabel",
+        columns=None,
+        depth_limit=None,
+        offset=None,
+        limit=20,
+        order_hierarchically=False,
+        query=None,
+        languageid=None,
+    ):
+        """
+        Recursively builds a list of concept relations for a given concept and all it's subconcepts based on its relationship type and valuetypes.
+
+        """
+
+        # if the conceptid isn't a UUID then Postgres will throw an error and transactions will be aborted #7822
+        try:
+            uuid.UUID(conceptid)
+        except:
+            return []
+
+        # this interpolation is safe because `relationtypes` is hardcoded in all calls, and not accessible via the API
+        relationtypes = " or ".join(["r.relationtype = '%s'" % (relationtype) for relationtype in relationtypes])
+        offset_clause = " limit %(limit)s offset %(offset)s" if offset else ""
+        depth_clause = " and depth < %(depth_limit)s" if depth_limit else ""
+
+        cursor = connection.cursor()
+
+        if order_hierarchically:
+            sql = """
+                WITH RECURSIVE
+
+                 ordered_relationships AS (
+                    (
+                        SELECT r.conceptidfrom, r.conceptidto, r.relationtype, (
+                            SELECT value
+                            FROM values
+                            WHERE conceptid=r.conceptidto
+                            AND valuetype in ('prefLabel')
+                            ORDER BY (
+                                CASE WHEN languageid = %(languageid)s THEN 10
+                                WHEN languageid like %(short_languageid)s THEN 5
+                                WHEN languageid like %(default_languageid)s THEN 2
+                                ELSE 0
+                                END
+                            ) desc limit 1
+                        ) as valuesto,
+                        (
+                            SELECT value::int
+                            FROM values
+                            WHERE conceptid=r.conceptidto
+                            AND valuetype in ('sortorder')
+                            limit 1
+                        ) as sortorder,
+                        (
+                            SELECT value
+                            FROM values
+                            WHERE conceptid=r.conceptidto
+                            AND valuetype in ('collector')
+                            limit 1
+                        ) as collector
+                        FROM relations r
+                        WHERE r.conceptidfrom = %(conceptid)s
+                        and (%(relationtypes)s)
+                        ORDER BY sortorder, valuesto
+                    )
+                    UNION
+                    (
+                        SELECT r.conceptidfrom, r.conceptidto, r.relationtype,(
+                            SELECT value
+                            FROM values
+                            WHERE conceptid=r.conceptidto
+                            AND valuetype in ('prefLabel')
+                            ORDER BY (
+                                CASE WHEN languageid = %(languageid)s THEN 10
+                                WHEN languageid like %(short_languageid)s THEN 5
+                                WHEN languageid like %(default_languageid)s THEN 2
+                                ELSE 0
+                                END
+                            ) desc limit 1
+                        ) as valuesto,
+                        (
+                            SELECT value::int
+                            FROM values
+                            WHERE conceptid=r.conceptidto
+                            AND valuetype in ('sortorder')
+                            limit 1
+                        ) as sortorder,
+                        (
+                            SELECT value
+                            FROM values
+                            WHERE conceptid=r.conceptidto
+                            AND valuetype in ('collector')
+                            limit 1
+                        ) as collector
+                        FROM relations r
+                        JOIN ordered_relationships b ON(b.conceptidto = r.conceptidfrom)
+                        WHERE (%(relationtypes)s)
+                        ORDER BY sortorder, valuesto
+                    )
+                ),
+
+                children AS (
+                    SELECT r.conceptidfrom, r.conceptidto,
+                        to_char(row_number() OVER (), 'fm000000') as row,
+                        r.collector,
+                        1 AS depth       ---|NonRecursive Part
+                        FROM ordered_relationships r
+                        WHERE r.conceptidfrom = %(conceptid)s
+                        and (%(relationtypes)s)
+                    UNION
+                        SELECT r.conceptidfrom, r.conceptidto,
+                        row || '-' || to_char(row_number() OVER (), 'fm000000'),
+                        r.collector,
+                        depth+1      ---|RecursivePart
+                        FROM ordered_relationships r
+                        JOIN children b ON(b.conceptidto = r.conceptidfrom)
+                        WHERE (%(relationtypes)s)
+                        {depth_clause}
+                )
+
+                {subquery}
+
+                SELECT
+                (
+                    select row_to_json(d)
+                    FROM (
+                        SELECT *
+                        FROM values
+                        WHERE conceptid=%(recursive_table)s.conceptidto
+                        AND valuetype in ('prefLabel')
+                        ORDER BY (
+                            CASE WHEN languageid = %(languageid)s THEN 10
+                            WHEN languageid like %(short_languageid)s THEN 5
+                            WHEN languageid like %(default_languageid)s THEN 2
+                            ELSE 0
+                            END
+                        ) desc limit 1
+                    ) d
+                ) as valueto,
+                depth, collector, count(*) OVER() AS full_count
+
+               FROM %(recursive_table)s order by row {offset_clause};
+            """
+
+            if query:
+                subquery = """
+                        , results as (
+                            SELECT c.conceptidfrom, c.conceptidto, c.row, c.depth, c.collector
+                            FROM children c
+                            JOIN values ON(values.conceptid = c.conceptidto)
+                            WHERE LOWER(values.value) like %(query)s
+                            AND values.valuetype in ('prefLabel')
+                                UNION
+                            SELECT c.conceptidfrom, c.conceptidto, c.row, c.depth, c.collector
+                            FROM children c
+                            JOIN results r on (r.conceptidfrom=c.conceptidto)
+                        )
+                    """
+            else:
+                subquery = ""
+
+            sql = sql.format(subquery=subquery, offset_clause=offset_clause, depth_clause=depth_clause)
+
+            recursive_table = "results" if query else "children"
+            languageid = get_language() if languageid is None else languageid
+
+            cursor.execute(
+                sql,
+                {
+                    "conceptid": conceptid,
+                    "relationtypes": AsIs(relationtypes),
+                    "depth_limit": depth_limit,
+                    "limit": limit,
+                    "offset": offset,
+                    "query": "%" + query.lower() + "%",
+                    "recursive_table": AsIs(recursive_table),
+                    "languageid": languageid,
+                    "short_languageid": languageid.split("-")[0] + "%",
+                    "default_languageid": settings.LANGUAGE_CODE + "%",
+                },
+            )
+        else:
+            sql = """
+                WITH RECURSIVE
+                    children AS (
+                        SELECT r.conceptidfrom, r.conceptidto, r.relationtype, 1 AS depth
+                            FROM relations r
+                            WHERE r.conceptidfrom = %(conceptid)s
+                            AND (%(relationtypes)s)
+                        UNION
+                            SELECT r.conceptidfrom, r.conceptidto, r.relationtype, depth+1
+                            FROM relations r
+                            JOIN children c ON(c.conceptidto = r.conceptidfrom)
+                            WHERE (%(relationtypes)s)
+                            {depth_clause}
+                    ),
+                    results AS (
+                        SELECT
+                            valuefrom.value as valuefrom, valueto.value as valueto,
+                            valuefrom.valueid as valueidfrom, valueto.valueid as valueidto,
+                            valuefrom.valuetype as valuetypefrom, valueto.valuetype as valuetypeto,
+                            valuefrom.languageid as languagefrom, valueto.languageid as languageto,
+                            dtypesfrom.category as categoryfrom, dtypesto.category as categoryto,
+                            c.conceptidfrom, c.conceptidto
+                        FROM values valueto
+                            JOIN d_value_types dtypesto ON(dtypesto.valuetype = valueto.valuetype)
+                            JOIN children c ON(c.conceptidto = valueto.conceptid)
+                            JOIN values valuefrom ON(c.conceptidfrom = valuefrom.conceptid)
+                            JOIN d_value_types dtypesfrom ON(dtypesfrom.valuetype = valuefrom.valuetype)
+                        WHERE valueto.valuetype in (%(child_valuetypes)s)
+                        AND valuefrom.valuetype in (%(child_valuetypes)s)
+                    )
+                    SELECT distinct %(columns)s
+                    FROM results {offset_clause}
+            """
+
+            sql = sql.format(offset_clause=offset_clause, depth_clause=depth_clause)
+
+            if not columns:
+                columns = """
+                    conceptidfrom::text, conceptidto::text,
+                    valuefrom, valueto,
+                    valueidfrom::text, valueidto::text,
+                    valuetypefrom, valuetypeto,
+                    languagefrom, languageto,
+                    categoryfrom, categoryto
+                """
+
+            cursor.execute(
+                sql,
+                {
+                    "conceptid": conceptid,
+                    "relationtypes": AsIs(relationtypes),
+                    "child_valuetypes": ("','").join(
+                        child_valuetypes
+                        if child_valuetypes
+                        else models.DValueType.objects.filter(category="label").values_list("valuetype", flat=True)
+                    ),
+                    "columns": AsIs(columns),
+                    "depth_limit": depth_limit,
+                    "limit": limit,
+                    "offset": offset,
+                },
+            )
+
+        return cursor.fetchall()
+
+    def traverse(self, func, direction="down", scope=None, **kwargs):
+        """
+        Traverses a concept graph from self to leaf (direction='down') or root (direction='up') calling
+        the given function on each node, passes an optional scope to each function
+
+        Return a value from the function to prematurely end the traversal
+
+        """
+
+        _cache = kwargs.pop("_cache", [])
+        if self.id not in _cache:
+            _cache.append(self.id)
+
+            if scope is None:
+                ret = func(self, **kwargs)
+            else:
+                ret = func(self, scope, **kwargs)
+
+            # break out of the traversal if the function returns a value
+            if ret is not None:
+                return ret
+
+            if direction == "down":
+                for subconcept in self.subconcepts:
+                    ret = subconcept.traverse(func, direction, scope, _cache=_cache, **kwargs)
+                    if ret is not None:
+                        return ret
+            else:
+                for parentconcept in self.parentconcepts:
+                    ret = parentconcept.traverse(func, direction, scope, _cache=_cache, **kwargs)
+                    if ret is not None:
+                        return ret
+
+    def get_sortkey(self, lang=settings.LANGUAGE_CODE):
+        for value in self.values:
+            if value.type == "sortorder":
+                try:
+                    return float(value.value)
+                except:
+                    return None
+
+        return self.get_preflabel(lang=lang).value
+
+    def natural_keys(self, text):
+        """
+        alist.sort(key=natural_keys) sorts in human order
+        http://nedbatchelder.com/blog/200712/human_sorting.html
+        (See Toothy's implementation in the comments)
+        float regex comes from https://stackoverflow.com/a/12643073/190597
+        """
+
+        def atof(text):
+            try:
+                retval = float(text)
+            except ValueError:
+                retval = text
+            return retval
+
+        return [atof(c) for c in re.split(r"[+-]?([0-9]+(?:[.][0-9]*)?|[.][0-9]+)", str(text))]
+
+    def get_preflabel(self, lang=settings.LANGUAGE_CODE):
+        ranked_labels = []
+        if self.values == []:
+            concept = Concept().get(id=self.id, include_subconcepts=False, include_parentconcepts=False, include=["label"])
+        else:
+            concept = self
+
+        ranked_labels = sorted(
+            concept.values,
+            key=lambda label: rank_label(kind=label.type, source_lang=label.language, target_lang=lang),
+            reverse=True,
+        )
+        if len(ranked_labels) == 0:
+            return ConceptValue()
+
+        return ranked_labels[0]
+
+    def flatten(self, ret=None):
+        """
+        Flattens the graph into a unordered list of concepts
+
+        """
+
+        if ret is None:
+            ret = []
+
+        ret.append(self)
+        for subconcept in self.subconcepts:
+            subconcept.flatten(ret)
+
+        return ret
+
+    def addparent(self, value):
+        if isinstance(value, dict):
+            self.parentconcepts.append(Concept(value))
+        elif isinstance(value, Concept):
+            self.parentconcepts.append(value)
+        else:
+            raise Exception("Invalid parent concept definition: %s" % (value))
+
+    def addsubconcept(self, value):
+        if isinstance(value, dict):
+            self.subconcepts.append(Concept(value))
+        elif isinstance(value, Concept):
+            self.subconcepts.append(value)
+        else:
+            raise Exception(_("Invalid subconcept definition: %s") % (value))
+
+    def addrelatedconcept(self, value):
+        if isinstance(value, dict):
+            self.relatedconcepts.append(Concept(value))
+        elif isinstance(value, Concept):
+            self.relatedconcepts.append(value)
+        else:
+            raise Exception(_("Invalid related concept definition: %s") % (value))
+
+    def addvalue(self, value):
+        if isinstance(value, dict):
+            value["conceptid"] = self.id
+            self.values.append(ConceptValue(value))
+        elif isinstance(value, ConceptValue):
+            self.values.append(value)
+        elif isinstance(value, models.Value):
+            self.values.append(ConceptValue(value))
+        else:
+            raise Exception(_("Invalid value definition: %s") % (value))
+
+    def index(self, scheme=None):
+        if scheme is None:
+            scheme = self.get_context()
+        for value in self.values:
+            value.index(scheme=scheme)
+
+        if self.nodetype == "ConceptScheme":
+            scheme = None
+
+        for subconcept in self.subconcepts:
+            subconcept.index(scheme=scheme)
+
+    def bulk_index(self):
+        concept_docs = []
+
+        if self.nodetype == "ConceptScheme":
+            concept = Concept().get(id=self.id, values=["label"])
+            concept.index()
+            for topConcept in self.get_child_concepts_for_indexing(self.id, depth_limit=1):
+                concept = Concept().get(id=topConcept["conceptid"])
+                scheme = concept.get_context()
+                topConcept["top_concept"] = scheme.id
+                concept_docs.append(se.create_bulk_item(index=CONCEPTS_INDEX, id=topConcept["id"], data=topConcept))
+                for childConcept in concept.get_child_concepts_for_indexing(topConcept["conceptid"]):
+                    childConcept["top_concept"] = scheme.id
+                    concept_docs.append(se.create_bulk_item(index=CONCEPTS_INDEX, id=childConcept["id"], data=childConcept))
+
+        if self.nodetype == "Concept":
+            concept = Concept().get(id=self.id, values=["label"])
+            scheme = concept.get_context()
+            concept.index(scheme)
+            for childConcept in concept.get_child_concepts_for_indexing(self.id):
+                childConcept["top_concept"] = scheme.id
+                concept_docs.append(se.create_bulk_item(index=CONCEPTS_INDEX, id=childConcept["id"], data=childConcept))
+
+        se.bulk_index(concept_docs)
+
+    def delete_index(self, delete_self=False):
+        def delete_concept_values_index(concepts_to_delete):
+            for concept in concepts_to_delete.values():
+                query = Query(se, start=0, limit=10000)
+                term = Term(field="conceptid", term=concept.id)
+                query.add_query(term)
+                query.delete(index=CONCEPTS_INDEX)
+
+        if delete_self:
+            concepts_to_delete = Concept.gather_concepts_to_delete(self)
+            delete_concept_values_index(concepts_to_delete)
+        else:
+            for subconcept in self.subconcepts:
+                concepts_to_delete = Concept.gather_concepts_to_delete(subconcept)
+                delete_concept_values_index(concepts_to_delete)
+
+    def concept_tree(
+        self, top_concept="00000000-0000-0000-0000-000000000001", lang=settings.LANGUAGE_CODE, mode="semantic",
+    ):
+        class concept(object):
+            def __init__(self, *args, **kwargs):
+                self.label = ""
+                self.labelid = ""
+                self.id = ""
+                self.sortorder = None
+                self.load_on_demand = False
+                self.children = []
+
+        def _findNarrowerConcept(conceptid, depth_limit=None, level=0):
+            labels = models.Value.objects.filter(concept=conceptid)
+            ret = concept()
+            temp = Concept()
+            for label in labels:
+                temp.addvalue(label)
+                if label.valuetype_id == "sortorder":
+                    try:
+                        ret.sortorder = float(label.value)
+                    except:
+                        ret.sortorder = None
+
+            label = temp.get_preflabel(lang=lang)
+            ret.label = label.value
+            ret.id = label.conceptid
+            ret.labelid = label.id
+
+            if mode == "semantic":
+                conceptrealations = models.Relation.objects.filter(
+                    Q(conceptfrom=conceptid), Q(relationtype__category="Semantic Relations") | Q(relationtype__category="Properties")
+                )
+            if mode == "collections":
+                conceptrealations = models.Relation.objects.filter(
+                    Q(conceptfrom=conceptid), Q(relationtype="member") | Q(relationtype="hasCollection")
+                )
+            if depth_limit is not None and len(conceptrealations) > 0 and level >= depth_limit:
+                ret.load_on_demand = True
+            else:
+                if depth_limit is not None:
+                    level = level + 1
+                for relation in conceptrealations:
+                    ret.children.append(_findNarrowerConcept(relation.conceptto_id, depth_limit=depth_limit, level=level))
+
+                ret.children = sorted(
+                    ret.children,
+                    key=lambda concept: self.natural_keys(concept.sortorder if concept.sortorder else concept.label),
+                    reverse=False,
+                )
+            return ret
+
+        def _findBroaderConcept(conceptid, child_concept, depth_limit=None, level=0):
+            conceptrealations = models.Relation.objects.filter(
+                Q(conceptto=conceptid), ~Q(relationtype="related"), ~Q(relationtype__category="Mapping Properties")
+            )
+            if len(conceptrealations) > 0 and conceptid != top_concept:
+                labels = models.Value.objects.filter(concept=conceptrealations[0].conceptfrom_id)
+                ret = concept()
+                temp = Concept()
+                for label in labels:
+                    temp.addvalue(label)
+                label = temp.get_preflabel(lang=lang)
+                ret.label = label.value
+                ret.id = label.conceptid
+                ret.labelid = label.id
+
+                ret.children.append(child_concept)
+                return _findBroaderConcept(conceptrealations[0].conceptfrom_id, ret, depth_limit=depth_limit, level=level)
+            else:
+                return child_concept
+
+        graph = []
+        if self.id is None or self.id == "" or self.id == "None" or self.id == top_concept:
+            if mode == "semantic":
+                concepts = models.Concept.objects.filter(nodetype="ConceptScheme")
+                for conceptmodel in concepts:
+                    graph.append(_findNarrowerConcept(conceptmodel.pk, depth_limit=1))
+            if mode == "collections":
+                concepts = models.Concept.objects.filter(nodetype="Collection")
+                for conceptmodel in concepts:
+                    graph.append(_findNarrowerConcept(conceptmodel.pk, depth_limit=0))
+
+                graph = sorted(graph, key=lambda concept: concept.label)
+                # graph = _findNarrowerConcept(concepts[0].pk, depth_limit=1).children
+
+        else:
+            graph = _findNarrowerConcept(self.id, depth_limit=1).children
+            # concepts = _findNarrowerConcept(self.id, depth_limit=1)
+            # graph = [_findBroaderConcept(self.id, concepts, depth_limit=1)]
+
+        return graph
+
+    def get_paths(self, lang=settings.LANGUAGE_CODE):
+        def graph_to_paths(current_concept, path=[], path_list=[], _cache=[]):
+            if len(path) == 0:
+                current_path = []
+            else:
+                current_path = path[:]
+
+            current_path.insert(
+                0,
+                {
+                    "label": current_concept.get_preflabel(lang=lang).value,
+                    "relationshiptype": current_concept.relationshiptype,
+                    "id": current_concept.id,
+                },
+            )
+
+            if len(current_concept.parentconcepts) == 0 or current_concept.id in _cache:
+                path_list.append(current_path[:])
+            else:
+                _cache.append(current_concept.id)
+                for parent in current_concept.parentconcepts:
+                    ret = graph_to_paths(parent, current_path, path_list, _cache)
+
+            return path_list
+
+        # def graph_to_paths(current_concept, **kwargs):
+        #     path = kwargs.get('path', [])
+        #     path_list = kwargs.get('path_list', [])
+
+        #     if len(path) == 0:
+        #         current_path = []
+        #     else:
+        #         current_path = path[:]
+
+        #     current_path.insert(0, {'label': current_concept.get_preflabel(lang=lang).value, 'relationshiptype': current_concept.relationshiptype, 'id': current_concept.id})
+
+        #     if len(current_concept.parentconcepts) == 0:
+        #         path_list.append(current_path[:])
+        #     # else:
+        #     #     for parent in current_concept.parentconcepts:
+        #     #         ret = graph_to_paths(parent, current_path, path_list, _cache)
+
+        #     #return path_list
+
+        # self.traverse(graph_to_paths, direction='up')
+
+        return graph_to_paths(self)
+
+    def get_node_and_links(self, lang=settings.LANGUAGE_CODE):
+        nodes = [{"concept_id": self.id, "name": self.get_preflabel(lang=lang).value, "type": "Current"}]
+        links = []
+
+        def get_parent_nodes_and_links(current_concept, _cache=[]):
+            if current_concept.id not in _cache:
+                _cache.append(current_concept.id)
+                parents = current_concept.parentconcepts
+                for parent in parents:
+                    nodes.append(
+                        {
+                            "concept_id": parent.id,
+                            "name": parent.get_preflabel(lang=lang).value,
+                            "type": "Root" if len(parent.parentconcepts) == 0 else "Ancestor",
+                        }
+                    )
+                    links.append(
+                        {"target": current_concept.id, "source": parent.id, "relationship": "broader", }
+                    )
+                    get_parent_nodes_and_links(parent, _cache)
+
+        get_parent_nodes_and_links(self)
+
+        # def get_parent_nodes_and_links(current_concept):
+        #     parents = current_concept.parentconcepts
+        #     for parent in parents:
+        #         nodes.append({'concept_id': parent.id, 'name': parent.get_preflabel(lang=lang).value, 'type': 'Root' if len(parent.parentconcepts) == 0 else 'Ancestor'})
+        #         links.append({'target': current_concept.id, 'source': parent.id, 'relationship': 'broader' })
+
+        # self.traverse(get_parent_nodes_and_links, direction='up')
+
+        for child in self.subconcepts:
+            nodes.append(
+                {"concept_id": child.id, "name": child.get_preflabel(lang=lang).value, "type": "Descendant", }
+            )
+            links.append({"source": self.id, "target": child.id, "relationship": "narrower"})
+
+        for related in self.relatedconcepts:
+            nodes.append(
+                {"concept_id": related.id, "name": related.get_preflabel(lang=lang).value, "type": "Related", }
+            )
+            links.append({"source": self.id, "target": related.id, "relationship": "related"})
+
+        # get unique node list and assign unique integer ids for each node (required by d3)
+        nodes = list({node["concept_id"]: node for node in nodes}.values())
+        for i in range(len(nodes)):
+            nodes[i]["id"] = i
+            for link in links:
+                link["source"] = i if link["source"] == nodes[i]["concept_id"] else link["source"]
+                link["target"] = i if link["target"] == nodes[i]["concept_id"] else link["target"]
+
+        return {"nodes": nodes, "links": links}
+
+    def get_context(self):
+        """
+        get the Top Concept that the Concept particpates in
+
+        """
+
+        if self.nodetype == "Concept" or self.nodetype == "Collection":
+            concept = Concept().get(id=self.id, include_parentconcepts=True, include=None)
+
+            def get_scheme_id(concept):
+                for parentconcept in concept.parentconcepts:
+                    if parentconcept.relationshiptype == "hasTopConcept":
+                        return concept
+
+            if len(concept.parentconcepts) > 0:
+                return concept.traverse(get_scheme_id, direction="up")
+            else:
+                return self
+
+        else:  # like ConceptScheme or EntityType
+            return self
+
+    def get_scheme(self):
+        """
+        get the ConceptScheme that the Concept particpates in
+
+        """
+
+        topConcept = self.get_context()
+        if len(topConcept.parentconcepts) == 1:
+            if topConcept.parentconcepts[0].nodetype == "ConceptScheme":
+                return topConcept.parentconcepts[0]
+
+        return None
+
+    def check_if_concept_in_use(self):
+        """Checks  if a concept or any of its subconcepts is in use by a resource instance"""
+
+        in_use = False
+        cursor = connection.cursor()
+        for value in self.values:
+            sql = (
+                """
+                SELECT count(*) from tiles t, jsonb_each_text(t.tiledata) as json_data
+                WHERE json_data.value = '%s'
+            """
+                % value.id
+            )
+            cursor.execute(sql)
+            rows = cursor.fetchall()
+            if rows[0][0] > 0:
+                in_use = True
+                break
+        if in_use is not True:
+            for subconcept in self.subconcepts:
+                in_use = subconcept.check_if_concept_in_use()
+                if in_use == True:
+                    return in_use
+        return in_use
+
+    def get_e55_domain(self, conceptid):
+        """
+        For a given entitytypeid creates a dictionary representing that entitytypeid's concept graph (member pathway) formatted to support
+        select2 dropdowns
+
+        """
+        cursor = connection.cursor()
+        cursor.execute(
+            """
+            WITH RECURSIVE children AS (
+                SELECT d.conceptidfrom, d.conceptidto, c2.value, c2.valueid as valueid, c.value as valueto, c.valueid as valueidto, c.valuetype as vtype, c.languageid, 1 AS depth, array[d.conceptidto] AS conceptpath, array[c.valueid] AS idpath        ---|NonRecursive Part
+                    FROM relations d
+                    JOIN values c ON(c.conceptid = d.conceptidto)
+                    JOIN values c2 ON(c2.conceptid = d.conceptidfrom)
+                    WHERE d.conceptidfrom = %s
+                    and c2.valuetype IN ('prefLabel', 'altLabel')
+                    and c.valuetype IN ('prefLabel', 'altLabel', 'sortorder', 'collector')
+                    and (d.relationtype = 'member' or d.relationtype = 'hasTopConcept')
+                    UNION
+                    SELECT d.conceptidfrom, d.conceptidto, v2.value, v2.valueid as valueid, v.value as valueto, v.valueid as valueidto, v.valuetype as vtype, v.languageid, depth+1, (conceptpath || d.conceptidto), (idpath || v.valueid)   ---|RecursivePart
+                    FROM relations  d
+                    JOIN children b ON(b.conceptidto = d.conceptidfrom)
+                    JOIN values v ON(v.conceptid = d.conceptidto)
+                    JOIN values v2 ON(v2.conceptid = d.conceptidfrom)
+                    WHERE  v2.valuetype IN ('prefLabel', 'altLabel')
+                    and v.valuetype IN ('prefLabel', 'altLabel', 'sortorder', 'collector')
+                    and (d.relationtype = 'member' or d.relationtype = 'hasTopConcept')
+                ) SELECT conceptidfrom::text, conceptidto::text, value, valueid::text, valueto, valueidto::text, languageid, depth, idpath::text, conceptpath::text, vtype FROM children ORDER BY depth, conceptpath;
+            """,
+            [conceptid],
+        )
+        rows = cursor.fetchall()
+
+        column_names = [
+            "conceptidfrom",
+            "conceptidto",
+            "value",
+            "valueid",
+            "valueto",
+            "valueidto",
+            "languageid",
+            "depth",
+            "idpath",
+            "conceptpath",
+            "vtype",
+        ]
+
+        class Val(object):
+            def __init__(self, conceptid):
+                self.text = ""
+                self.conceptid = conceptid
+                self.id = ""
+                self.sortorder = ""
+                self.collector = ""
+                self.children = []
+
+        result = Val(conceptid)
+
+        def _findNarrower(val, path, rec):
+            for conceptid in path:
+                childids = [child.conceptid for child in val.children]
+                if conceptid not in childids:
+                    new_val = Val(rec["conceptidto"])
+                    if rec["vtype"] == "sortorder":
+                        new_val.sortorder = rec["valueto"]
+                    elif rec["vtype"] in ("prefLabel", "altLabel"):
+                        new_val.text = rec["valueto"]
+                        new_val.id = rec["valueidto"]
+                    elif rec["vtype"] == "collector":
+                        new_val.collector = "collector"
+                    val.children.append(new_val)
+                else:
+                    for child in val.children:
+                        if conceptid == child.conceptid:
+                            if conceptid == path[-1]:
+                                if rec["vtype"] == "sortorder":
+                                    child.sortorder = rec["valueto"]
+                                elif rec["vtype"] in ("prefLabel", "altLabel"):
+                                    child.text = rec["valueto"]
+                                    child.id = rec["valueidto"]
+                                elif rec["vtype"] == "collector":
+                                    child.collector = "collector"
+                            path.pop(0)
+                            _findNarrower(child, path, rec)
+                val.children.sort(key=lambda x: (x.sortorder, x.text))
+
+        def best_language_last(rec):
+            """_findNarrower updates via recursive search, so sort the best language last."""
+            label_rank = rank_label(kind=rec["vtype"], source_lang=rec["languageid"])
+            return (rec["depth"], rec["conceptpath"], label_rank)
+
+        records = [dict(list(zip(column_names, row))) for row in rows]
+        for rec in sorted(records, key=best_language_last):
+            path = rec["conceptpath"][1:-1].split(",")
+            _findNarrower(result, path, rec)
+
+        return JSONSerializer().serializeToPython(result)["children"]
+
+    def make_collection(self):
+        if len(self.values) == 0:
+            raise Exception(_("Need to include values when creating a collection"))
+        values = JSONSerializer().serializeToPython(self.values)
+        for value in values:
+            value["id"] = ""
+        collection_concept = Concept({"nodetype": "Collection", "values": values})
+
+        def create_collection(conceptfrom):
+            for relation in models.Relation.objects.filter(
+                Q(conceptfrom_id=conceptfrom.id),
+                Q(relationtype__category="Semantic Relations") | Q(relationtype__category="Properties"),
+                ~Q(relationtype="related"),
+            ):
+                conceptto = Concept(relation.conceptto)
+                if conceptfrom == self:
+                    collection_concept.add_relation(conceptto, "member")
+                else:
+                    conceptfrom.add_relation(conceptto, "member")
+                create_collection(conceptto)
+
+        with transaction.atomic():
+            collection_concept.save()
+            create_collection(self)
+
+        return collection_concept
+
+
+class ConceptValue(object):
+    def __init__(self, *args, **kwargs):
+        self.id = ""
+        self.conceptid = ""
+        self.type = ""
+        self.category = ""
+        self.value = ""
+        self.language = ""
+
+        if len(args) != 0:
+            if isinstance(args[0], str):
+                try:
+                    uuid.UUID(args[0])
+                    self.get(args[0])
+                except (ValueError):
+                    self.load(JSONDeserializer().deserialize(args[0]))
+            elif isinstance(args[0], object):
+                self.load(args[0])
+
+    def __repr__(self):
+        return ('%s: %s = "%s" in lang %s') % (self.__class__, self.type, self.value, self.language)
+
+    def get(self, id=""):
+        self.load(models.Value.objects.get(pk=id))
+        return self
+
+    def save(self):
+        if self.value.strip() != "":
+            self.id = self.id if (self.id != "" and self.id is not None) else str(uuid.uuid4())
+            value = models.Value()
+            value.pk = self.id
+            value.value = self.value
+            value.concept_id = self.conceptid  # models.Concept.objects.get(pk=self.conceptid)
+            value.valuetype_id = self.type  # models.DValueType.objects.get(pk=self.type)
+
+            if self.language != "":
+                # need to normalize language ids to the form xx-XX
+                lang_parts = self.language.lower().replace("_", "-").split("-")
+                try:
+                    lang_parts[1] = lang_parts[1].upper()
+                except:
+                    pass
+                self.language = "-".join(lang_parts)
+                value.language_id = self.language  # models.DLanguage.objects.get(pk=self.language)
+            else:
+                value.language_id = settings.LANGUAGE_CODE
+
+            value.save()
+            self.category = value.valuetype.category
+
+    def delete(self):
+        if self.id != "":
+            newvalue = models.Value.objects.get(pk=self.id)
+            if newvalue.valuetype.valuetype == "image":
+                newvalue = models.FileValue.objects.get(pk=self.id)
+            newvalue.delete()
+            self = ConceptValue()
+            return self
+
+    def load(self, value):
+        if isinstance(value, models.Value):
+            self.id = str(value.pk)
+            self.conceptid = str(value.concept_id)
+            self.type = value.valuetype_id
+            self.category = value.valuetype.category
+            self.value = value.value
+            self.language = value.language_id
+
+        if isinstance(value, dict):
+            self.id = str(value["id"]) if "id" in value else ""
+            self.conceptid = str(value["conceptid"]) if "conceptid" in value else ""
+            self.type = value["type"] if "type" in value else ""
+            self.category = value["category"] if "category" in value else ""
+            self.value = value["value"] if "value" in value else ""
+            self.language = value["language"] if "language" in value else ""
+
+    def index(self, scheme=None):
+        if self.category == "label":
+            data = JSONSerializer().serializeToPython(self)
+            if scheme is None:
+                scheme = self.get_scheme_id()
+            if scheme is None:
+                raise Exception(_("Index of label failed.  Index type (scheme id) could not be derived from the label."))
+
+            data["top_concept"] = scheme.id
+            se.index_data(index=CONCEPTS_INDEX, body=data, idfield="id")
+
+    def delete_index(self):
+        query = Query(se, start=0, limit=10000)
+        term = Term(field="id", term=self.id)
+        query.add_query(term)
+        query.delete(index=CONCEPTS_INDEX)
+
+    def get_scheme_id(self):
+        result = se.search(index=CONCEPTS_INDEX, id=self.id)
+        if result["found"]:
+            return Concept(result["top_concept"])
+        else:
+            return None
+
+
+def get_preflabel_from_conceptid(conceptid, lang):
+    default = {
+        "category": "",
+        "conceptid": "",
+        "language": "",
+        "value": "",
+        "type": "",
+        "id": "",
+    }
+    query = Query(se)
+    bool_query = Bool()
+    bool_query.must(Match(field="type", query="prefLabel", type="phrase"))
+    bool_query.filter(Terms(field="conceptid", terms=[conceptid]))
+    query.add_query(bool_query)
+    preflabels = query.search(index=CONCEPTS_INDEX)["hits"]["hits"]
+
+    ranked = sorted(
+        preflabels,
+        key=lambda prefLabel: rank_label(kind=prefLabel["_source"]["type"],
+                                         source_lang=prefLabel["_source"]["language"],
+                                         target_lang=lang,
+                                         ),
+        reverse=True,
+    )
+
+    if not ranked:
+        return default
+    return ranked[0]["_source"]
+
+
+def get_valueids_from_concept_label(label, conceptid=None, lang=None):
+
+    def exact_val_match(val, conceptid=None):
+        # exact term match, don't care about relevance ordering.
+        # due to language formating issues, and with (hopefully) small result sets
+        # easier to have filter logic in python than to craft it in dsl
+        if conceptid is None:
+            return {"query": {"bool": {"filter": {"match_phrase": {"value": val}}}}}
+        else:
+            return {
+                "query": {
+                    "bool": {"filter": [{"match_phrase": {"value": val}}, {"term": {"conceptid": conceptid}}, ]}
+                }
+            }
+
+    concept_label_results = se.search(index=CONCEPTS_INDEX, **exact_val_match(label, conceptid))
+    if concept_label_results is None:
+        print("Found no matches for label:'{0}' and concept_id: '{1}'".format(label, conceptid))
+        return
+    return [
+        res["_source"]
+        for res in concept_label_results["hits"]["hits"]
+        if lang is None or res["_source"]["language"].lower() == lang.lower()
+    ]
+
+
+def get_preflabel_from_valueid(valueid, lang):
+    concept_label = se.search(index=CONCEPTS_INDEX, id=valueid)
+    if concept_label["found"]:
+        return get_preflabel_from_conceptid(concept_label["_source"]["conceptid"], lang)