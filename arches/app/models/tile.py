--- conflicted
+++ resolved
@@ -481,11 +481,7 @@
         se = SearchEngineFactory().create()
         request = kwargs.pop("request", None)
         index = kwargs.pop("index", True)
-<<<<<<< HEAD
         transaction_id = kwargs.pop("transaction_id", None)
-=======
-        transaction_id = kwargs.pop("index", None)
->>>>>>> 34ccbab2
         provisional_edit_log_details = kwargs.pop("provisional_edit_log_details", None)
         for tile in self.tiles:
             tile.delete(*args, request=request, **kwargs)
@@ -569,13 +565,16 @@
 
     @staticmethod
     def get_blank_tile(nodeid, resourceid=None):
-        node = models.Node.objects.filter(pk=nodeid).select_related("nodegroup")[0]
-        parentnodegroup_id = node.nodegroup.parentnodegroup_id
-        if parentnodegroup_id is not None:
-            parent_tile = Tile.get_blank_tile_from_nodegroup_id(nodegroup_id=parentnodegroup_id, resourceid=resourceid, parenttile=None)
+        parent_nodegroup = None
+        node = models.Node.objects.get(pk=nodeid)
+        if node.nodegroup.parentnodegroup_id is not None:
+            parent_nodegroup = node.nodegroup.parentnodegroup
+            parent_tile = Tile.get_blank_tile_from_nodegroup_id(
+                nodegroup_id=node.nodegroup.parentnodegroup_id, resourceid=resourceid, parenttile=None
+            )
             parent_tile.tileid = None
             parent_tile.tiles = []
-            for nodegroup in models.NodeGroup.objects.filter(parentnodegroup_id=parentnodegroup_id):
+            for nodegroup in models.NodeGroup.objects.filter(parentnodegroup_id=node.nodegroup.parentnodegroup_id):
                 parent_tile.tiles.append(Tile.get_blank_tile_from_nodegroup_id(nodegroup.pk, resourceid=resourceid, parenttile=parent_tile))
             return parent_tile
         else:
@@ -629,11 +628,6 @@
                     tile = Tile.update_node_value(
                         nodeid, value, nodegroupid=nodegroupid, resourceinstanceid=resourceinstanceid, transaction_id=transaction_id
                     )
-<<<<<<< HEAD
-
-        tile.after_update_all()
-=======
->>>>>>> 34ccbab2
         return tile
 
     def __preSave(self, request=None):
