"""
ARCHES - a program developed to inventory and manage immovable cultural heritage.
Copyright (C) 2013 J. Paul Getty Trust and World Monuments Fund

This program is free software: you can redistribute it and/or modify
it under the terms of the GNU Affero General Public License as
published by the Free Software Foundation, either version 3 of the
License, or (at your option) any later version.

This program is distributed in the hope that it will be useful,
but WITHOUT ANY WARRANTY; without even the implied warranty of
MERCHANTABILITY or FITNESS FOR A PARTICULAR PURPOSE. See the
GNU Affero General Public License for more details.

You should have received a copy of the GNU Affero General Public License
along with this program. If not, see <http://www.gnu.org/licenses/>.
"""

import uuid
import importlib
import datetime
import json
import pytz
import logging
from django.core.exceptions import ObjectDoesNotExist
from django.core.exceptions import ValidationError
from django.db import transaction
from django.db.models import Q
from django.contrib.auth.models import User
from django.utils import timezone
from django.utils.translation import ugettext as _
from arches.app.models import models
from arches.app.models.resource import Resource
from arches.app.models.resource import EditLog
from arches.app.models.system_settings import settings
from arches.app.utils.betterJSONSerializer import JSONSerializer, JSONDeserializer
from arches.app.utils.permission_backend import user_is_resource_reviewer
from arches.app.search.search_engine_factory import SearchEngineFactory
from arches.app.search.elasticsearch_dsl_builder import Query, Bool, Terms
from arches.app.datatypes.datatypes import DataTypeFactory

logger = logging.getLogger(__name__)


class Tile(models.TileModel):
    """
    Used for mapping complete tile object to and from the database

    """

    class Meta:
        proxy = True

    def __init__(self, *args, **kwargs):
        """
        Init a Tile from a dictionary representation of from a model method call

        init this object by using Django query syntax, eg:
        .. code-block:: python

            Tile.objects.get(pk=some_tile_id)
            # or
            Tile.objects.filter(name=some_value_to_filter_by)

        OR, init this object with a dictionary, eg:
        .. code-block:: python

            Tile({
                name:'some name',
                tileid: '12341234-1234-1234-1324-1234123433433',
                ...
            })

        Arguments:
        args -- a dictionary of properties repsenting a Tile object
        kwargs -- unused

        """

        super(Tile, self).__init__(*args, **kwargs)
        # from models.TileModel
        # self.tileid
        # self.resourceinstance
        # self.parenttile
        # self.data
        # self.nodegroup
        # self.sortorder
        # end from models.TileModel
        self.tiles = []

        if args:
            if isinstance(args[0], dict):
                for key, value in args[0].items():
                    if not (key == "tiles"):
                        setattr(self, key, value)

                if self.tileid is None or self.tileid == "":
                    self.tileid = uuid.uuid4()

                if "tiles" in args[0]:
                    for tile_obj in args[0]["tiles"]:
                        tile = Tile(tile_obj)
                        tile.parenttile = self
                        self.tiles.append(tile)

    def save_edit(
        self,
        user={},
        note="",
        edit_type="",
        old_value=None,
        new_value=None,
        newprovisionalvalue=None,
        oldprovisionalvalue=None,
        provisional_edit_log_details=None,
    ):
        timestamp = datetime.datetime.now()
        edit = EditLog()
        edit.resourceclassid = self.resourceinstance.graph_id
        edit.resourceinstanceid = self.resourceinstance.resourceinstanceid
        edit.nodegroupid = self.nodegroup_id
        edit.tileinstanceid = self.tileid
        if provisional_edit_log_details is not None:
            edit.provisional_user_username = getattr(provisional_edit_log_details["provisional_editor"], "username", "")
            edit.provisional_userid = getattr(provisional_edit_log_details["provisional_editor"], "id", "")
            edit.provisional_edittype = provisional_edit_log_details["action"]
            user = provisional_edit_log_details["user"]
        edit.userid = getattr(user, "id", "")
        edit.user_email = getattr(user, "email", "")
        edit.user_firstname = getattr(user, "first_name", "")
        edit.user_lastname = getattr(user, "last_name", "")
        edit.user_username = getattr(user, "username", "")
        edit.resourcedisplayname = Resource.objects.get(resourceinstanceid=self.resourceinstance.resourceinstanceid).displayname
        edit.oldvalue = old_value
        edit.newvalue = new_value
        edit.timestamp = timestamp
        edit.edittype = edit_type
        edit.newprovisionalvalue = newprovisionalvalue
        edit.oldprovisionalvalue = oldprovisionalvalue
        edit.save()

    def tile_collects_data(self):
        result = True
        if self.tiles is not None and len(self.tiles) > 0:
            nodes = models.Node.objects.filter(nodegroup=self.nodegroup)
            if len(nodes) == 1 and nodes[0].datatype == "semantic":
                result = False
        return result

    def apply_provisional_edit(self, user, data, action="create", status="review", existing_model=None):
        """
        Creates or updates the json stored in a tile's provisionaledits db_column

        """
        if self.tile_collects_data() is True and data != {}:

            utc_date_format = "%Y-%m-%dT%H:%M:%S.%fZ"
            timestamp_utc = str(datetime.datetime.now(pytz.utc).strftime(utc_date_format))

            provisionaledit = {
                "value": data,
                "status": status,
                "action": action,
                "reviewer": None,
                "timestamp": timestamp_utc,
                "reviewtimestamp": None,
            }

            # if this tile has been previously saved and already has provisional edits on it then
            if existing_model is not None and existing_model.provisionaledits is not None:
                provisionaledits = existing_model.provisionaledits
                provisionaledits[str(user.id)] = provisionaledit
            else:
                # this is a new tile so there is no provisional edits object on the tile
                provisionaledits = {str(user.id): provisionaledit}
            self.provisionaledits = provisionaledits

    def is_provisional(self):
        """
        Returns True if a tile has been created as provisional and has not yet
        been approved by a user in the resource reviewer group

        """

        result = False
        if self.provisionaledits is not None and len(self.data) == 0:
            result = True

        return result

    def user_owns_provisional(self, user):
        """
        Returns True if a user was the creator of a provisional tile that has not
        yet been approved. This is used to confirm whether a provisional user
        is allowed to edit and delete their provisional data.

        """
        if self.provisionaledits is None:
            return False
        else:
            return str(user.id) in self.provisionaledits

    def get_provisional_edit(self, tile, user):
        edit = None
        if tile.provisionaledits is not None:
            edits = tile.provisionaledits
            if str(user.id) in edits:
                edit = edits[str(user.id)]
        return edit

    def check_for_constraint_violation(self, request):
        card = models.CardModel.objects.get(nodegroup=self.nodegroup)
        constraints = models.ConstraintModel.objects.filter(card=card)
        if constraints.count() > 0:
            for constraint in constraints:
                if constraint.uniquetoallinstances is True:
                    tiles = models.TileModel.objects.filter(nodegroup=self.nodegroup)
                else:
                    tiles = models.TileModel.objects.filter(
                        Q(resourceinstance_id=self.resourceinstance.resourceinstanceid) & Q(nodegroup=self.nodegroup)
                    )
                nodes = [node for node in constraint.nodes.all()]
                for tile in tiles:
                    if str(self.tileid) != str(tile.tileid):
                        match = False
                        duplicate_values = []
                        for node in nodes:
                            datatype_factory = DataTypeFactory()
                            datatype = datatype_factory.get_instance(node.datatype)
                            nodeid = str(node.nodeid)
                            if datatype.values_match(tile.data[nodeid], self.data[nodeid]):
                                match = True
                                duplicate_values.append(datatype.get_display_value(tile, node))
                            else:
                                match = False
                                break
                        if match is True:
                            message = _(
                                "This card violates a unique constraint. \
                                The following value is already saved: "
                            )
                            raise TileValidationError(message + (", ").join(duplicate_values))

    def check_for_missing_nodes(self, request):
        missing_nodes = []
        for nodeid, value in self.data.items():
            try:
                datatype_factory = DataTypeFactory()
                node = models.Node.objects.get(nodeid=nodeid)
                datatype = datatype_factory.get_instance(node.datatype)
                datatype.clean(self, nodeid)
                if request is not None:
                    if self.data[nodeid] is None and node.isrequired is True:
                        if len(node.cardxnodexwidget_set.all()) > 0:
                            missing_nodes.append(node.cardxnodexwidget_set.all()[0].label)
                        else:
                            missing_nodes.append(node.name)
            except Exception as e:
                warning = _(
                    f"Error checking for missing node. Nodeid: {nodeid} with value: {value}, not in nodes. \
                    You may have a node in your business data that no longer exists in any graphs."
                )
                logger.warning(warning)
        if missing_nodes != []:
            message = _("This card requires values for the following: ")
            message += (", ").join(missing_nodes)
            raise TileValidationError(message)

    def validate(self, errors=None):
        for nodeid, value in self.data.items():
            datatype_factory = DataTypeFactory()
            node = models.Node.objects.get(nodeid=nodeid)
            datatype = datatype_factory.get_instance(node.datatype)
            error = datatype.validate(value, node=node)
            for error_instance in error:
                if error_instance["type"] == "ERROR":
                    raise TileValidationError(_("{0}".format(error_instance["message"])))
            if errors is not None:
                errors += error
        return errors

    def get_tile_data(self, user_id=None):
        data = self.data

        if user_id is not None:
            user_id = str(user_id)
            user = User.objects.get(pk=user_id)
            user_is_reviewer = user_is_resource_reviewer(user)
            if user_is_reviewer is False and self.provisionaledits is not None and user_id in self.provisionaledits:
                data = self.provisionaledits[user_id]["value"]

        return data

    def datatype_post_save_actions(self, request=None):
        userid = None
        if request is not None:
            userid = str(request.user.id)
            if hasattr(request.user, "userprofile") is not True:
                models.UserProfile.objects.create(user=request.user)
        tile_data = self.get_tile_data(userid)
        for nodeid, value in list(tile_data.items()):
            datatype_factory = DataTypeFactory()
            node = models.Node.objects.get(nodeid=nodeid)
            datatype = datatype_factory.get_instance(node.datatype)
            if request is not None:
                datatype.handle_request(self, request, node)

    def save(self, *args, **kwargs):
        request = kwargs.pop("request", None)
        index = kwargs.pop("index", True)
        user = kwargs.pop("user", None)
        log = kwargs.pop("log", True)
        provisional_edit_log_details = kwargs.pop("provisional_edit_log_details", None)
        missing_nodes = []
        creating_new_tile = True
        user_is_reviewer = False
        newprovisionalvalue = None
        oldprovisionalvalue = None

        try:
            if user is None and request is not None:
                user = request.user
            user_is_reviewer = user_is_resource_reviewer(user)
        except AttributeError:  # no user - probably importing data
            user = None


        # if user is not None:
        #     self.validate([])

        with transaction.atomic():

            datatype_factory = DataTypeFactory()
            for nodeid, value in self.data.items():
                node = models.Node.objects.get(nodeid=nodeid)
                datatype = datatype_factory.get_instance(node.datatype)
                datatype.pre_tile_save(self, nodeid)

            self.__preSave(request)
            self.check_for_missing_nodes(request)
            self.check_for_constraint_violation(request)

            creating_new_tile = models.TileModel.objects.filter(pk=self.tileid).exists() is False
            edit_type = "tile create" if (creating_new_tile is True) else "tile edit"

            if creating_new_tile is False:
                existing_model = models.TileModel.objects.get(pk=self.tileid)

            # this section moves the data over from self.data to self.provisionaledits if certain users permissions are in force
            # then self.data is restored from the previously saved tile data
            if user is not None and user_is_reviewer is False:
                if creating_new_tile is True:
                    self.apply_provisional_edit(user, data=self.data, action="create")
                    newprovisionalvalue = self.data
                    self.data = {}
<<<<<<< HEAD
=======
                    if provisional_edit_log_details is None:
                        provisional_edit_log_details = {"user": user, "action": "create tile", "provisional_editor": user}

        if user is not None:
            self.validate([])

        super(Tile, self).save(*args, **kwargs)
        # We have to save the edit log record after calling save so that the
        # resource's displayname changes are avaliable
        user = {} if user is None else user
        self.datatype_post_save_actions(request)
        self.__postSave(request)
        if creating_new_tile is True:
            self.save_edit(
                user=user,
                edit_type=edit_type,
                old_value={},
                new_value=self.data,
                newprovisionalvalue=newprovisionalvalue,
                provisional_edit_log_details=provisional_edit_log_details,
            )
        else:
            self.save_edit(
                user=user,
                edit_type=edit_type,
                old_value=existing_model.data,
                new_value=self.data,
                newprovisionalvalue=newprovisionalvalue,
                oldprovisionalvalue=oldprovisionalvalue,
                provisional_edit_log_details=provisional_edit_log_details,
            )
>>>>>>> 715c2960

                else:
                    # the user has previously edited this tile
                    self.apply_provisional_edit(user, self.data, action="update", existing_model=existing_model)
                    newprovisionalvalue = self.data
                    self.data = existing_model.data

                    oldprovisional = self.get_provisional_edit(existing_model, user)
                    if oldprovisional is not None:
                        oldprovisionalvalue = oldprovisional["value"]

                if provisional_edit_log_details is None:
                    provisional_edit_log_details = {
                        "user": user,
                        "provisional_editor": user,
                        "action": "create tile" if creating_new_tile else "add edit",
                    }

            super(Tile, self).save(*args, **kwargs)
            # We have to save the edit log record after calling save so that the
            # resource's displayname changes are avaliable
            if log is True:
                user = {} if user is None else user
                self.datatype_post_save_actions(request)
                if creating_new_tile is True:
                    self.save_edit(
                        user=user,
                        edit_type=edit_type,
                        old_value={},
                        new_value=self.data,
                        newprovisionalvalue=newprovisionalvalue,
                        provisional_edit_log_details=provisional_edit_log_details,
                    )
                else:
                    self.save_edit(
                        user=user,
                        edit_type=edit_type,
                        old_value=existing_model.data,
                        new_value=self.data,
                        newprovisionalvalue=newprovisionalvalue,
                        oldprovisionalvalue=oldprovisionalvalue,
                        provisional_edit_log_details=provisional_edit_log_details,
                    )

            if index:
                self.index()

            for tile in self.tiles:
                tile.resourceinstance = self.resourceinstance
                tile.parenttile = self
                tile.save(*args, request=request, index=index, **kwargs)

    def delete(self, *args, **kwargs):
        se = SearchEngineFactory().create()
        request = kwargs.pop("request", None)
        provisional_edit_log_details = kwargs.pop("provisional_edit_log_details", None)
        for tile in self.tiles:
            tile.delete(*args, request=request, **kwargs)
        try:
            user = request.user
            user_is_reviewer = user_is_resource_reviewer(user)
        except AttributeError:  # no user
            user = None
            user_is_reviewer = True

        if user_is_reviewer is True or self.user_owns_provisional(user):
            query = Query(se)
            bool_query = Bool()
            bool_query.filter(Terms(field="tileid", terms=[self.tileid]))
            query.add_query(bool_query)
            results = query.search(index="terms")["hits"]["hits"]

            for result in results:
                se.delete(index="terms", id=result["_id"])

            self.__preDelete(request)
            self.save_edit(
                user=request.user, edit_type="tile delete", old_value=self.data, provisional_edit_log_details=provisional_edit_log_details
            )
            super(Tile, self).delete(*args, **kwargs)
            resource = Resource.objects.get(resourceinstanceid=self.resourceinstance.resourceinstanceid)
            resource.index()

        else:
            self.apply_provisional_edit(user, data={}, action="delete")
            super(Tile, self).save(*args, **kwargs)

    def index(self):
        """
        Indexes all the nessesary documents related to resources to support the map, search, and reports

        """

        Resource.objects.get(pk=self.resourceinstance_id).index()

    # # flatten out the nested tiles into a single array
    def get_flattened_tiles(self):
        tiles = []

        def flatten_tiles(obj):
            for tile in obj.tiles:
                tiles.append(flatten_tiles(tile))
            return obj

        tiles.append(flatten_tiles(self))
        return tiles

    def after_update_all(self):
        nodegroup = models.NodeGroup.objects.get(pk=self.nodegroup_id)
        datatype_factory = DataTypeFactory()
        for node in nodegroup.node_set.all():
            datatype = datatype_factory.get_instance(node.datatype)
            datatype.after_update_all()
        for tile in self.tiles:
            tile.after_update_all()

    def is_blank(self):
        if self.data != {}:
            if len([item for item in list(self.data.values()) if item is not None]) > 0:
                return False

        child_tiles_are_blank = True
        for tile in self.tiles:
            if tile.is_blank() is False:
                child_tiles_are_blank = False
                break

        return child_tiles_are_blank

    @staticmethod
    def get_blank_tile(nodeid, resourceid=None):
        parent_nodegroup = None

        node = models.Node.objects.get(pk=nodeid)
        if node.nodegroup.parentnodegroup_id is not None:
            parent_nodegroup = node.nodegroup.parentnodegroup
            parent_tile = Tile()
            parent_tile.data = {}
            parent_tile.tileid = None
            parent_tile.nodegroup_id = node.nodegroup.parentnodegroup_id
            parent_tile.resourceinstance_id = resourceid
            parent_tile.tiles = []
            for nodegroup in models.NodeGroup.objects.filter(parentnodegroup_id=node.nodegroup.parentnodegroup_id):
                parent_tile.tiles.append(Tile.get_blank_tile_from_nodegroup_id(nodegroup.pk, resourceid=resourceid, parenttile=parent_tile))
            return parent_tile
        else:
            return Tile.get_blank_tile_from_nodegroup_id(node.nodegroup_id, resourceid=resourceid)

    @staticmethod
    def get_blank_tile_from_nodegroup_id(nodegroup_id, resourceid=None, parenttile=None):
        tile = Tile()
        tile.nodegroup_id = nodegroup_id
        tile.resourceinstance_id = resourceid
        tile.parenttile = parenttile
        tile.data = {}

        for node in models.Node.objects.filter(nodegroup=nodegroup_id):
            tile.data[str(node.nodeid)] = None

        return tile

    @staticmethod
    def update_node_value(nodeid, value, tileid=None, nodegroupid=None, resourceinstanceid=None):
        """
        Updates the value of a node in a tile. Creates the tile and parent tiles if they do not yet
        exist.

        """

        if tileid and models.TileModel.objects.filter(pk=tileid).exists():
            tile = models.TileModel.objects.get(pk=tileid)
            tile.data[nodeid] = value
            tile.save()
        elif models.TileModel.objects.filter(Q(resourceinstance_id=resourceinstanceid), Q(nodegroup_id=nodegroupid)).count() == 1:
            tile = models.TileModel.objects.filter(Q(resourceinstance_id=resourceinstanceid), Q(nodegroup_id=nodegroupid))[0]
            tile.data[nodeid] = value
            tile.save()
        else:
            if not resourceinstanceid:
                graph = models.Node.objects.get(pk=nodeid).graph
                resource_instance = models.ResourceInstance(graph=graph)
                resource_instance.save()
                resourceinstanceid = str(resource_instance.resourceinstanceid)
            tile = Tile.get_blank_tile(nodeid, resourceinstanceid)
            if nodeid in tile.data:
                tile.data[nodeid] = value
                tile.save()
            else:
                tile.save()
                if nodegroupid and resourceinstanceid:
                    tile = Tile.update_node_value(nodeid, value, nodegroupid=nodegroupid, resourceinstanceid=resourceinstanceid)
        return tile

    def __preSave(self, request=None):
        try:
            for function in self._getFunctionClassInstances():
                try:
                    function.save(self, request)
                except NotImplementedError:
                    pass
        except TypeError:
            logger.info(_("No associated functions"))

    def __preDelete(self, request):
        try:
            for function in self._getFunctionClassInstances():
                try:
                    function.delete(self, request)
                except NotImplementedError:
                    pass
        except TypeError:
            logger.info(_("No associated functions"))

    def __postSave(self, request=None):
        try:
            for function in self._getFunctionClassInstances():
                try:
                    function.postSave(self, request)
                except NotImplementedError:
                    pass
        except TypeError as e:
            logger.warn(_("No associated functions"))
            logger.warn(e)

    def _getFunctionClassInstances(self):
        ret = []
        resource = models.ResourceInstance.objects.get(pk=self.resourceinstance_id)
        functionXgraphs = models.FunctionXGraph.objects.filter(
            Q(graph_id=resource.graph_id),
            Q(config__contains={"triggering_nodegroups": [self.nodegroup_id]}) | Q(config__triggering_nodegroups__exact=[]),
            ~Q(function__classname="PrimaryDescriptorsFunction"),
        )
        for functionXgraph in functionXgraphs:
            func = functionXgraph.function.get_class_module()(functionXgraph.config, self.nodegroup_id)
            ret.append(func)
        return ret

    def filter_by_perm(self, user, perm):
        if user:
            if self.nodegroup_id is not None and user.has_perm(perm, self.nodegroup):
                self.tiles = [tile for tile in self.tiles if tile.filter_by_perm(user, perm)]
            else:
                return None
        return self

    def serialize(self, fields=None, exclude=None):
        """
        serialize to a different form then used by the internal class structure

        """

        ret = JSONSerializer().handle_model(self)
        ret["tiles"] = self.tiles

        return ret


class TileValidationError(Exception):
    def __init__(self, message, code=None):
        self.title = _("Tile Validation Error")
        self.message = message
        self.code = code

    def __str__(self):
        return repr(self.message)<|MERGE_RESOLUTION|>--- conflicted
+++ resolved
@@ -353,10 +353,23 @@
                     self.apply_provisional_edit(user, data=self.data, action="create")
                     newprovisionalvalue = self.data
                     self.data = {}
-<<<<<<< HEAD
-=======
-                    if provisional_edit_log_details is None:
-                        provisional_edit_log_details = {"user": user, "action": "create tile", "provisional_editor": user}
+
+                else:
+                    # the user has previously edited this tile
+                    self.apply_provisional_edit(user, self.data, action="update", existing_model=existing_model)
+                    newprovisionalvalue = self.data
+                    self.data = existing_model.data
+                    
+                    oldprovisional = self.get_provisional_edit(existing_model, user)
+                    if oldprovisional is not None:
+                        oldprovisionalvalue = oldprovisional["value"]
+
+                if provisional_edit_log_details is None:
+                    provisional_edit_log_details = {
+                        "user": user,
+                        "provisional_editor": user,
+                        "action": "create tile" if creating_new_tile else "add edit",
+                    }
 
         if user is not None:
             self.validate([])
@@ -386,58 +399,14 @@
                 oldprovisionalvalue=oldprovisionalvalue,
                 provisional_edit_log_details=provisional_edit_log_details,
             )
->>>>>>> 715c2960
-
-                else:
-                    # the user has previously edited this tile
-                    self.apply_provisional_edit(user, self.data, action="update", existing_model=existing_model)
-                    newprovisionalvalue = self.data
-                    self.data = existing_model.data
-
-                    oldprovisional = self.get_provisional_edit(existing_model, user)
-                    if oldprovisional is not None:
-                        oldprovisionalvalue = oldprovisional["value"]
-
-                if provisional_edit_log_details is None:
-                    provisional_edit_log_details = {
-                        "user": user,
-                        "provisional_editor": user,
-                        "action": "create tile" if creating_new_tile else "add edit",
-                    }
-
-            super(Tile, self).save(*args, **kwargs)
-            # We have to save the edit log record after calling save so that the
-            # resource's displayname changes are avaliable
-            if log is True:
-                user = {} if user is None else user
-                self.datatype_post_save_actions(request)
-                if creating_new_tile is True:
-                    self.save_edit(
-                        user=user,
-                        edit_type=edit_type,
-                        old_value={},
-                        new_value=self.data,
-                        newprovisionalvalue=newprovisionalvalue,
-                        provisional_edit_log_details=provisional_edit_log_details,
-                    )
-                else:
-                    self.save_edit(
-                        user=user,
-                        edit_type=edit_type,
-                        old_value=existing_model.data,
-                        new_value=self.data,
-                        newprovisionalvalue=newprovisionalvalue,
-                        oldprovisionalvalue=oldprovisionalvalue,
-                        provisional_edit_log_details=provisional_edit_log_details,
-                    )
-
-            if index:
-                self.index()
-
-            for tile in self.tiles:
-                tile.resourceinstance = self.resourceinstance
-                tile.parenttile = self
-                tile.save(*args, request=request, index=index, **kwargs)
+
+        if index:
+            self.index()
+
+        for tile in self.tiles:
+            tile.resourceinstance = self.resourceinstance
+            tile.parenttile = self
+            tile.save(*args, request=request, index=index, **kwargs)
 
     def delete(self, *args, **kwargs):
         se = SearchEngineFactory().create()
