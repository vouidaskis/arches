'''
ARCHES - a program developed to inventory and manage immovable cultural heritage.
Copyright (C) 2013 J. Paul Getty Trust and World Monuments Fund

This program is free software: you can redistribute it and/or modify
it under the terms of the GNU Affero General Public License as
published by the Free Software Foundation, either version 3 of the
License, or (at your option) any later version.

This program is distributed in the hope that it will be useful,
but WITHOUT ANY WARRANTY; without even the implied warranty of
MERCHANTABILITY or FITNESS FOR A PARTICULAR PURPOSE. See the
GNU Affero General Public License for more details.

You should have received a copy of the GNU Affero General Public License
along with this program. If not, see <http://www.gnu.org/licenses/>.
'''

import uuid, importlib
from django.conf import settings
from arches.app.models import models
from arches.app.models.resource import Resource
from arches.app.utils.betterJSONSerializer import JSONSerializer, JSONDeserializer
from arches.app.views.concept import get_preflabel_from_valueid
from arches.app.search.search_engine_factory import SearchEngineFactory



class Tile(models.TileModel):
    """
    Used for mapping complete tile object to and from the database

    """

    class Meta:
        proxy = True

    def __init__(self, *args, **kwargs):
        """
        Init a Tile from a dictionary representation of from a model method call

        init this object by using Django query syntax, eg:
        .. code-block:: python

            Tile.objects.get(pk=some_tile_id)
            # or
            Tile.objects.filter(name=some_value_to_filter_by)

        OR, init this object with a dictionary, eg:
        .. code-block:: python

            Tile({
                name:'some name',
                tileid: '12341234-1234-1234-1324-1234123433433',
                ...
            })

        Arguments:
        args -- a dictionary of properties repsenting a Tile object
        kwargs -- unused

        """

        super(Tile, self).__init__(*args, **kwargs)
        # from models.TileModel
        # self.tileid
        # self.resourceinstance
        # self.parenttile
        # self.data
        # self.nodegroup
        # self.sortorder
        # end from models.TileModel
        self.tiles = {}

        if args:
            if isinstance(args[0], dict):
                for key, value in args[0].iteritems():
                    if not (key == 'tiles'):
                        setattr(self, key, value)

                if self.tileid is None or self.tileid == '':
                    self.tileid = uuid.uuid4()

                if 'tiles' in args[0]:
                    for key, tiles in args[0]['tiles'].iteritems():
                        self.tiles[key] = []
                        for tile_obj in tiles:
                            tile = Tile(tile_obj)
                            tile.parenttile = self
                            self.tiles[key].append(tile)

    def save(self, *args, **kwargs):
        request = kwargs.pop('request', None)
        self.__preSave(request)
        super(Tile, self).save(*args, **kwargs)
        self.index()
        for tiles in self.tiles.itervalues():
            for tile in tiles:
                tile.save(*args, request=request, **kwargs)

    def delete(self, *args, **kwargs):
        request = kwargs.pop('request', None)
        for tiles in self.tiles.itervalues():
            for tile in tiles:
                tile.delete(*args, request=request, **kwargs)
        self.__preDelete(request)
        super(Tile, self).delete(*args, **kwargs)

    def index(self):
        """
        Indexes all the nessesary documents related to resources to support the map, search, and reports

        """

        se = SearchEngineFactory().create()

        search_documents = self.prepare_documents_for_search_index()
        for document in search_documents:
            se.index_data('resource2', self.resourceinstance.graph_id, document, id=self.resourceinstance_id)

        #     report_documents = self.prepare_documents_for_report_index(geom_entities=document['geometries'])
        #     for report_document in report_documents:
        #         se.index_data('resource', self.entitytypeid, report_document, id=self.entityid)

        #     geojson_documents = self.prepare_documents_for_map_index(geom_entities=document['geometries'])
        #     for geojson in geojson_documents:
        #         se.index_data('maplayers', self.entitytypeid, geojson, idfield='id')

        for term in self.prepare_terms_for_search_index():
           se.index_term(term['term'], term['nodeid'], term['context'], term['options'])
<<<<<<< HEAD
     
    def prepare_documents_for_search_index(self):
        """
        Generates a list of specialized resource based documents to support resource search

        """

        document = JSONSerializer().serializeToPython(Resource.objects.get(pk=self.resourceinstance_id))
        document['primaryname'] = Resource.objects.get(pk=self.resourceinstance_id).primary_name
        tile = Tile()
        tile.tileid = self.tileid
        tile.resourceinstance = self.resourceinstance
        tile.parenttile = self.parenttile
        tile.data = self.data
        tile.nodegroup = self.nodegroup
        tile.sortorder = self.sortorder
        document['tiles'].append(tile)
        document['strings'] = []
        document['dates'] = []
        document['domains'] = []
        document['geometries'] = []
        document['numbers'] = []
        
        for tile in models.TileModel.objects.filter(resourceinstance=self.resourceinstance):
            for nodeid, nodevalue in tile.data.iteritems():
                node = models.Node.objects.get(pk=nodeid)
                if nodevalue != '' and nodevalue != [] and nodevalue != {} and nodevalue is not None:
                    if node.datatype == 'string':
                        document['strings'].append(nodevalue)
                    elif node.datatype == 'concept' or node.datatype == 'concept-list':
                        if node.datatype == 'concept':
                            nodevalue = [nodevalue]
                        for concept_valueid in nodevalue:
                            value = models.Value.objects.get(pk=concept_valueid)
                            document['domains'].append({'label': value.value, 'conceptid': value.concept_id, 'valueid': concept_valueid})
                    elif node.datatype == 'date':
                        document['dates'].append(nodevalue)
                    elif node.datatype == 'geojson-feature-collection':
                        document['geometries'].append(nodevalue)
                    elif node.datatype == 'number':
                        document['numbers'].append(nodevalue)

        return [JSONSerializer().serializeToPython(document)]
=======
>>>>>>> 0e410bd9

    def prepare_terms_for_search_index(self):
        """
        Generates a list of term objects with composed of any string less then the length of settings.WORDS_PER_SEARCH_TERM
        long and any concept associated with a resource to support term search

        """

        terms = []
        for nodeid, nodevalue in self.data.iteritems():
            node = models.Node.objects.get(pk=nodeid)
            if node.datatype == 'string' and nodevalue is not None:
                if settings.WORDS_PER_SEARCH_TERM == None or (len(nodevalue.split(' ')) < settings.WORDS_PER_SEARCH_TERM):
                    terms.append({'term': nodevalue, 'nodeid': nodeid, 'context': '', 'options': {}})
        return terms

    def get_node_display_values(self):
        for nodeid, nodevalue in self.data.iteritems():
            if models.Node.objects.get(pk=nodeid).datatype == 'concept':
                self.data[nodeid] = get_preflabel_from_valueid(nodevalue, 'en-US')['value']

        return self.data

    @staticmethod
    def get_blank_tile(nodeid, resourceid=None):
        parent_nodegroup = None

        node = models.Node.objects.get(pk=nodeid)
        if node.nodegroup.parentnodegroup_id is not None:
            parent_nodegroup = node.nodegroup.parentnodegroup
            parent_tile = Tile()
            parent_tile.nodegroup_id = node.nodegroup.parentnodegroup_id
            parent_tile.resourceinstance_id = resourceid
            parent_tile.tiles = {}
            for nodegroup in models.NodeGroup.objects.filter(parentnodegroup_id=node.nodegroup.parentnodegroup_id):
                parent_tile.tiles[nodegroup.pk] = [Tile.get_blank_tile_from_nodegroup_id(nodegroup.pk, resourceid=resourceid, parenttile=parent_tile)]
            return parent_tile
        else:
            return Tile.get_blank_tile_from_nodegroup_id(node.nodegroup_id, resourceid=resourceid)

    @staticmethod
    def get_blank_tile_from_nodegroup_id(nodegroup_id, resourceid=None, parenttile=None):
        tile = Tile()
        tile.nodegroup_id = nodegroup_id
        tile.resourceinstance_id = resourceid
        tile.parenttile = parenttile
        tile.data = {}

        for node in models.Node.objects.filter(nodegroup=nodegroup_id):
            tile.data[str(node.nodeid)] = ''

        return tile

    def __preSave(self, request):
        for function in self.__getFunctionClassInstances():
            try:
                function.save(self, request)
            except NotImplementedError:
                pass

    def __preDelete(self, request):
        for function in self.__getFunctionClassInstances():
            try:
                function.delete(self, request)
            except NotImplementedError:
                pass

    def __getFunctionClassInstances(self):
        ret = []
        resource = models.ResourceInstance.objects.get(pk=self.resourceinstance_id)
        functions = models.FunctionXGraph.objects.filter(graph_id=resource.graph_id, config__triggering_nodegroups__contains=[str(self.nodegroup_id)])
        for function in functions:
            mod_path = function.function.modulename.replace('.py', '')
            module = importlib.import_module('arches.app.functions.%s' % mod_path)
            func = getattr(module, function.function.classname)(function.config, self.nodegroup_id)
            ret.append(func)
        return ret

    def serialize(self):
        """
        serialize to a different form then used by the internal class structure

        """

        ret = JSONSerializer().handle_model(self)
        ret['tiles'] = self.tiles

        return ret<|MERGE_RESOLUTION|>--- conflicted
+++ resolved
@@ -128,7 +128,6 @@
 
         for term in self.prepare_terms_for_search_index():
            se.index_term(term['term'], term['nodeid'], term['context'], term['options'])
-<<<<<<< HEAD
      
     def prepare_documents_for_search_index(self):
         """
@@ -172,8 +171,6 @@
                         document['numbers'].append(nodevalue)
 
         return [JSONSerializer().serializeToPython(document)]
-=======
->>>>>>> 0e410bd9
 
     def prepare_terms_for_search_index(self):
         """
