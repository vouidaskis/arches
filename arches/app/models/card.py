'''
ARCHES - a program developed to inventory and manage immovable cultural heritage.
Copyright (C) 2013 J. Paul Getty Trust and World Monuments Fund

This program is free software: you can redistribute it and/or modify
it under the terms of the GNU Affero General Public License as
published by the Free Software Foundation, either version 3 of the
License, or (at your option) any later version.

This program is distributed in the hope that it will be useful,
but WITHOUT ANY WARRANTY; without even the implied warranty of
MERCHANTABILITY or FITNESS FOR A PARTICULAR PURPOSE. See the
GNU Affero General Public License for more details.

You should have received a copy of the GNU Affero General Public License
along with this program. If not, see <http://www.gnu.org/licenses/>.
'''

from arches.app.models import models
from arches.app.models.graph import Graph
from arches.app.utils.betterJSONSerializer import JSONSerializer, JSONDeserializer

class Card(models.CardModel):
    """
    Used for mapping complete card object to and from the database

    """

    class Meta:
        proxy = True

    def __init__(self, *args, **kwargs):
        super(Card, self).__init__(*args, **kwargs)
        # from models.CardModel
        # self.cardid
        # self.name
        # self.description
        # self.instructions
        # self.helptext
        # self.cardinality
        # self.nodegroup
        # self.graph
        # end from models.CardModel
        self.cards = []
        self.nodes = []
        self.widgets = []

        if args:
            if isinstance(args[0], dict):
                pass

            else:
                sub_groups = models.NodeGroup.objects.filter(parentnodegroup=self.nodegroup)
                for sub_group in sub_groups:
                    self.cards.extend(Card.objects.filter(nodegroup=sub_group))
                self.nodes = list(self.nodegroup.node_set.all())
                self.widgets = list(self.cardxnodexwidget_set.all())

    def serialize(self):
        """
        serialize to a different form then used by the internal class structure

        """

        ret = JSONSerializer().handle_model(self)
        ret['cards'] = self.cards
        ret['nodes'] = self.nodes
<<<<<<< HEAD
        ret['visible'] = True
        ret['active'] = True
        
=======
        ret['widgets'] = self.widgets

>>>>>>> 138c0f08
        graph = Graph.objects.get(graphid=self.graph_id)
        if graph.ontology:
            ret['ontology_properties'] = [item['ontology_property'] for item in graph.get_valid_domain_ontology_classes(nodeid=self.nodegroup_id)]
            for edge in graph.edges.itervalues():
                if edge.rangenode_id == self.nodegroup_id:
                    ret['ontologyproperty'] = edge.ontologyproperty

        return ret<|MERGE_RESOLUTION|>--- conflicted
+++ resolved
@@ -65,14 +65,10 @@
         ret = JSONSerializer().handle_model(self)
         ret['cards'] = self.cards
         ret['nodes'] = self.nodes
-<<<<<<< HEAD
         ret['visible'] = True
         ret['active'] = True
-        
-=======
         ret['widgets'] = self.widgets
 
->>>>>>> 138c0f08
         graph = Graph.objects.get(graphid=self.graph_id)
         if graph.ontology:
             ret['ontology_properties'] = [item['ontology_property'] for item in graph.get_valid_domain_ontology_classes(nodeid=self.nodegroup_id)]
