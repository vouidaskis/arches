"""
ARCHES - a program developed to inventory and manage immovable cultural heritage.
Copyright (C) 2013 J. Paul Getty Trust and World Monuments Fund

This program is free software: you can redistribute it and/or modify
it under the terms of the GNU Affero General Public License as
published by the Free Software Foundation, either version 3 of the
License, or (at your option) any later version.

This program is distributed in the hope that it will be useful,
but WITHOUT ANY WARRANTY; without even the implied warranty of
MERCHANTABILITY or FITNESS FOR A PARTICULAR PURPOSE. See the
GNU Affero General Public License for more details.

You should have received a copy of the GNU Affero General Public License
along with this program. If not, see <http://www.gnu.org/licenses/>.
"""

import uuid
import importlib
import datetime
import logging
from time import time
from uuid import UUID
from django.db import transaction
from django.db.models import Q
from django.contrib.auth.models import User, Group, Permission
from django.core.exceptions import ObjectDoesNotExist
from django.utils.translation import ugettext as _
from arches.app.models import models
from arches.app.models.models import EditLog
from arches.app.models.models import TileModel
from arches.app.models.concept import get_preflabel_from_valueid
from arches.app.models.system_settings import settings
from arches.app.search.search_engine_factory import SearchEngineFactory
from arches.app.search.mappings import TERMS_INDEX, RESOURCE_RELATIONS_INDEX, RESOURCES_INDEX
from arches.app.search.elasticsearch_dsl_builder import Query, Bool, Terms
from arches.app.utils import import_class_from_string
from guardian.shortcuts import assign_perm, remove_perm
from guardian.exceptions import NotUserNorGroup
from arches.app.utils.betterJSONSerializer import JSONSerializer, JSONDeserializer
from arches.app.utils.exceptions import (
    InvalidNodeNameException,
    MultipleNodesFoundException,
)
from arches.app.utils.permission_backend import (
    user_is_resource_reviewer,
    get_users_for_object,
    get_restricted_users,
    get_restricted_instances,
)
from arches.app.datatypes.datatypes import DataTypeFactory

logger = logging.getLogger(__name__)


class Resource(models.ResourceInstance):
    class Meta:
        proxy = True

    def __init__(self, *args, **kwargs):
        super(Resource, self).__init__(*args, **kwargs)
        # from models.ResourceInstance
        # self.resourceinstanceid
        # self.graph
        # self.resourceinstancesecurity
        # end from models.ResourceInstance
        self.tiles = []

    def get_descriptor(self, descriptor):
        module = importlib.import_module("arches.app.functions.primary_descriptors")
        PrimaryDescriptorsFunction = getattr(module, "PrimaryDescriptorsFunction")()
        functionConfig = models.FunctionXGraph.objects.filter(graph_id=self.graph_id, function__functiontype="primarydescriptors")
        if len(functionConfig) == 1:
            return PrimaryDescriptorsFunction.get_primary_descriptor_from_nodes(self, functionConfig[0].config[descriptor])
        else:
            return "undefined"

    @property
    def displaydescription(self):
        return self.get_descriptor("description")

    @property
    def map_popup(self):
        return self.get_descriptor("map_popup")

    @property
    def displayname(self):
        return self.get_descriptor("name")

    def save_edit(self, user={}, note="", edit_type=""):
        timestamp = datetime.datetime.now()
        edit = EditLog()
        edit.resourceclassid = self.graph_id
        edit.resourceinstanceid = self.resourceinstanceid
        edit.userid = getattr(user, "id", "")
        edit.user_email = getattr(user, "email", "")
        edit.user_firstname = getattr(user, "first_name", "")
        edit.user_lastname = getattr(user, "last_name", "")
        edit.note = note
        edit.timestamp = timestamp
        edit.edittype = edit_type
        edit.save()

    def save(self, *args, **kwargs):
        """
        Saves and indexes a single resource

        """
        graph = models.GraphModel.objects.get(graphid=self.graph_id)
        if graph.isactive is False:
            message = _("This model is not yet active; unable to save.")
            raise ModelInactiveError(message)
        request = kwargs.pop("request", None)
        user = kwargs.pop("user", None)
        super(Resource, self).save(*args, **kwargs)
        for tile in self.tiles:
            tile.resourceinstance_id = self.resourceinstanceid
            saved_tile = tile.save(request=request, index=False)
        if request is None:
            if user is None:
                user = {}
        else:
            user = request.user

        try:
            for perm in ("view_resourceinstance", "change_resourceinstance", "delete_resourceinstance"):
                assign_perm(perm, user, self)
        except NotUserNorGroup:
            pass

        self.save_edit(user=user, edit_type="create")
        self.index()

    def get_root_ontology(self):
        """
        Finds and returns the ontology class of the instance's root node

        """
        root_ontology_class = None
        graph_nodes = models.Node.objects.filter(graph_id=self.graph_id).filter(istopnode=True)
        if len(graph_nodes) > 0:
            root_ontology_class = graph_nodes[0].ontologyclass

        return root_ontology_class

    def load_tiles(self):
        """
        Loads the resource's tiles array with all the tiles from the database as a flat list

        """

        self.tiles = list(models.TileModel.objects.filter(resourceinstance=self))

    # # flatten out the nested tiles into a single array
    def get_flattened_tiles(self):
        tiles = []
        for tile in self.tiles:
            tiles.extend(tile.get_flattened_tiles())
        return tiles

    @staticmethod
    def bulk_save(resources):
        """
        Saves and indexes a list of resources

        Arguments:
        resources -- a list of resource models

        """

        se = SearchEngineFactory().create()
        datatype_factory = DataTypeFactory()
        node_datatypes = {str(nodeid): datatype for nodeid, datatype in models.Node.objects.values_list("nodeid", "datatype")}
        tiles = []
        documents = []
        term_list = []

        for resource in resources:
            resource.tiles = resource.get_flattened_tiles()
            tiles.extend(resource.tiles)

        # need to save the models first before getting the documents for index
        start = time()
        Resource.objects.bulk_create(resources)
        TileModel.objects.bulk_create(tiles)

        print(f"Time to bulk create tiles and resources: {datetime.timedelta(seconds=time() - start)}")

        start = time()
        for resource in resources:
            resource.save_edit(edit_type="create")

        resources[0].tiles[0].save_edit(note=f"Bulk created: {len(tiles)} for {len(resources)} resources.", edit_type="bulk_create")

        print("Time to save resource edits: %s" % datetime.timedelta(seconds=time() - start))

        for resource in resources:
            start = time()
            document, terms = resource.get_documents_to_index(
                fetchTiles=False, datatype_factory=datatype_factory, node_datatypes=node_datatypes
            )

            documents.append(se.create_bulk_item(index=RESOURCES_INDEX, id=document["resourceinstanceid"], data=document))

            for term in terms:
                term_list.append(se.create_bulk_item(index=TERMS_INDEX, id=term["_id"], data=term["_source"]))

        se.bulk_index(documents)
        se.bulk_index(term_list)

    def index(self):
        """
        Indexes all the nessesary items values of a resource to support search

        """

        if str(self.graph_id) != str(settings.SYSTEM_SETTINGS_RESOURCE_MODEL_ID):
            se = SearchEngineFactory().create()
            datatype_factory = DataTypeFactory()
            node_datatypes = {str(nodeid): datatype for nodeid, datatype in models.Node.objects.values_list("nodeid", "datatype")}
            document, terms = self.get_documents_to_index(datatype_factory=datatype_factory, node_datatypes=node_datatypes)
            document["root_ontology_class"] = self.get_root_ontology()
            doc = JSONSerializer().serializeToPython(document)
            se.index_data(index=RESOURCES_INDEX, body=doc, id=self.pk)
            for term in terms:
                se.index_data("terms", body=term["_source"], id=term["_id"])

            for index in settings.ELASTICSEARCH_CUSTOM_INDEXES:
                es_index = import_class_from_string(index["module"])(index["name"])
                document, doc_id = es_index.get_documents_to_index(self, document["tiles"])
                es_index.index_document(document=document, id=doc_id)

    def get_documents_to_index(self, fetchTiles=True, datatype_factory=None, node_datatypes=None):
        """
        Gets all the documents nessesary to index a single resource
        returns a tuple of a document and list of terms

        Keyword Arguments:
        fetchTiles -- instead of fetching the tiles from the database get them off the model itself
        datatype_factory -- refernce to the DataTypeFactory instance
        node_datatypes -- a dictionary of datatypes keyed to node ids

        """

        document = {}
        document["displaydescription"] = None
        document["resourceinstanceid"] = str(self.resourceinstanceid)
        document["graph_id"] = str(self.graph_id)
        document["map_popup"] = None
        document["displayname"] = None
        document["root_ontology_class"] = self.get_root_ontology()
        document["legacyid"] = self.legacyid
        document["displayname"] = self.displayname
        document["displaydescription"] = self.displaydescription
        document["map_popup"] = self.map_popup

        tiles = list(models.TileModel.objects.filter(resourceinstance=self)) if fetchTiles else self.tiles

        restrictions = get_restricted_users(self)
        document["tiles"] = tiles
        document["permissions"] = {"users_without_read_perm": restrictions["cannot_read"]}
        document["permissions"]["users_without_edit_perm"] = restrictions["cannot_write"]
        document["permissions"]["users_without_delete_perm"] = restrictions["cannot_delete"]
        document["permissions"]["users_with_no_access"] = restrictions["no_access"]
        document["strings"] = []
        document["dates"] = []
        document["domains"] = []
        document["geometries"] = []
        document["points"] = []
        document["numbers"] = []
        document["date_ranges"] = []
        document["ids"] = []
        document["provisional_resource"] = "true" if sum([len(t.data) for t in tiles]) == 0 else "false"

        terms = []

        for tile in document["tiles"]:
            for nodeid, nodevalue in tile.data.items():
                datatype = node_datatypes[nodeid]
                if nodevalue != "" and nodevalue != [] and nodevalue != {} and nodevalue is not None:
                    datatype_instance = datatype_factory.get_instance(datatype)
                    datatype_instance.append_to_document(document, nodevalue, nodeid, tile)
                    node_terms = datatype_instance.get_search_terms(nodevalue, nodeid)
                    for index, term in enumerate(node_terms):
                        terms.append(
                            {
                                "_id": str(nodeid) + str(tile.tileid) + str(index),
                                "_source": {
                                    "value": term,
                                    "nodeid": nodeid,
                                    "nodegroupid": tile.nodegroup_id,
                                    "tileid": tile.tileid,
                                    "resourceinstanceid": tile.resourceinstance_id,
                                    "provisional": False,
                                },
                            }
                        )

            if tile.provisionaledits is not None:
                provisionaledits = tile.provisionaledits
                if len(provisionaledits) > 0:
                    if document["provisional_resource"] == "false":
                        document["provisional_resource"] = "partial"
                    for user, edit in provisionaledits.items():
                        if edit["status"] == "review":
                            for nodeid, nodevalue in edit["value"].items():
                                datatype = node_datatypes[nodeid]
                                if nodevalue != "" and nodevalue != [] and nodevalue != {} and nodevalue is not None:
                                    datatype_instance = datatype_factory.get_instance(datatype)
                                    datatype_instance.append_to_document(document, nodevalue, nodeid, tile, True)
                                    node_terms = datatype_instance.get_search_terms(nodevalue, nodeid)
                                    for index, term in enumerate(node_terms):
                                        terms.append(
                                            {
                                                "_id": str(nodeid) + str(tile.tileid) + str(index),
                                                "_source": {
                                                    "value": term,
                                                    "nodeid": nodeid,
                                                    "nodegroupid": tile.nodegroup_id,
                                                    "tileid": tile.tileid,
                                                    "resourceinstanceid": tile.resourceinstance_id,
                                                    "provisional": True,
                                                },
                                            }
                                        )

        return document, terms

    def delete(self, user={}, note=""):
        """
        Deletes a single resource and any related indexed data

        """

        permit_deletion = False
        graph = models.GraphModel.objects.get(graphid=self.graph_id)
        if graph.isactive is False:
            message = _("This model is not yet active; unable to delete.")
            raise ModelInactiveError(message)
        if user != {}:
            user_is_reviewer = user_is_resource_reviewer(user)
            if user_is_reviewer is False:
                tiles = list(models.TileModel.objects.filter(resourceinstance=self))
                resource_is_provisional = True if sum([len(t.data) for t in tiles]) == 0 else False
                if resource_is_provisional is True:
                    permit_deletion = True
            else:
                permit_deletion = True
        else:
            permit_deletion = True

        if permit_deletion is True:
            se = SearchEngineFactory().create()
            related_resources = self.get_related_resources(lang="en-US", start=0, limit=1000, page=0)
            for rr in related_resources["resource_relationships"]:
<<<<<<< HEAD
                # delete any related resource entries, also reindex the resrouce that references this resrouce that's being deleted
                try:
                    resourceXresource = models.ResourceXResource.objects.get(pk=rr["resourcexid"])
                except:
                    continue
                resource_to_reindex = (
                    resourceXresource.resourceinstanceidfrom_id
                    if resourceXresource.resourceinstanceidto_id == self.resourceinstanceid
                    else resourceXresource.resourceinstanceidto_id
                )
                try:
                    resourceXresource.delete(deletedResourceId=self.resourceinstanceid)                
                    res = Resource.objects.get(pk=resource_to_reindex)
                    res.load_tiles()
                    res.index()
                except:
                    pass
=======
                # delete any related resource entries, also reindex the resource that references this resource that's being deleted
                try:
                    resourceXresource = models.ResourceXResource.objects.get(pk=rr["resourcexid"])
                    resource_to_reindex = (
                        resourceXresource.resourceinstanceidfrom_id
                        if resourceXresource.resourceinstanceidto_id == self.resourceinstanceid
                        else resourceXresource.resourceinstanceidto_id
                    )
                    resourceXresource.delete(deletedResourceId=self.resourceinstanceid)
                    res = Resource.objects.get(pk=resource_to_reindex)
                    res.load_tiles()
                    res.index()
                except ObjectDoesNotExist:
                    se.delete(index=RESOURCE_RELATIONS_INDEX, id=rr["resourcexid"])
>>>>>>> ec96b613

            query = Query(se)
            bool_query = Bool()
            bool_query.filter(Terms(field="resourceinstanceid", terms=[self.resourceinstanceid]))
            query.add_query(bool_query)
            results = query.search(index=TERMS_INDEX)["hits"]["hits"]
            for result in results:
                se.delete(index=TERMS_INDEX, id=result["_id"])
            se.delete(index=RESOURCES_INDEX, id=self.resourceinstanceid)

            try:   
                self.save_edit(edit_type="delete", user=user, note=self.displayname)
            except:
                pass
            super(Resource, self).delete()

        return permit_deletion

    def get_related_resources(
        self, lang="en-US", limit=settings.RELATED_RESOURCES_EXPORT_LIMIT, start=0, page=0, user=None
    ):
        """
        Returns an object that lists the related resources, the relationship types, and a reference to the current resource

        """
        graphs = (
            models.GraphModel.objects.all()
            .exclude(pk=settings.SYSTEM_SETTINGS_RESOURCE_MODEL_ID)
            .exclude(isresource=False)
            .exclude(isactive=False)
        )
        graph_lookup = {
            str(graph.graphid): {"name": graph.name, "iconclass": graph.iconclass, "fillColor": graph.color} for graph in graphs
        }
        ret = {"resource_instance": self, "resource_relationships": [], "related_resources": [], "node_config_lookup": graph_lookup}
        se = SearchEngineFactory().create()

        if page > 0:
            limit = settings.RELATED_RESOURCES_PER_PAGE
            start = limit * int(page - 1)

        def get_relations(resourceinstanceid, start, limit):
            query = Query(se, start=start, limit=limit)
            bool_filter = Bool()
            bool_filter.should(Terms(field="resourceinstanceidfrom", terms=resourceinstanceid))
            bool_filter.should(Terms(field="resourceinstanceidto", terms=resourceinstanceid))
            query.add_query(bool_filter)
            return query.search(index=RESOURCE_RELATIONS_INDEX)

        resource_relations = get_relations(self.resourceinstanceid, start, limit)
        ret["total"] = resource_relations["hits"]["total"]
        instanceids = set()

        restricted_instances = get_restricted_instances(user, se) if user is not None else []
        for relation in resource_relations["hits"]["hits"]:
            try:
                preflabel = get_preflabel_from_valueid(relation["_source"]["relationshiptype"], lang)
                relation["_source"]["relationshiptype_label"] = preflabel["value"] or ""
            except:
                relation["_source"]["relationshiptype_label"] = relation["_source"]["relationshiptype"] or ""

            resourceid_to = relation["_source"]["resourceinstanceidto"]
            resourceid_from = relation["_source"]["resourceinstanceidfrom"]
            if resourceid_to not in restricted_instances and resourceid_from not in restricted_instances:
                ret["resource_relationships"].append(relation["_source"])
                instanceids.add(resourceid_to)
                instanceids.add(resourceid_from)
            else:
                ret["total"]["value"] -= 1

        if len(instanceids) > 0:
            instanceids.remove(str(self.resourceinstanceid))

        if len(instanceids) > 0:
            related_resources = se.search(index=RESOURCES_INDEX, id=list(instanceids))
            if related_resources:
                for resource in related_resources["docs"]:
                    relations = get_relations(resource["_id"], 0, 0)
                    if resource["found"]:
                        resource["_source"]["total_relations"] = relations["hits"]["total"]
                        ret["related_resources"].append(resource["_source"])
        return ret

    def copy(self):
        """
        Returns a copy of this resource instance includeing a copy of all tiles associated with this resource instance

        """
        # need this here to prevent a circular import error
        from arches.app.models.tile import Tile

        id_map = {}
        new_resource = Resource()
        new_resource.graph = self.graph

        if len(self.tiles) == 0:
            self.tiles = Tile.objects.filter(resourceinstance=self)

        for tile in self.tiles:
            new_tile = Tile()
            new_tile.data = tile.data
            new_tile.nodegroup = tile.nodegroup
            new_tile.parenttile = tile.parenttile
            new_tile.resourceinstance = new_resource
            new_tile.sortorder = tile.sortorder

            new_resource.tiles.append(new_tile)
            id_map[tile.pk] = new_tile

        for tile in new_resource.tiles:
            if tile.parenttile:
                tile.parenttile = id_map[tile.parenttile_id]

        with transaction.atomic():
            new_resource.save()

        return new_resource

    def serialize(self, fields=None, exclude=None):
        """
        Serialize to a different form then used by the internal class structure

        used to append additional values (like parent ontology properties) that
        internal objects (like models.Nodes) don't support

        """

        ret = JSONSerializer().handle_model(self)
        ret["tiles"] = self.tiles

        return JSONSerializer().serializeToPython(ret)

    def get_node_values(self, node_name):
        """
        Take a node_name (string) as an argument and return a list of values.
        If an invalid node_name is used, or if multiple nodes with the same
        name are found, the method returns False.
        Current supported (tested) node types are: string, date, concept, geometry
        """

        nodes = models.Node.objects.filter(name=node_name, graph_id=self.graph_id)

        if len(nodes) > 1:
            raise MultipleNodesFoundException(node_name, nodes)

        if len(nodes) == 0:
            raise InvalidNodeNameException(node_name)

        tiles = self.tilemodel_set.filter(nodegroup_id=nodes[0].nodegroup_id)

        values = []
        for tile in tiles:
            for node_id, value in tile.data.items():
                if node_id == str(nodes[0].nodeid):
                    if type(value) is list:
                        for v in value:
                            values.append(parse_node_value(v))
                    else:
                        values.append(parse_node_value(value))

        return values

    def remove_resource_instance_permissions(self):
        groups = list(Group.objects.all())
        users = [user for user in User.objects.all() if user.is_superuser is False]
        for identity in groups + users:
            for perm in ["no_access_to_resourceinstance", "view_resourceinstance", "change_resourceinstance", "delete_resourceinstance"]:
                remove_perm(perm, identity, self)
        self.index()

    def add_permission_to_all(self, permission):
        groups = list(Group.objects.all())
        users = [user for user in User.objects.all() if user.is_superuser is False]
        for identity in groups + users:
            assign_perm(permission, identity, self)
        self.index()


def parse_node_value(value):
    if is_uuid(value):
        try:
            return models.Value.objects.get(pk=value).value
        except ObjectDoesNotExist:
            pass
    return value


def is_uuid(value_to_test):
    try:
        UUID(value_to_test)
        return True
    except Exception:
        return False


class ModelInactiveError(Exception):
    def __init__(self, message, code=None):
        self.title = _("Model Inactive Error")
        self.message = message
        self.code = code

    def __str__(self):
        return repr(self.message)<|MERGE_RESOLUTION|>--- conflicted
+++ resolved
@@ -354,25 +354,6 @@
             se = SearchEngineFactory().create()
             related_resources = self.get_related_resources(lang="en-US", start=0, limit=1000, page=0)
             for rr in related_resources["resource_relationships"]:
-<<<<<<< HEAD
-                # delete any related resource entries, also reindex the resrouce that references this resrouce that's being deleted
-                try:
-                    resourceXresource = models.ResourceXResource.objects.get(pk=rr["resourcexid"])
-                except:
-                    continue
-                resource_to_reindex = (
-                    resourceXresource.resourceinstanceidfrom_id
-                    if resourceXresource.resourceinstanceidto_id == self.resourceinstanceid
-                    else resourceXresource.resourceinstanceidto_id
-                )
-                try:
-                    resourceXresource.delete(deletedResourceId=self.resourceinstanceid)                
-                    res = Resource.objects.get(pk=resource_to_reindex)
-                    res.load_tiles()
-                    res.index()
-                except:
-                    pass
-=======
                 # delete any related resource entries, also reindex the resource that references this resource that's being deleted
                 try:
                     resourceXresource = models.ResourceXResource.objects.get(pk=rr["resourcexid"])
@@ -387,7 +368,6 @@
                     res.index()
                 except ObjectDoesNotExist:
                     se.delete(index=RESOURCE_RELATIONS_INDEX, id=rr["resourcexid"])
->>>>>>> ec96b613
 
             query = Query(se)
             bool_query = Bool()
