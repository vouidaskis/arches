"""
ARCHES - a program developed to inventory and manage immovable cultural heritage.
Copyright (C) 2013 J. Paul Getty Trust and World Monuments Fund

This program is free software: you can redistribute it and/or modify
it under the terms of the GNU Affero General Public License as
published by the Free Software Foundation, either version 3 of the
License, or (at your option) any later version.

This program is distributed in the hope that it will be useful,
but WITHOUT ANY WARRANTY; without even the implied warranty of
MERCHANTABILITY or FITNESS FOR A PARTICULAR PURPOSE. See the
GNU Affero General Public License for more details.

You should have received a copy of the GNU Affero General Public License
along with this program. If not, see <http://www.gnu.org/licenses/>.
"""

import uuid
import importlib
import datetime
import logging
from time import time
from uuid import UUID
from django.db import transaction
from django.db.models import Q
from django.contrib.auth.models import User, Group, Permission
from django.core.exceptions import ObjectDoesNotExist
from django.utils.translation import ugettext as _
from arches.app.models import models
from arches.app.models.models import EditLog
from arches.app.models.models import TileModel
from arches.app.models.concept import get_preflabel_from_valueid
from arches.app.models.system_settings import settings
from arches.app.search.search_engine_factory import SearchEngineInstance as se
from arches.app.search.mappings import TERMS_INDEX, RESOURCE_RELATIONS_INDEX, RESOURCES_INDEX
from arches.app.search.elasticsearch_dsl_builder import Query, Bool, Terms, Nested
from arches.app.utils import import_class_from_string
from arches.app.utils.label_based_graph import LabelBasedGraph
from arches.app.utils.label_based_graph_v2 import LabelBasedGraph as LabelBasedGraphV2
from guardian.shortcuts import assign_perm, remove_perm
from guardian.exceptions import NotUserNorGroup
from arches.app.utils.betterJSONSerializer import JSONSerializer, JSONDeserializer
from arches.app.utils.exceptions import (
    InvalidNodeNameException,
    MultipleNodesFoundException,
)
from arches.app.utils.permission_backend import (
    user_is_resource_reviewer,
    get_users_for_object,
    get_restricted_users,
    get_restricted_instances,
)
from arches.app.datatypes.datatypes import DataTypeFactory

logger = logging.getLogger(__name__)


class Resource(models.ResourceInstance):
    class Meta:
        proxy = True

    def __init__(self, *args, **kwargs):
        super(Resource, self).__init__(*args, **kwargs)
        # from models.ResourceInstance
        # self.resourceinstanceid
        # self.graph
        # self.resourceinstancesecurity
        # end from models.ResourceInstance
        self.tiles = []

    def get_descriptor(self, descriptor):
        module = importlib.import_module("arches.app.functions.primary_descriptors")
        PrimaryDescriptorsFunction = getattr(module, "PrimaryDescriptorsFunction")()
        functionConfig = models.FunctionXGraph.objects.filter(graph_id=self.graph_id, function__functiontype="primarydescriptors")
        if len(functionConfig) == 1:
            return PrimaryDescriptorsFunction.get_primary_descriptor_from_nodes(self, functionConfig[0].config[descriptor])
        else:
            return "undefined"

    @property
    def displaydescription(self):
        return self.get_descriptor("description")

    @property
    def map_popup(self):
        return self.get_descriptor("map_popup")

    @property
    def displayname(self):
        return self.get_descriptor("name")

    def save_edit(self, user={}, note="", edit_type="", transaction_id=None):
        timestamp = datetime.datetime.now()
        edit = EditLog()
        edit.resourceclassid = self.graph_id
        edit.resourceinstanceid = self.resourceinstanceid
        edit.userid = getattr(user, "id", "")
        edit.user_email = getattr(user, "email", "")
        edit.user_firstname = getattr(user, "first_name", "")
        edit.user_lastname = getattr(user, "last_name", "")
        edit.note = note
        edit.timestamp = timestamp
        if transaction_id is not None:
            edit.transactionid = transaction_id
        edit.edittype = edit_type
        edit.save()

    def save(self, *args, **kwargs):
        """
        Saves and indexes a single resource

        Keyword Arguments:
        request -- the request object
        user -- the user to associate the edit with if the user can't be derived from the request
        index -- True(default) to index the resource, otherwise don't index the resource

        """
        graph = models.GraphModel.objects.get(graphid=self.graph_id)
        if graph.isactive is False:
            message = _("This model is not yet active; unable to save.")
            raise ModelInactiveError(message)
        request = kwargs.pop("request", None)
        user = kwargs.pop("user", None)
        index = kwargs.pop("index", True)
        transaction_id = kwargs.pop("transaction_id", None)
        super(Resource, self).save(*args, **kwargs)
        for tile in self.tiles:
            tile.resourceinstance_id = self.resourceinstanceid
            saved_tile = tile.save(request=request, index=False, transaction_id=transaction_id)
        if request is None:
            if user is None:
                user = {}
        else:
            user = request.user

        try:
            for perm in ("view_resourceinstance", "change_resourceinstance", "delete_resourceinstance"):
                assign_perm(perm, user, self)
        except NotUserNorGroup:
            pass

        self.save_edit(user=user, edit_type="create", transaction_id=transaction_id)
        if index is True:
            self.index()

    def get_root_ontology(self):
        """
        Finds and returns the ontology class of the instance's root node

        """
        root_ontology_class = None
        graph_nodes = models.Node.objects.filter(graph_id=self.graph_id).filter(istopnode=True)
        if len(graph_nodes) > 0:
            root_ontology_class = graph_nodes[0].ontologyclass

        return root_ontology_class

    def load_tiles(self, user=None, perm=None):
        """
        Loads the resource's tiles array with all the tiles from the database as a flat list

        """

        if user:
            self.tiles = [tile for tile in self.tiles if tile.nodegroup_id is not None and user.has_perm(perm, tile.nodegroup)]
        else:
            self.tiles = list(models.TileModel.objects.filter(resourceinstance=self))

    # # flatten out the nested tiles into a single array
    def get_flattened_tiles(self):
        return [flat_tile for tile in self.tiles for flat_tile in tile.get_flattened_tiles()]

    @staticmethod
<<<<<<< HEAD
    def bulk_save(resources, flat=False):
=======
    def bulk_save(resources, transaction_id=None):
>>>>>>> a80aac40
        """
        Saves and indexes a list of resources

        Arguments:
        resources -- a list of resource models
        flat -- boolean value whether incoming resource.tiles list already flat or instead nested

        """

        datatype_factory = DataTypeFactory()
        node_datatypes = {str(nodeid): datatype for nodeid, datatype in models.Node.objects.values_list("nodeid", "datatype")}
        tiles = []
        documents = []
        term_list = []

        if flat is False:
            tiles = [tile for resource in resources for tile in resource.get_flattened_tiles()]
        else:
            tiles = [tile for resource in resources for tile in resource.tiles]

        # need to save the models first before getting the documents for index
        Resource.objects.bulk_create(resources)
        TileModel.objects.bulk_create(tiles)

        for resource in resources:
            resource.save_edit(edit_type="create", transaction_id=transaction_id)

        resources[0].tiles[0].save_edit(
            note=f"Bulk created: {len(tiles)} for {len(resources)} resources.", edit_type="bulk_create", transaction_id=transaction_id
        )

        for resource in resources:
            document, terms = resource.get_documents_to_index(
                fetchTiles=False, datatype_factory=datatype_factory, node_datatypes=node_datatypes
            )

            documents.append(se.create_bulk_item(index=RESOURCES_INDEX, id=document["resourceinstanceid"], data=document))

            term_list.extend([se.create_bulk_item(index=TERMS_INDEX, id=term["_id"], data=term["_source"]) for term in terms])

        se.bulk_index(documents)
        se.bulk_index(term_list)

    def index(self):
        """
        Indexes all the nessesary items values of a resource to support search

        """

        if str(self.graph_id) != str(settings.SYSTEM_SETTINGS_RESOURCE_MODEL_ID):
            datatype_factory = DataTypeFactory()
            node_datatypes = {str(nodeid): datatype for nodeid, datatype in models.Node.objects.values_list("nodeid", "datatype")}
            document, terms = self.get_documents_to_index(datatype_factory=datatype_factory, node_datatypes=node_datatypes)
            document["root_ontology_class"] = self.get_root_ontology()
            doc = JSONSerializer().serializeToPython(document)
            se.index_data(index=RESOURCES_INDEX, body=doc, id=self.pk)
            for term in terms:
                se.index_data("terms", body=term["_source"], id=term["_id"])

            for index in settings.ELASTICSEARCH_CUSTOM_INDEXES:
                es_index = import_class_from_string(index["module"])(index["name"])
                doc, doc_id = es_index.get_documents_to_index(self, document["tiles"])
                es_index.index_document(document=doc, id=doc_id)

    def get_documents_to_index(self, fetchTiles=True, datatype_factory=None, node_datatypes=None):
        """
        Gets all the documents nessesary to index a single resource
        returns a tuple of a document and list of terms

        Keyword Arguments:
        fetchTiles -- instead of fetching the tiles from the database get them off the model itself
        datatype_factory -- refernce to the DataTypeFactory instance
        node_datatypes -- a dictionary of datatypes keyed to node ids

        """

        document = {}
        document["displaydescription"] = None
        document["resourceinstanceid"] = str(self.resourceinstanceid)
        document["graph_id"] = str(self.graph_id)
        document["map_popup"] = None
        document["displayname"] = None
        document["root_ontology_class"] = self.get_root_ontology()
        document["legacyid"] = self.legacyid
        document["displayname"] = self.displayname
        document["displaydescription"] = self.displaydescription
        document["map_popup"] = self.map_popup

        tiles = list(models.TileModel.objects.filter(resourceinstance=self)) if fetchTiles else self.tiles

        restrictions = get_restricted_users(self)
        document["tiles"] = tiles
        document["permissions"] = {"users_without_read_perm": restrictions["cannot_read"]}
        document["permissions"]["users_without_edit_perm"] = restrictions["cannot_write"]
        document["permissions"]["users_without_delete_perm"] = restrictions["cannot_delete"]
        document["permissions"]["users_with_no_access"] = restrictions["no_access"]
        document["strings"] = []
        document["dates"] = []
        document["domains"] = []
        document["geometries"] = []
        document["points"] = []
        document["numbers"] = []
        document["date_ranges"] = []
        document["ids"] = []
        document["provisional_resource"] = "true" if sum([len(t.data) for t in tiles]) == 0 else "false"

        terms = []

        for tile in document["tiles"]:
            for nodeid, nodevalue in tile.data.items():
                datatype = node_datatypes[nodeid]
                if nodevalue != "" and nodevalue != [] and nodevalue != {} and nodevalue is not None:
                    datatype_instance = datatype_factory.get_instance(datatype)
                    datatype_instance.append_to_document(document, nodevalue, nodeid, tile)
                    node_terms = datatype_instance.get_search_terms(nodevalue, nodeid)
                    terms.extend(
                        [
                            {
                                "_id": str(nodeid) + str(tile.tileid) + str(index),
                                "_source": {
                                    "value": term,
                                    "nodeid": nodeid,
                                    "nodegroupid": tile.nodegroup_id,
                                    "tileid": tile.tileid,
                                    "resourceinstanceid": tile.resourceinstance_id,
                                    "provisional": False,
                                },
                            }
                            for index, term in enumerate(node_terms)
                        ]
                    )

            if tile.provisionaledits is not None:
                provisionaledits = tile.provisionaledits
                if len(provisionaledits) > 0:
                    if document["provisional_resource"] == "false":
                        document["provisional_resource"] = "partial"
                    for user, edit in provisionaledits.items():
                        if edit["status"] == "review":
                            for nodeid, nodevalue in edit["value"].items():
                                datatype = node_datatypes[nodeid]
                                if nodevalue != "" and nodevalue != [] and nodevalue != {} and nodevalue is not None:
                                    datatype_instance = datatype_factory.get_instance(datatype)
                                    datatype_instance.append_to_document(document, nodevalue, nodeid, tile, True)
                                    node_terms = datatype_instance.get_search_terms(nodevalue, nodeid)
                                    terms.extend(
                                        [
                                            {
                                                "_id": str(nodeid) + str(tile.tileid) + str(index),
                                                "_source": {
                                                    "value": term,
                                                    "nodeid": nodeid,
                                                    "nodegroupid": tile.nodegroup_id,
                                                    "tileid": tile.tileid,
                                                    "resourceinstanceid": tile.resourceinstance_id,
                                                    "provisional": True,
                                                },
                                            }
                                            for index, term in enumerate(node_terms)
                                        ]
                                    )

        return document, terms

    def delete(self, user={}, index=True, transaction_id=None):
        """
        Deletes a single resource and any related indexed data

        """

        # note that deferring index will require:
        # - that any resources related to the to-be-deleted resource get re-indexed
        # - that the index for the to-be-deleted resource gets deleted

        permit_deletion = False
        graph = models.GraphModel.objects.get(graphid=self.graph_id)
        if graph.isactive is False:
            message = _("This model is not yet active; unable to delete.")
            raise ModelInactiveError(message)
        if user != {}:
            user_is_reviewer = user_is_resource_reviewer(user)
            if user_is_reviewer is False:
                tiles = list(models.TileModel.objects.filter(resourceinstance=self))
                resource_is_provisional = True if sum([len(t.data) for t in tiles]) == 0 else False
                if resource_is_provisional is True:
                    permit_deletion = True
            else:
                permit_deletion = True
        else:
            permit_deletion = True

        if permit_deletion is True:
            for related_resource in models.ResourceXResource.objects.filter(
                Q(resourceinstanceidfrom=self.resourceinstanceid) | Q(resourceinstanceidto=self.resourceinstanceid)
            ):
                related_resource.delete(deletedResourceId=self.resourceinstanceid, index=False)

            if index:
                self.delete_index()

            try:
                self.save_edit(edit_type="delete", user=user, note=self.displayname, transaction_id=transaction_id)
            except:
                pass
            super(Resource, self).delete()

        return permit_deletion

    def delete_index(self, resourceinstanceid=None):
        """
        Deletes all references to a resource from all indexes

        Keyword Arguments:
        resourceinstanceid -- the resource instance id to delete from related indexes, if supplied will use this over self.resourceinstanceid
        """

        if resourceinstanceid is None:
            resourceinstanceid = self.resourceinstanceid
        resourceinstanceid = str(resourceinstanceid)

        # delete any related terms
        query = Query(se)
        bool_query = Bool()
        bool_query.filter(Terms(field="resourceinstanceid", terms=[resourceinstanceid]))
        query.add_query(bool_query)
        query.delete(index=TERMS_INDEX)

        # delete any related resource index entries
        query = Query(se)
        bool_query = Bool()
        bool_query.should(Terms(field="resourceinstanceidto", terms=[resourceinstanceid]))
        bool_query.should(Terms(field="resourceinstanceidfrom", terms=[resourceinstanceid]))
        query.add_query(bool_query)
        query.delete(index=RESOURCE_RELATIONS_INDEX)

        # reindex any related resources
        query = Query(se)
        bool_query = Bool()
        bool_query.filter(Nested(path="ids", query=Terms(field="ids.id", terms=[resourceinstanceid])))
        query.add_query(bool_query)
        results = query.search(index=RESOURCES_INDEX)["hits"]["hits"]
        for result in results:
            try:
                res = Resource.objects.get(pk=result["_id"])
                res.load_tiles()
                res.index()
            except ObjectDoesNotExist:
                pass

        # delete resource index
        se.delete(index=RESOURCES_INDEX, id=resourceinstanceid)

        # delete resources from custom indexes
        for index in settings.ELASTICSEARCH_CUSTOM_INDEXES:
            es_index = import_class_from_string(index["module"])(index["name"])
            es_index.delete_resources(resources=self)

    def validate(self, verbose=False, strict=False):
        """
        Keyword Arguments:
        verbose -- False(default) to only show the first error thrown in any tile, True to show all the errors in all the tiles
        strict -- False(default), True to use a more complete check on the datatype
            (eg: check for the existance of a referenced resoure on the resource-instance datatype)
        """

        from arches.app.models.tile import Tile, TileValidationError

        errors = []
        tiles = self.tiles
        if len(self.tiles) == 0:
            tiles = Tile.objects.filter(resourceinstance=self)

        for tile in tiles:
            try:
                tile.validate(raise_early=(not verbose), strict=strict)
            except TileValidationError as err:
                errors += err.message if isinstance(err.message, list) else [err.message]
        return errors

    def get_related_resources(
        self,
        lang="en-US",
        limit=settings.RELATED_RESOURCES_EXPORT_LIMIT,
        start=0,
        page=0,
        user=None,
        resourceinstance_graphid=None,
        graphs=None,
    ):
        """
        Returns an object that lists the related resources, the relationship types, and a reference to the current resource

        """
        if not graphs:
            graphs = list(
                models.GraphModel.objects.all()
                .exclude(pk=settings.SYSTEM_SETTINGS_RESOURCE_MODEL_ID)
                .exclude(isresource=False)
                .exclude(isactive=False)
            )

        graph_lookup = {
            str(graph.graphid): {"name": graph.name, "iconclass": graph.iconclass, "fillColor": graph.color} for graph in graphs
        }

        ret = {"resource_instance": self, "resource_relationships": [], "related_resources": [], "node_config_lookup": graph_lookup}

        if page > 0:
            limit = settings.RELATED_RESOURCES_PER_PAGE
            start = limit * int(page - 1)

        def get_relations(resourceinstanceid, start, limit, resourceinstance_graphid=None):
            query = Query(se, start=start, limit=limit)
            bool_filter = Bool()
            bool_filter.should(Terms(field="resourceinstanceidfrom", terms=resourceinstanceid))
            bool_filter.should(Terms(field="resourceinstanceidto", terms=resourceinstanceid))

            if resourceinstance_graphid:
                graph_filter = Bool()
                to_graph_id_filter = Bool()
                to_graph_id_filter.filter(Terms(field="resourceinstancefrom_graphid", terms=str(self.graph_id)))
                to_graph_id_filter.filter(Terms(field="resourceinstanceto_graphid", terms=resourceinstance_graphid))
                graph_filter.should(to_graph_id_filter)

                from_graph_id_filter = Bool()
                from_graph_id_filter.filter(Terms(field="resourceinstancefrom_graphid", terms=resourceinstance_graphid))
                from_graph_id_filter.filter(Terms(field="resourceinstanceto_graphid", terms=str(self.graph_id)))
                graph_filter.should(from_graph_id_filter)
                bool_filter.must(graph_filter)

            query.add_query(bool_filter)

            return query.search(index=RESOURCE_RELATIONS_INDEX)

        resource_relations = get_relations(
            resourceinstanceid=self.resourceinstanceid, start=start, limit=limit, resourceinstance_graphid=resourceinstance_graphid,
        )

        

        ret["total"] = resource_relations["hits"]["total"]
        instanceids = set()

        restricted_instances = get_restricted_instances(user, se) if user is not None else []
        for relation in resource_relations["hits"]["hits"]:
            try:
                preflabel = get_preflabel_from_valueid(relation["_source"]["relationshiptype"], lang)
                relation["_source"]["relationshiptype_label"] = preflabel["value"] or ""
            except:
                relation["_source"]["relationshiptype_label"] = relation["_source"]["relationshiptype"] or ""

            resourceid_to = relation["_source"]["resourceinstanceidto"]
            resourceid_from = relation["_source"]["resourceinstanceidfrom"]
            if resourceid_to not in restricted_instances and resourceid_from not in restricted_instances:
                ret["resource_relationships"].append(relation["_source"])
                instanceids.add(resourceid_to)
                instanceids.add(resourceid_from)
            else:
                ret["total"]["value"] -= 1

        if str(self.resourceinstanceid) in instanceids:
            instanceids.remove(str(self.resourceinstanceid))

        if len(instanceids) > 0:
            related_resources = se.search(index=RESOURCES_INDEX, id=list(instanceids))
            if related_resources:
                for resource in related_resources["docs"]:
                    relations = get_relations(
                        resourceinstanceid=resource["_id"],
                        start=0,
                        limit=0,
                    )
                    if resource["found"]:
                        resource["_source"]["total_relations"] = relations["hits"]["total"]
                        ret["related_resources"].append(resource["_source"])

        return ret

    def copy(self):
        """
        Returns a copy of this resource instance including a copy of all tiles associated with this resource instance

        """
        # need this here to prevent a circular import error
        from arches.app.models.tile import Tile

        id_map = {}
        new_resource = Resource()
        new_resource.graph = self.graph

        if len(self.tiles) == 0:
            self.tiles = Tile.objects.filter(resourceinstance=self)

        for tile in self.tiles:
            new_tile = Tile()
            new_tile.data = tile.data
            new_tile.nodegroup = tile.nodegroup
            new_tile.parenttile = tile.parenttile
            new_tile.resourceinstance = new_resource
            new_tile.sortorder = tile.sortorder

            new_resource.tiles.append(new_tile)
            id_map[tile.pk] = new_tile

        for tile in new_resource.tiles:
            if tile.parenttile:
                tile.parenttile = id_map[tile.parenttile_id]

        with transaction.atomic():
            new_resource.save()

        return new_resource

    def serialize(self, fields=None, exclude=None):
        """
        Serialize to a different form then used by the internal class structure

        used to append additional values (like parent ontology properties) that
        internal objects (like models.Nodes) don't support

        """

        ret = JSONSerializer().handle_model(self)
        ret["tiles"] = self.tiles

        return JSONSerializer().serializeToPython(ret)

    def to_json(self, compact=True, hide_empty_nodes=False, user=None, perm=None, version=None):
        """
        Returns resource represented as disambiguated JSON graph

        Keyword Arguments:
        compact -- type bool: hide superfluous node data
        hide_empty_nodes -- type bool: hide nodes without data
        """
        if version is None:
            return LabelBasedGraph.from_resource(resource=self, compact=compact, hide_empty_nodes=hide_empty_nodes, user=user, perm=perm)
        elif version == "beta":
            return LabelBasedGraphV2.from_resource(resource=self, compact=compact, hide_empty_nodes=hide_empty_nodes, user=user, perm=perm)

    @staticmethod
    def to_json__bulk(resources, compact=True, hide_empty_nodes=False, version=None):
        """
        Returns list of resources represented as disambiguated JSON graphs

        Keyword Arguments:
        resources -- list of Resource
        compact -- type bool: hide superfluous node data
        hide_empty_nodes -- type bool: hide nodes without data
        """

        if version is None:
            return LabelBasedGraph.from_resources(resources=resources, compact=compact, hide_empty_nodes=hide_empty_nodes)
        elif version == "beta":
            return LabelBasedGraphV2.from_resources(resources=resources, compact=compact, hide_empty_nodes=hide_empty_nodes)

    def get_node_values(self, node_name):
        """
        Take a node_name (string) as an argument and return a list of values.
        If an invalid node_name is used, or if multiple nodes with the same
        name are found, the method returns False.
        Current supported (tested) node types are: string, date, concept, geometry
        """

        nodes = models.Node.objects.filter(name=node_name, graph_id=self.graph_id)
        if len(nodes) > 1:
            raise MultipleNodesFoundException(node_name, nodes)

        if len(nodes) == 0:
            raise InvalidNodeNameException(node_name)

        tiles = self.tilemodel_set.filter(nodegroup_id=nodes[0].nodegroup_id)

        values = []
        for tile in tiles:
            for node_id, value in tile.data.items():
                if node_id == str(nodes[0].nodeid):
                    if type(value) is list:
                        for v in value:
                            values.append(parse_node_value(v))
                    else:
                        values.append(parse_node_value(value))

        return values

    def remove_resource_instance_permissions(self):
        groups = list(Group.objects.all())
        users = list(User.objects.all())
        for identity in groups + users:
            for perm in ["no_access_to_resourceinstance", "view_resourceinstance", "change_resourceinstance", "delete_resourceinstance"]:
                remove_perm(perm, identity, self)
        self.index()

    def add_permission_to_all(self, permission):
        groups = list(Group.objects.all())
        users = [user for user in User.objects.all() if user.is_superuser is False]
        for identity in groups + users:
            assign_perm(permission, identity, self)
        self.index()


def parse_node_value(value):
    if is_uuid(value):
        try:
            return models.Value.objects.get(pk=value).value
        except ObjectDoesNotExist:
            pass
    return value


def is_uuid(value_to_test):
    try:
        UUID(value_to_test)
        return True
    except Exception:
        return False


class ModelInactiveError(Exception):
    def __init__(self, message, code=None):
        self.title = _("Model Inactive Error")
        self.message = message
        self.code = code

    def __str__(self):
        return repr(self.message)<|MERGE_RESOLUTION|>--- conflicted
+++ resolved
@@ -172,11 +172,7 @@
         return [flat_tile for tile in self.tiles for flat_tile in tile.get_flattened_tiles()]
 
     @staticmethod
-<<<<<<< HEAD
-    def bulk_save(resources, flat=False):
-=======
-    def bulk_save(resources, transaction_id=None):
->>>>>>> a80aac40
+    def bulk_save(resources, transaction_id=None, flat=False):
         """
         Saves and indexes a list of resources
 
@@ -198,9 +194,13 @@
             tiles = [tile for resource in resources for tile in resource.tiles]
 
         # need to save the models first before getting the documents for index
+        start = time()
         Resource.objects.bulk_create(resources)
         TileModel.objects.bulk_create(tiles)
 
+        print(f"Time to bulk create tiles and resources: {datetime.timedelta(seconds=time() - start)}")
+
+        start = time()
         for resource in resources:
             resource.save_edit(edit_type="create", transaction_id=transaction_id)
 
@@ -208,14 +208,18 @@
             note=f"Bulk created: {len(tiles)} for {len(resources)} resources.", edit_type="bulk_create", transaction_id=transaction_id
         )
 
+        print("Time to save resource edits: %s" % datetime.timedelta(seconds=time() - start))
+
         for resource in resources:
+            start = time()
             document, terms = resource.get_documents_to_index(
                 fetchTiles=False, datatype_factory=datatype_factory, node_datatypes=node_datatypes
             )
 
             documents.append(se.create_bulk_item(index=RESOURCES_INDEX, id=document["resourceinstanceid"], data=document))
 
-            term_list.extend([se.create_bulk_item(index=TERMS_INDEX, id=term["_id"], data=term["_source"]) for term in terms])
+            for term in terms:
+                term_list.append(se.create_bulk_item(index=TERMS_INDEX, id=term["_id"], data=term["_source"]))
 
         se.bulk_index(documents)
         se.bulk_index(term_list)
@@ -292,8 +296,8 @@
                     datatype_instance = datatype_factory.get_instance(datatype)
                     datatype_instance.append_to_document(document, nodevalue, nodeid, tile)
                     node_terms = datatype_instance.get_search_terms(nodevalue, nodeid)
-                    terms.extend(
-                        [
+                    for index, term in enumerate(node_terms):
+                        terms.append(
                             {
                                 "_id": str(nodeid) + str(tile.tileid) + str(index),
                                 "_source": {
@@ -305,9 +309,7 @@
                                     "provisional": False,
                                 },
                             }
-                            for index, term in enumerate(node_terms)
-                        ]
-                    )
+                        )
 
             if tile.provisionaledits is not None:
                 provisionaledits = tile.provisionaledits
@@ -322,8 +324,8 @@
                                     datatype_instance = datatype_factory.get_instance(datatype)
                                     datatype_instance.append_to_document(document, nodevalue, nodeid, tile, True)
                                     node_terms = datatype_instance.get_search_terms(nodevalue, nodeid)
-                                    terms.extend(
-                                        [
+                                    for index, term in enumerate(node_terms):
+                                        terms.append(
                                             {
                                                 "_id": str(nodeid) + str(tile.tileid) + str(index),
                                                 "_source": {
@@ -335,9 +337,7 @@
                                                     "provisional": True,
                                                 },
                                             }
-                                            for index, term in enumerate(node_terms)
-                                        ]
-                                    )
+                                        )
 
         return document, terms
 
