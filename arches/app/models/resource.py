--- conflicted
+++ resolved
@@ -87,11 +87,7 @@
         super(Resource, self).save(*args, **kwargs)
         for tile in self.tiles:
             tile.resourceinstance_id = self.resourceinstanceid
-<<<<<<< HEAD
-            tile.save(index=False)
-=======
             saved_tile = tile.save(request=request, index=False)
->>>>>>> b82f556a
         if request == '':
             if user == '':
                 user = {}
