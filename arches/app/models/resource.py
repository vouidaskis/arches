"""
ARCHES - a program developed to inventory and manage immovable cultural heritage.
Copyright (C) 2013 J. Paul Getty Trust and World Monuments Fund

This program is free software: you can redistribute it and/or modify
it under the terms of the GNU Affero General Public License as
published by the Free Software Foundation, either version 3 of the
License, or (at your option) any later version.

This program is distributed in the hope that it will be useful,
but WITHOUT ANY WARRANTY; without even the implied warranty of
MERCHANTABILITY or FITNESS FOR A PARTICULAR PURPOSE. See the
GNU Affero General Public License for more details.

You should have received a copy of the GNU Affero General Public License
along with this program. If not, see <http://www.gnu.org/licenses/>.
"""

import datetime
import logging
from time import time
from uuid import UUID
from types import SimpleNamespace
from django.db import transaction
from django.db.models import Q
from django.contrib.auth.models import User, Group
from django.forms.models import model_to_dict
from django.core.exceptions import ObjectDoesNotExist
from django.utils.translation import gettext as _
from django.utils.translation import get_language
from arches.app.models import models
from arches.app.models.models import EditLog
from arches.app.models.models import TileModel
from arches.app.models.concept import get_preflabel_from_valueid
from arches.app.models.system_settings import settings
from arches.app.search.search_engine_factory import SearchEngineInstance as se
from arches.app.search.mappings import TERMS_INDEX, RESOURCES_INDEX
from arches.app.search.elasticsearch_dsl_builder import Query, Bool, Terms, Nested
from arches.app.tasks import index_resource
from arches.app.utils import import_class_from_string, task_management
from arches.app.utils.label_based_graph import LabelBasedGraph
from arches.app.utils.label_based_graph_v2 import LabelBasedGraph as LabelBasedGraphV2
from guardian.shortcuts import assign_perm, remove_perm
from guardian.exceptions import NotUserNorGroup
from arches.app.utils.betterJSONSerializer import JSONSerializer, JSONDeserializer
from arches.app.utils.exceptions import (
    InvalidNodeNameException,
    MultipleNodesFoundException,
)
from arches.app.utils.permission_backend import (
    user_is_resource_reviewer,
    get_restricted_users,
    get_restricted_instances,
    user_can_read_graph,
)
from arches.app.datatypes.datatypes import DataTypeFactory

logger = logging.getLogger(__name__)


class Resource(models.ResourceInstance):
    class Meta:
        proxy = True

    def __init__(self, *args, **kwargs):
        super(Resource, self).__init__(*args, **kwargs)
        # from models.ResourceInstance
        # self.resourceinstanceid
        # self.graph
        # self.resourceinstancesecurity
        # end from models.ResourceInstance
        self.tiles = []
        self.descriptor_function = None
        self.serialized_graph = None
        self.node_datatypes = None


    def get_serialized_graph(self):
        if not self.serialized_graph:
            try:
                published_graph = self.graph.get_published_graph()
                self.serialized_graph = published_graph.serialized_graph
            except AttributeError:
                self.serialized_graph = None
        return self.serialized_graph

    def set_serialized_graph(self, serialized_graph):
        self.serialized_graph = serialized_graph

    def get_node_datatypes(self):
        if not self.node_datatypes:
            self.node_datatypes = {str(nodeid): datatype for nodeid, datatype in models.Node.objects.values_list("nodeid", "datatype")}
        return self.node_datatypes

    def set_node_datatypes(self, node_datatypes):
        self.node_datatypes = node_datatypes

    def get_root_ontology(self):
        """
        Finds and returns the ontology class of the instance's root node

        """
        if "root" in self.get_serialized_graph():
            return self.get_serialized_graph()["root"]["ontologyclass"]
        else:
            return SimpleNamespace(**next((x for x in self.get_serialized_graph()["nodes"] if x["istopnode"] is True), None)).ontologyclass

    def get_descriptor_language(self, context):
        """
        context -- Dictionary which may have:
            language -- Language code in which the descriptor should be returned (e.g. 'en').
                This occurs when handling concept values.
            any key:value pairs needed to control the behavior of a custom descriptor function

        """

        if self.descriptors is None:
            self.descriptors = {}

        if self.name is None:
            self.name = {}

        requested_language = None

        if context and "language" in context:
            requested_language = context["language"]
        language = requested_language or get_language()

        if language not in self.descriptors:
            self.descriptors[language] = {}

        return language

    def get_descriptor(self, descriptor, context):
        """
        descriptor -- string descriptor type: "name", "description", "map_popup"
        context -- Dictionary which may have:
            language -- Language code in which the descriptor should be returned (e.g. 'en').
                This occurs when handling concept values.
            any key:value pairs needed to control the behavior of a custom descriptor function

        """

        language = self.get_descriptor_language(context)

        if self.descriptors:
            try:
                return self.descriptors[language][descriptor]
            except KeyError:
                pass

    def save_descriptors(self, descriptors=("name", "description", "map_popup"), context=None):
        """
        descriptors -- iterator with descriptors to be calculated
        context -- Dictionary with any key:value pairs needed to control the behavior of a custom descriptor function

        """

<<<<<<< HEAD
        language = self.get_descriptor_language(context)

        if self.descriptor_function is None:  # might be empty queryset
=======
        if not self.descriptor_function:
>>>>>>> 1f4c602a
            self.descriptor_function = models.FunctionXGraph.objects.filter(
                graph_id=self.graph_id, function__functiontype="primarydescriptors"
            ).select_related("function")

        for lang in settings.LANGUAGES:
            language = self.get_descriptor_language({"language":lang[0]})
            if context:
                context["language"] = language
            else:
                context = {"language": language}

            for descriptor in descriptors:
                if len(self.descriptor_function) == 1:
                    module = self.descriptor_function[0].function.get_class_module()()
                    self.descriptors[language][descriptor] = module.get_primary_descriptor_from_nodes(
                        self, self.descriptor_function[0].config["descriptor_types"][descriptor], context, descriptor
                    )
                    if descriptor == "name" and self.descriptors[language][descriptor] is not None:
                        self.name[language] = self.descriptors[language][descriptor]
                else:
                    self.descriptors[language][descriptor] = None
        
        super(Resource, self).save()

    def displaydescription(self, context=None):
        return self.get_descriptor("description", context)

    def map_popup(self, context=None):
        return self.get_descriptor("map_popup", context)

    def displayname(self, context=None):
        return self.get_descriptor("name", context)

    def save_edit(self, user={}, note="", edit_type="", transaction_id=None):
        timestamp = datetime.datetime.now()
        edit = EditLog()
        edit.resourceclassid = self.graph_id
        edit.resourceinstanceid = self.resourceinstanceid
        edit.userid = getattr(user, "id", "")
        edit.user_email = getattr(user, "email", "")
        edit.user_firstname = getattr(user, "first_name", "")
        edit.user_lastname = getattr(user, "last_name", "")
        edit.note = note
        edit.timestamp = timestamp
        if transaction_id is not None:
            edit.transactionid = transaction_id
        edit.edittype = edit_type
        edit.save()

    def save(self, *args, **kwargs):
        """
        Saves and indexes a single resource

        Keyword Arguments:
        request -- the request object
        user -- the user to associate the edit with if the user can't be derived from the request
        index -- True(default) to index the resource, otherwise don't index the resource

        """
        # TODO: 7783 cbyrd throw error if graph is unpublished
        # This initializes serialized graph (for use in superclass?). Setup for the above. NOt sure
        if not self.get_serialized_graph():
            pass

        request = kwargs.pop("request", None)
        user = kwargs.pop("user", None)
        index = kwargs.pop("index", True)
        context = kwargs.pop("context", None)
        transaction_id = kwargs.pop("transaction_id", None)
        super(Resource, self).save(*args, **kwargs)
        for tile in self.tiles:
            tile.resourceinstance_id = self.resourceinstanceid
            tile.save(request=request, index=False, transaction_id=transaction_id, context=context)
        if request is None:
            if user is None:
                user = {}
        else:
            user = request.user

        try:
            for perm in ("view_resourceinstance", "change_resourceinstance", "delete_resourceinstance"):
                assign_perm(perm, user, self)
        except NotUserNorGroup:
            pass

        self.save_edit(user=user, edit_type="create", transaction_id=transaction_id)
        if index is True:
            self.index(context)

    def load_tiles(self, user=None, perm='read_nodegroup'):
        """
        Loads the resource's tiles array with all the tiles from the database as a flat list

        """

        self.tiles = list(models.TileModel.objects.filter(resourceinstance=self))
        if user:
            self.tiles = [tile for tile in self.tiles if tile.nodegroup_id is not None and user.has_perm(perm, tile.nodegroup)]

    # # flatten out the nested tiles into a single array
    def get_flattened_tiles(self):
        tiles = []
        for tile in self.tiles:
            tiles.extend(tile.get_flattened_tiles())
        return tiles

    @staticmethod
    def bulk_save(resources, transaction_id=None):
        """
        Saves and indexes a list of resources

        Arguments:
        resources -- a list of resource models

        Keyword Arguments:
        transaction_id -- a uuid identifing the save of these instances as belonging to a collective load or process

        """

        datatype_factory = DataTypeFactory()
        node_datatypes = {str(nodeid): datatype for nodeid, datatype in models.Node.objects.values_list("nodeid", "datatype")}
        tiles = []
        documents = []
        term_list = []

        for resource in resources:
            resource.tiles = resource.get_flattened_tiles()
            tiles.extend(resource.tiles)

        # need to save the models first before getting the documents for index
        start = time()
        Resource.objects.bulk_create(resources)
        TileModel.objects.bulk_create(tiles)

        print(f"Time to bulk create tiles and resources: {datetime.timedelta(seconds=time() - start)}")

        start = time()
        for resource in resources:
            resource.save_edit(edit_type="create", transaction_id=transaction_id)

        resources[0].tiles[0].save_edit(
            note=f"Bulk created: {len(tiles)} for {len(resources)} resources.", edit_type="bulk_create", transaction_id=transaction_id
        )

        print("Time to save resource edits: %s" % datetime.timedelta(seconds=time() - start))

        for resource in resources:
            start = time()
            document, terms = resource.get_documents_to_index(
                fetchTiles=False, datatype_factory=datatype_factory, node_datatypes=node_datatypes
            )

            documents.append(se.create_bulk_item(index=RESOURCES_INDEX, id=document["resourceinstanceid"], data=document))

            for term in terms:
                term_list.append(se.create_bulk_item(index=TERMS_INDEX, id=term["_id"], data=term["_source"]))

        se.bulk_index(documents)
        se.bulk_index(term_list)

    def index(self, context=None):
        """
        Indexes all the nessesary items values of a resource to support search

        Keyword Arguments:
        context -- a string such as "copy" to indicate conditions under which a document is indexed
        """

        if str(self.graph_id) != str(settings.SYSTEM_SETTINGS_RESOURCE_MODEL_ID):
            datatype_factory = DataTypeFactory()

            node_datatypes = {
                str(nodeid): datatype for nodeid, datatype in ((k["nodeid"], k["datatype"]) for k in self.get_serialized_graph()["nodes"])
            }
            document, terms = self.get_documents_to_index(datatype_factory=datatype_factory, node_datatypes=node_datatypes, context=context)
            document["root_ontology_class"] = self.get_root_ontology()
            doc = JSONSerializer().serializeToPython(document)
            se.index_data(index=RESOURCES_INDEX, body=doc, id=self.pk)
            for term in terms:
                se.index_data("terms", body=term["_source"], id=term["_id"])

            if len(settings.ELASTICSEARCH_CUSTOM_INDEXES) > 0:
                celery_worker_running = task_management.check_if_celery_available()

                for index in settings.ELASTICSEARCH_CUSTOM_INDEXES:
                    if celery_worker_running and index.get("should_update_asynchronously"):
                        index_resource.apply_async([index["module"], index["name"], self.pk, [tile.pk for tile in document["tiles"]]])
                    else:
                        es_index = import_class_from_string(index["module"])(index["name"])
                        doc, doc_id = es_index.get_documents_to_index(self, document["tiles"])
                        es_index.index_document(document=doc, id=doc_id)

    def get_documents_to_index(self, fetchTiles=True, datatype_factory=None, node_datatypes=None, context=None):
        """
        Gets all the documents nessesary to index a single resource
        returns a tuple of a document and list of terms

        Keyword Arguments:
        fetchTiles -- instead of fetching the tiles from the database get them off the model itself
        datatype_factory -- refernce to the DataTypeFactory instance
        node_datatypes -- a dictionary of datatypes keyed to node ids
        context -- a string such as "copy" to indicate conditions under which a document is indexed

        """

        document = {}
        document["displaydescription"] = None
        document["resourceinstanceid"] = str(self.resourceinstanceid)
        document["graph_id"] = str(self.graph_id)
        document["map_popup"] = None
        document["displayname"] = None
        document["root_ontology_class"] = self.get_root_ontology()
        document["legacyid"] = self.legacyid

        document["displayname"] = []
        document["displaydescription"] = []
        document["map_popup"] = []
        for lang in settings.LANGUAGES:
            if context is None:
                context = {}
            context["language"] = lang[0]
            displayname = self.displayname(context)
            if displayname is not None and displayname != "Undefined":
                try:
                    display_name = JSONDeserializer().deserialize(displayname)
                    for key in display_name.keys():
                        document["displayname"].append({"value": display_name[key]["value"], "language": key})
                except:
                    display_name = {"value": displayname, "language": lang[0]}
                    document["displayname"].append(display_name)

            displaydescription = self.displaydescription(context)
            if displaydescription is not None and displaydescription != "Undefined":
                try:
                    display_description = JSONDeserializer().deserialize(displaydescription)
                    for key in display_description.keys():
                        document["displaydescription"].append({"value": display_description[key]["value"], "language": key})
                except:
                    display_description = {"value": displaydescription, "language": lang[0]}
                    document["displaydescription"].append(display_description)

            mappopup = self.map_popup(context)
            if mappopup is not None and mappopup != "Undefined":
                try:
                    map_popup = JSONDeserializer().deserialize(mappopup)
                    for key in map_popup.keys():
                        document["map_popup"].append({"value": map_popup[key]["value"], "language": key})
                except:
                    map_popup = {"value": mappopup, "language": lang[0]}
                    document["map_popup"].append(map_popup)

        tiles = list(models.TileModel.objects.filter(resourceinstance=self)) if fetchTiles else self.tiles

        restrictions = get_restricted_users(self)
        document["tiles"] = tiles
        document["permissions"] = {"users_without_read_perm": restrictions["cannot_read"]}
        document["permissions"]["users_without_edit_perm"] = restrictions["cannot_write"]
        document["permissions"]["users_without_delete_perm"] = restrictions["cannot_delete"]
        document["permissions"]["users_with_no_access"] = restrictions["no_access"]
        document["strings"] = []
        document["dates"] = []
        document["domains"] = []
        document["geometries"] = []
        document["points"] = []
        document["numbers"] = []
        document["date_ranges"] = []
        document["ids"] = []
        tiles_have_authoritative_data = any(any(val is not None for val in t.data.values()) for t in tiles)
        document["provisional_resource"] = "true" if tiles and not tiles_have_authoritative_data else "false"

        terms = []

        for tile in document["tiles"]:
            for nodeid, nodevalue in tile.data.items():
                if nodevalue != "" and nodevalue != [] and nodevalue != {} and nodevalue is not None:
                    datatype = node_datatypes[nodeid]
                    datatype_instance = datatype_factory.get_instance(datatype)
                    datatype_instance.append_to_document(document, nodevalue, nodeid, tile)
                    node_terms = datatype_instance.get_search_terms(nodevalue, nodeid)

                    for index, term in enumerate(node_terms):
                        terms.append(
                            {
                                "_id": str(nodeid) + str(tile.tileid) + str(index) + term.lang,
                                "_source": {
                                    "value": term.value,
                                    "nodeid": nodeid,
                                    "nodegroupid": tile.nodegroup_id,
                                    "tileid": tile.tileid,
                                    "language": term.lang,
                                    "resourceinstanceid": tile.resourceinstance_id,
                                    "provisional": False,
                                },
                            }
                        )

            if tile.provisionaledits is not None:
                provisionaledits = tile.provisionaledits
                if len(provisionaledits) > 0:
                    if document["provisional_resource"] == "false":
                        document["provisional_resource"] = "partial"
                    for user, edit in provisionaledits.items():
                        if edit["status"] == "review":
                            for nodeid, nodevalue in edit["value"].items():
                                if nodevalue != "" and nodevalue != [] and nodevalue != {} and nodevalue is not None:
                                    datatype = node_datatypes[nodeid]
                                    datatype_instance = datatype_factory.get_instance(datatype)
                                    datatype_instance.append_to_document(document, nodevalue, nodeid, tile, True)
                                    node_terms = datatype_instance.get_search_terms(nodevalue, nodeid)

                                    for index, term in enumerate(node_terms):
                                        terms.append(
                                            {
                                                "_id": str(nodeid) + str(tile.tileid) + str(index) + term.lang,
                                                "_source": {
                                                    "value": term.value,
                                                    "nodeid": nodeid,
                                                    "nodegroupid": tile.nodegroup_id,
                                                    "tileid": tile.tileid,
                                                    "language": term.lang,
                                                    "resourceinstanceid": tile.resourceinstance_id,
                                                    "provisional": True,
                                                },
                                            }
                                        )
        return document, terms

    def delete(self, user={}, index=True, transaction_id=None):
        """
        Deletes a single resource and any related indexed data

        """

        # note that deferring index will require:
        # - that any resources related to the to-be-deleted resource get re-indexed
        # - that the index for the to-be-deleted resource gets deleted

        permit_deletion = False
        # TODO: 7783 cbyrd throw error if graph is unpublished
        if user != {}:
            user_is_reviewer = user_is_resource_reviewer(user)
            if user_is_reviewer is False:
                tiles = list(models.TileModel.objects.filter(resourceinstance=self))
                resource_is_provisional = True if sum([len(t.data) for t in tiles]) == 0 else False
                if resource_is_provisional is True:
                    permit_deletion = True
            else:
                permit_deletion = True
        else:
            permit_deletion = True

        if permit_deletion is True:
            for related_resource in models.ResourceXResource.objects.filter(
                Q(resourceinstanceidfrom=self.resourceinstanceid) | Q(resourceinstanceidto=self.resourceinstanceid)
            ):
                related_resource.delete(deletedResourceId=self.resourceinstanceid)

            if index:
                self.delete_index()

            try:
                self.save_edit(edit_type="delete", user=user, note=self.displayname(), transaction_id=transaction_id)
            except:
                pass
            super(Resource, self).delete()

        return permit_deletion

    def delete_index(self, resourceinstanceid=None):
        """
        Deletes all references to a resource from all indexes

        Keyword Arguments:
        resourceinstanceid -- the resource instance id to delete from related indexes, if supplied will use this over self.resourceinstanceid
        """

        if resourceinstanceid is None:
            resourceinstanceid = self.resourceinstanceid
        resourceinstanceid = str(resourceinstanceid)

        # delete any related terms
        query = Query(se)
        bool_query = Bool()
        bool_query.filter(Terms(field="resourceinstanceid", terms=[resourceinstanceid]))
        query.add_query(bool_query)
        query.delete(index=TERMS_INDEX)

        # reindex any related resources
        query = Query(se)
        bool_query = Bool()
        bool_query.filter(Nested(path="ids", query=Terms(field="ids.id", terms=[resourceinstanceid])))
        query.add_query(bool_query)
        results = query.search(index=RESOURCES_INDEX)["hits"]["hits"]
        for result in results:
            try:
                res = Resource.objects.get(pk=result["_id"])
                res.load_tiles()
                res.index()
            except ObjectDoesNotExist:
                pass

        # delete resource index
        se.delete(index=RESOURCES_INDEX, id=resourceinstanceid)

        # delete resources from custom indexes
        for index in settings.ELASTICSEARCH_CUSTOM_INDEXES:
            es_index = import_class_from_string(index["module"])(index["name"])
            es_index.delete_resources(resources=self)

    def validate(self, verbose=False, strict=False):
        """
        Keyword Arguments:
        verbose -- False(default) to only show the first error thrown in any tile, True to show all the errors in all the tiles
        strict -- False(default), True to use a more complete check on the datatype
            (eg: check for the existance of a referenced resoure on the resource-instance datatype)
        """

        from arches.app.models.tile import Tile, TileValidationError

        errors = []
        tiles = self.tiles
        if len(self.tiles) == 0:
            tiles = Tile.objects.filter(resourceinstance=self)

        for tile in tiles:
            try:
                tile.validate(raise_early=(not verbose), strict=strict)
            except TileValidationError as err:
                errors += err.message if isinstance(err.message, list) else [err.message]
        return errors

    def get_related_resources(
        self,
        lang="en-US",
        limit=settings.RELATED_RESOURCES_EXPORT_LIMIT,
        start=0,
        page=0,
        user=None,
        resourceinstance_graphid=None,
        graphs=None,
    ):
        """
        Returns an object that lists the related resources, the relationship types, and a reference to the current resource

        """

        # TODO This function is very similar to code in search results and the resource view. Needs to be centralized.
        def get_localized_descriptor(document, descriptor_type):
            language_codes = (get_language(), settings.LANGUAGE_CODE)
            descriptor = document["_source"][descriptor_type]
            result = descriptor[0] if len(descriptor) > 0 else {"value": _("Undefined")}
            for language_code in language_codes:
                for entry in descriptor:
                    if entry["language"] == language_code and entry["value"] != "":
                        return entry["value"]
            return result["value"]

        if not graphs:
            graphs = list(
                models.GraphModel.objects.all()
                .exclude(pk=settings.SYSTEM_SETTINGS_RESOURCE_MODEL_ID)
                .exclude(isresource=False)
                .exclude(publication=None)
            )

        graph_lookup = {
            str(graph.graphid): {"name": graph.name, "iconclass": graph.iconclass, "fillColor": graph.color} for graph in graphs
        }

        ret = {"resource_instance": self, "resource_relationships": [], "related_resources": [], "node_config_lookup": graph_lookup}

        if page > 0:
            number_per_page = settings.RELATED_RESOURCES_PER_PAGE
            start = number_per_page * int(page - 1)
            limit = number_per_page * page

        def get_relations(resourceinstanceid, start, limit, resourceinstance_graphid=None):
            final_query = Q(resourceinstanceidfrom_id=resourceinstanceid) | Q(resourceinstanceidto_id=resourceinstanceid)

            if resourceinstance_graphid:
                to_graph_id_filter = Q(resourceinstancefrom_graphid_id=str(self.graph_id)) & Q(
                    resourceinstanceto_graphid_id=resourceinstance_graphid
                )
                from_graph_id_filter = Q(resourceinstancefrom_graphid_id=resourceinstance_graphid) & Q(
                    resourceinstanceto_graphid_id=str(self.graph_id)
                )
                final_query = final_query & (to_graph_id_filter | from_graph_id_filter)

            relations = {
                "total": models.ResourceXResource.objects.filter(final_query).count(),
                "relations": models.ResourceXResource.objects.filter(final_query)[start:limit],
            }

            return relations  # resourceinstance_graphid = "00000000-886a-374a-94a5-984f10715e3a"

        resource_relations = get_relations(
            resourceinstanceid=self.resourceinstanceid,
            start=start,
            limit=limit,
            resourceinstance_graphid=resourceinstance_graphid,
        )

        ret["total"] = {"value": resource_relations["total"]}
        instanceids = set()

        restricted_instances = get_restricted_instances(user, se) if user is not None else []
        for relation in resource_relations["relations"]:
            relation = model_to_dict(relation)
            resourceid_to = relation["resourceinstanceidto"]
            resourceid_from = relation["resourceinstanceidfrom"]
            resourceinstanceto_graphid = relation["resourceinstanceto_graphid"]
            resourceinstancefrom_graphid = relation["resourceinstancefrom_graphid"]

            if (
                resourceid_to not in restricted_instances 
                and resourceid_from not in restricted_instances
                and user_can_read_graph(user, resourceinstanceto_graphid)
                and user_can_read_graph(user, resourceinstancefrom_graphid)
            ):
                try:
                    preflabel = get_preflabel_from_valueid(relation["relationshiptype"], lang)
                    relation["relationshiptype_label"] = preflabel["value"] or ""
                except:
                    relation["relationshiptype_label"] = relation["relationshiptype"] or ""

                ret["resource_relationships"].append(relation)
                instanceids.add(str(resourceid_to))
                instanceids.add(str(resourceid_from))
            else:
                ret["total"]["value"] -= 1

        if str(self.resourceinstanceid) in instanceids:
            instanceids.remove(str(self.resourceinstanceid))

        if len(instanceids) > 0:
            related_resources = se.search(index=RESOURCES_INDEX, id=list(instanceids))
            if related_resources:

                for resource in related_resources["docs"]:
                    relations = get_relations(
                        resourceinstanceid=resource["_id"],
                        start=0,
                        limit=0,
                    )
                    if resource["found"]:
                        resource["_source"]["total_relations"] = relations["total"]

                        for descriptor_type in ("displaydescription", "displayname"):
                            descriptor = get_localized_descriptor(resource, descriptor_type)
                            if descriptor:
                                resource["_source"][descriptor_type] = descriptor
                            else:
                                resource["_source"][descriptor_type] = _("Undefined")

                        ret["related_resources"].append(resource["_source"])

        return ret

    def copy(self):
        """
        Returns a copy of this resource instance including a copy of all tiles associated with this resource instance

        """
        # need this here to prevent a circular import error
        from arches.app.models.tile import Tile

        id_map = {}
        new_resource = Resource()
        new_resource.graph = self.graph

        if len(self.tiles) == 0:
            self.tiles = Tile.objects.filter(resourceinstance=self)

        for tile in self.tiles:
            new_tile = Tile()
            new_tile.data = tile.data
            new_tile.nodegroup = tile.nodegroup
            new_tile.parenttile = tile.parenttile
            new_tile.resourceinstance = new_resource
            new_tile.sortorder = tile.sortorder

            new_resource.tiles.append(new_tile)
            id_map[tile.pk] = new_tile

        for tile in new_resource.tiles:
            if tile.parenttile:
                tile.parenttile = id_map[tile.parenttile_id]

        with transaction.atomic():
            new_resource.save(context="copy")

        return new_resource

    def serialize(self, fields=None, exclude=None, **kwargs):
        """
        Serialize to a different form then used by the internal class structure

        used to append additional values (like parent ontology properties) that
        internal objects (like models.Nodes) don't support

        """

        ret = JSONSerializer().handle_model(self)
        ret["displayname"] = self.displayname()
        ret["tiles"] = self.tiles

        return JSONSerializer().serializeToPython(ret)

    def to_json(self, compact=True, hide_empty_nodes=False, user=None, perm=None, version=None, hide_hidden_nodes=False):
        """
        Returns resource represented as disambiguated JSON graph

        Keyword Arguments:
        compact -- type bool: hide superfluous node data
        hide_empty_nodes -- type bool: hide nodes without data
        """
        if version is None:
            return LabelBasedGraph.from_resource(
                resource=self, compact=compact, hide_empty_nodes=hide_empty_nodes, user=user, perm=perm, hide_hidden_nodes=hide_hidden_nodes
            )
        elif version == "beta":
            return LabelBasedGraphV2.from_resource(
                resource=self, compact=compact, hide_empty_nodes=hide_empty_nodes, user=user, perm=perm, hide_hidden_nodes=hide_hidden_nodes
            )

    @staticmethod
    def to_json__bulk(resources, compact=True, hide_empty_nodes=False, version=None):
        """
        Returns list of resources represented as disambiguated JSON graphs

        Keyword Arguments:
        resources -- list of Resource
        compact -- type bool: hide superfluous node data
        hide_empty_nodes -- type bool: hide nodes without data
        """

        if version is None:
            return LabelBasedGraph.from_resources(resources=resources, compact=compact, hide_empty_nodes=hide_empty_nodes)
        elif version == "beta":
            return LabelBasedGraphV2.from_resources(resources=resources, compact=compact, hide_empty_nodes=hide_empty_nodes)

    def get_node_values(self, node_name):
        """
        Take a node_name (string) as an argument and return a list of values.
        If an invalid node_name is used, or if multiple nodes with the same
        name are found, the method returns False.
        Current supported (tested) node types are: string, date, concept, geometry
        """

        nodes = models.Node.objects.filter(name=node_name, graph_id=self.graph_id)
        if len(nodes) > 1:
            raise MultipleNodesFoundException(node_name, nodes)

        if len(nodes) == 0:
            raise InvalidNodeNameException(node_name)

        tiles = self.tilemodel_set.filter(nodegroup_id=nodes[0].nodegroup_id)

        values = []
        for tile in tiles:
            for node_id, value in tile.data.items():
                if node_id == str(nodes[0].nodeid):
                    if type(value) is list:
                        for v in value:
                            values.append(parse_node_value(v))
                    else:
                        values.append(parse_node_value(value))

        return values

    def remove_resource_instance_permissions(self):
        groups = list(Group.objects.all())
        users = list(User.objects.all())
        for identity in groups + users:
            for perm in ["no_access_to_resourceinstance", "view_resourceinstance", "change_resourceinstance", "delete_resourceinstance"]:
                remove_perm(perm, identity, self)
        self.index()

    def add_permission_to_all(self, permission):
        groups = list(Group.objects.all())
        users = [user for user in User.objects.all() if user.is_superuser is False]
        for identity in groups + users:
            assign_perm(permission, identity, self)
        self.index()


def parse_node_value(value):
    if is_uuid(value):
        try:
            return models.Value.objects.get(pk=value).value
        except ObjectDoesNotExist:
            pass
    return value


def is_uuid(value_to_test):
    try:
        UUID(value_to_test)
        return True
    except Exception:
        return False


class PublishedModelError(Exception):
    def __init__(self, message, code=None):
        self.title = _("Published Model Error")
        self.message = message
        self.code = code

    def __str__(self):
        return repr(self.message)


class UnpublishedModelError(Exception):
    def __init__(self, message, code=None):
        self.title = _("Unpublished Model Error")
        self.message = message
        self.code = code

    def __str__(self):
        return repr(self.message)<|MERGE_RESOLUTION|>--- conflicted
+++ resolved
@@ -156,13 +156,7 @@
 
         """
 
-<<<<<<< HEAD
-        language = self.get_descriptor_language(context)
-
         if self.descriptor_function is None:  # might be empty queryset
-=======
-        if not self.descriptor_function:
->>>>>>> 1f4c602a
             self.descriptor_function = models.FunctionXGraph.objects.filter(
                 graph_id=self.graph_id, function__functiontype="primarydescriptors"
             ).select_related("function")
