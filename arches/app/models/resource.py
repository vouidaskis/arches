--- conflicted
+++ resolved
@@ -554,11 +554,8 @@
             resourceinstance_graphid=resourceinstance_graphid,
         )
 
-<<<<<<< HEAD
-=======
-
-
->>>>>>> 867176f6
+
+
         ret["total"] = resource_relations["hits"]["total"]
         instanceids = set()
 
