--- conflicted
+++ resolved
@@ -119,19 +119,12 @@
         request = kwargs.pop("request", None)
         user = kwargs.pop("user", None)
         index = kwargs.pop("index", True)
-<<<<<<< HEAD
-=======
         context = kwargs.pop("context", None)
->>>>>>> e821b0f3
         transaction_id = kwargs.pop("transaction_id", None)
         super(Resource, self).save(*args, **kwargs)
         for tile in self.tiles:
             tile.resourceinstance_id = self.resourceinstanceid
-<<<<<<< HEAD
-            saved_tile = tile.save(request=request, index=False, transaction_id=transaction_id)
-=======
             tile.save(request=request, index=False, transaction_id=transaction_id, context=context)
->>>>>>> e821b0f3
         if request is None:
             if user is None:
                 user = {}
@@ -174,22 +167,15 @@
         return [flat_tile for tile in self.tiles for flat_tile in tile.get_flattened_tiles()]
 
     @staticmethod
-<<<<<<< HEAD
     def bulk_save(resources, flat=False, transaction_id=None):
-=======
-    def bulk_save(resources, transaction_id=None):
->>>>>>> e821b0f3
         """
         Saves and indexes a list of resources
         Arguments:
         resources -- a list of resource models
-<<<<<<< HEAD
-=======
 
         Keyword Arguments:
         transaction_id -- a uuid identifing the save of these instances as belonging to a collective load or process
 
->>>>>>> e821b0f3
         """
 
         datatype_factory = DataTypeFactory()
@@ -206,7 +192,6 @@
         tiles = sorted(tiles, key=lambda t: t.parenttile is not None, reverse=True)
 
         # need to save the models first before getting the documents for index
-<<<<<<< HEAD
         # need to handle if the bulk load is appending tiles to existing resources/
         existing_resources_ids = list(
             Resource.objects.filter(resourceinstanceid__in=[resource.resourceinstanceid for resource in resources]).values_list(
@@ -246,34 +231,6 @@
             documents.append(se.create_bulk_item(index=RESOURCES_INDEX, id=document["resourceinstanceid"], data=document))
 
             term_list.extend([se.create_bulk_item(index=TERMS_INDEX, id=term["_id"], data=term["_source"]) for term in terms])
-=======
-        start = time()
-        Resource.objects.bulk_create(resources)
-        TileModel.objects.bulk_create(tiles)
-
-        print(f"Time to bulk create tiles and resources: {datetime.timedelta(seconds=time() - start)}")
-
-        start = time()
-        for resource in resources:
-            resource.save_edit(edit_type="create", transaction_id=transaction_id)
-
-        resources[0].tiles[0].save_edit(
-            note=f"Bulk created: {len(tiles)} for {len(resources)} resources.", edit_type="bulk_create", transaction_id=transaction_id
-        )
-
-        print("Time to save resource edits: %s" % datetime.timedelta(seconds=time() - start))
-
-        for resource in resources:
-            start = time()
-            document, terms = resource.get_documents_to_index(
-                fetchTiles=False, datatype_factory=datatype_factory, node_datatypes=node_datatypes
-            )
-
-            documents.append(se.create_bulk_item(index=RESOURCES_INDEX, id=document["resourceinstanceid"], data=document))
-
-            for term in terms:
-                term_list.append(se.create_bulk_item(index=TERMS_INDEX, id=term["_id"], data=term["_source"]))
->>>>>>> e821b0f3
 
         se.bulk_index(documents)
         se.bulk_index(term_list)
@@ -281,13 +238,10 @@
     def index(self, context=None):
         """
         Indexes all the nessesary items values of a resource to support search
-<<<<<<< HEAD
-=======
 
         Keyword Arguments:
         context -- a string such as "copy" to indicate conditions under which a document is indexed
 
->>>>>>> e821b0f3
         """
 
         if str(self.graph_id) != str(settings.SYSTEM_SETTINGS_RESOURCE_MODEL_ID):
@@ -318,11 +272,8 @@
         fetchTiles -- instead of fetching the tiles from the database get them off the model itself
         datatype_factory -- refernce to the DataTypeFactory instance
         node_datatypes -- a dictionary of datatypes keyed to node ids
-<<<<<<< HEAD
-=======
         context -- a string such as "copy" to indicate conditions under which a document is indexed
 
->>>>>>> e821b0f3
         """
 
         document = {}
@@ -364,13 +315,8 @@
                     datatype_instance = datatype_factory.get_instance(datatype)
                     datatype_instance.append_to_document(document, nodevalue, nodeid, tile)
                     node_terms = datatype_instance.get_search_terms(nodevalue, nodeid)
-<<<<<<< HEAD
                     terms.extend(
                         [
-=======
-                    for index, term in enumerate(node_terms):
-                        terms.append(
->>>>>>> e821b0f3
                             {
                                 "_id": str(nodeid) + str(tile.tileid) + str(index),
                                 "_source": {
@@ -382,13 +328,9 @@
                                     "provisional": False,
                                 },
                             }
-<<<<<<< HEAD
                             for index, term in enumerate(node_terms)
                         ]
                     )
-=======
-                        )
->>>>>>> e821b0f3
 
             if tile.provisionaledits is not None:
                 provisionaledits = tile.provisionaledits
@@ -403,13 +345,8 @@
                                     datatype_instance = datatype_factory.get_instance(datatype)
                                     datatype_instance.append_to_document(document, nodevalue, nodeid, tile, True)
                                     node_terms = datatype_instance.get_search_terms(nodevalue, nodeid)
-<<<<<<< HEAD
                                     terms.extend(
                                         [
-=======
-                                    for index, term in enumerate(node_terms):
-                                        terms.append(
->>>>>>> e821b0f3
                                             {
                                                 "_id": str(nodeid) + str(tile.tileid) + str(index),
                                                 "_source": {
@@ -421,13 +358,9 @@
                                                     "provisional": True,
                                                 },
                                             }
-<<<<<<< HEAD
                                             for index, term in enumerate(node_terms)
                                         ]
                                     )
-=======
-                                        )
->>>>>>> e821b0f3
 
         return document, terms
 
@@ -467,11 +400,7 @@
                 self.delete_index()
 
             try:
-<<<<<<< HEAD
-                self.save_edit(edit_type="delete", user=user, note=self.displayname, transaction_id=transaction_id)
-=======
                 self.save_edit(edit_type="delete", user=user, note=self.displayname(), transaction_id=transaction_id)
->>>>>>> e821b0f3
             except:
                 pass
             super(Resource, self).delete()
@@ -693,11 +622,7 @@
 
         return JSONSerializer().serializeToPython(ret)
 
-<<<<<<< HEAD
-    def to_json(self, compact=True, hide_empty_nodes=False, user=None, perm=None, version=None):
-=======
     def to_json(self, compact=True, hide_empty_nodes=False, user=None, perm=None, version=None, hide_hidden_nodes=False):
->>>>>>> e821b0f3
         """
         Returns resource represented as disambiguated JSON graph
         Keyword Arguments:
@@ -705,11 +630,6 @@
         hide_empty_nodes -- type bool: hide nodes without data
         """
         if version is None:
-<<<<<<< HEAD
-            return LabelBasedGraph.from_resource(resource=self, compact=compact, hide_empty_nodes=hide_empty_nodes, user=user, perm=perm)
-        elif version == "beta":
-            return LabelBasedGraphV2.from_resource(resource=self, compact=compact, hide_empty_nodes=hide_empty_nodes, user=user, perm=perm)
-=======
             return LabelBasedGraph.from_resource(
                 resource=self, compact=compact, hide_empty_nodes=hide_empty_nodes, user=user, perm=perm, hide_hidden_nodes=hide_hidden_nodes
             )
@@ -717,7 +637,6 @@
             return LabelBasedGraphV2.from_resource(
                 resource=self, compact=compact, hide_empty_nodes=hide_empty_nodes, user=user, perm=perm, hide_hidden_nodes=hide_hidden_nodes
             )
->>>>>>> e821b0f3
 
     @staticmethod
     def to_json__bulk(resources, compact=True, hide_empty_nodes=False, version=None):
