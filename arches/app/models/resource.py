"""
ARCHES - a program developed to inventory and manage immovable cultural heritage.
Copyright (C) 2013 J. Paul Getty Trust and World Monuments Fund
This program is free software: you can redistribute it and/or modify
it under the terms of the GNU Affero General Public License as
published by the Free Software Foundation, either version 3 of the
License, or (at your option) any later version.
This program is distributed in the hope that it will be useful,
but WITHOUT ANY WARRANTY; without even the implied warranty of
MERCHANTABILITY or FITNESS FOR A PARTICULAR PURPOSE. See the
GNU Affero General Public License for more details.
You should have received a copy of the GNU Affero General Public License
along with this program. If not, see <http://www.gnu.org/licenses/>.
"""

import uuid
import importlib
import datetime
import logging
from time import time
from uuid import UUID
from django.db import transaction
from django.db.models import Q
from django.contrib.auth.models import User, Group, Permission
from django.forms.models import model_to_dict
from django.core.exceptions import ObjectDoesNotExist
from django.utils.translation import ugettext as _
from arches.app.models import models
from arches.app.models.models import EditLog
from arches.app.models.models import TileModel
from arches.app.models.concept import get_preflabel_from_valueid
from arches.app.models.system_settings import settings
from arches.app.search.search_engine_factory import SearchEngineInstance as se
from arches.app.search.mappings import TERMS_INDEX, RESOURCES_INDEX
from arches.app.search.elasticsearch_dsl_builder import Query, Bool, Terms, Nested
from arches.app.tasks import index_resource
from arches.app.utils import import_class_from_string, task_management
from arches.app.utils.label_based_graph import LabelBasedGraph
from arches.app.utils.label_based_graph_v2 import LabelBasedGraph as LabelBasedGraphV2
from guardian.shortcuts import assign_perm, remove_perm
from guardian.exceptions import NotUserNorGroup
from arches.app.utils.betterJSONSerializer import JSONSerializer, JSONDeserializer
from arches.app.utils.exceptions import (
    InvalidNodeNameException,
    MultipleNodesFoundException,
)
from arches.app.utils.permission_backend import (
    user_is_resource_reviewer,
    get_users_for_object,
    get_restricted_users,
    get_restricted_instances,
)
from arches.app.datatypes.datatypes import DataTypeFactory

logger = logging.getLogger(__name__)


class Resource(models.ResourceInstance):
    class Meta:
        proxy = True

    def __init__(self, *args, **kwargs):
        super(Resource, self).__init__(*args, **kwargs)
        # from models.ResourceInstance
        # self.resourceinstanceid
        # self.graph
        # self.resourceinstancesecurity
        # end from models.ResourceInstance
        self.tiles = []

    def get_descriptor(self, descriptor, context):
        graph_function = models.FunctionXGraph.objects.filter(
            graph_id=self.graph_id, function__functiontype="primarydescriptors"
        ).select_related("function")

        if self.descriptors is None:
            self.descriptors = {}

        if len(graph_function) == 1:
            module = graph_function[0].function.get_class_module()()

            self.descriptors[descriptor] = module.get_primary_descriptor_from_nodes(
                self, graph_function[0].config["descriptor_types"][descriptor], context
            )
        else:
            self.descriptors[descriptor] = "undefined"

        return self.descriptors[descriptor]

    def displaydescription(self, context=None):
        return self.get_descriptor("description", context)

    def map_popup(self, context=None):
        return self.get_descriptor("map_popup", context)

    def displayname(self, context=None):
        descriptor = self.get_descriptor("name", context)
        self.name = descriptor
        return descriptor

    def save_edit(self, user={}, note="", edit_type="", transaction_id=None):
        timestamp = datetime.datetime.now()
        edit = EditLog()
        edit.resourceclassid = self.graph_id
        edit.resourceinstanceid = self.resourceinstanceid
        edit.userid = getattr(user, "id", "")
        edit.user_email = getattr(user, "email", "")
        edit.user_firstname = getattr(user, "first_name", "")
        edit.user_lastname = getattr(user, "last_name", "")
        edit.note = note
        edit.timestamp = timestamp
        if transaction_id is not None:
            edit.transactionid = transaction_id
        edit.edittype = edit_type
        edit.save()

    def save(self, *args, **kwargs):
        """
        Saves and indexes a single resource
        Keyword Arguments:
        request -- the request object
        user -- the user to associate the edit with if the user can't be derived from the request
        index -- True(default) to index the resource, otherwise don't index the resource
        """
        graph = models.GraphModel.objects.get(graphid=self.graph_id)
        if graph.isactive is False:
            message = _("This model is not yet active; unable to save.")
            raise ModelInactiveError(message)
        request = kwargs.pop("request", None)
        user = kwargs.pop("user", None)
        index = kwargs.pop("index", True)
        context = kwargs.pop("context", None)
        transaction_id = kwargs.pop("transaction_id", None)
        super(Resource, self).save(*args, **kwargs)
        for tile in self.tiles:
            tile.resourceinstance_id = self.resourceinstanceid
            tile.save(request=request, index=False, transaction_id=transaction_id, context=context)
        if request is None:
            if user is None:
                user = {}
        else:
            user = request.user

        try:
            for perm in ("view_resourceinstance", "change_resourceinstance", "delete_resourceinstance"):
                assign_perm(perm, user, self)
        except NotUserNorGroup:
            pass

        self.save_edit(user=user, edit_type="create", transaction_id=transaction_id)
        if index is True:
            self.index(context)

    def get_root_ontology(self):
        """
        Finds and returns the ontology class of the instance's root node
        """
        root_ontology_class = None
        graph_nodes = models.Node.objects.filter(graph_id=self.graph_id).filter(istopnode=True)
        if len(graph_nodes) > 0:
            root_ontology_class = graph_nodes[0].ontologyclass

        return root_ontology_class

    def load_tiles(self, user=None, perm=None):
        """
        Loads the resource's tiles array with all the tiles from the database as a flat list
        """

        if user:
            self.tiles = [tile for tile in self.tiles if tile.nodegroup_id is not None and user.has_perm(perm, tile.nodegroup)]
        else:
            self.tiles = list(models.TileModel.objects.filter(resourceinstance=self))

    # # flatten out the nested tiles into a single array
    def get_flattened_tiles(self):
        return [flat_tile for tile in self.tiles for flat_tile in tile.get_flattened_tiles()]

    @staticmethod
    def bulk_save(resources, flat=False, overwrite=None, transaction_id=None):
        """
        Saves and indexes a list of resources
        Arguments:
        resources -- a list of resource models
<<<<<<< HEAD
=======

        Keyword Arguments:
        transaction_id -- a uuid identifing the save of these instances as belonging to a collective load or process

>>>>>>> 8390282c
        """
        from arches.app.models.tile import Tile

        datatype_factory = DataTypeFactory()
        node_datatypes = {str(nodeid): datatype for nodeid, datatype in models.Node.objects.values_list("nodeid", "datatype")}
        tiles = []
        documents = []
        term_list = []

        if flat is False:
            tiles = [tile for resource in resources for tile in resource.get_flattened_tiles()]
        else:
            tiles = [tile for resource in resources for tile in resource.tiles]

        tiles = sorted(tiles, key=lambda t: t.parenttile is not None, reverse=True)

        resourceids = [str(resource.resourceinstanceid) for resource in resources]

        # need to save the models first before getting the documents for index
        fetchTiles = True

        if overwrite == "append":
            TileModel.objects.bulk_create(tiles)

            # save edits for new tiles on existing resources
            Tile.bulk_save_edits(
                tiles=tiles,
                note=f"Bulk created - {overwrite}",
                edit_type="bulk_create",
                transaction_id=transaction_id,
                new_resource_created=False
            )
            tiles.clear()
        elif overwrite == "overwrite":
            Resource.objects.bulk_create(resources)
            TileModel.objects.bulk_create(tiles)
            fetchTiles = False
            
            # save edits for new tiles on new resources
            Tile.bulk_save_edits(
                tiles=tiles,
                note=f"Bulk created - {overwrite}",
                edit_type="bulk_create",
                transaction_id=transaction_id,
                new_resource_created=True
            )
            tiles.clear()
        elif overwrite == "append_replace":
            # Resource.objects.bulk_create(resources)
            nodegroups_to_delete_from = list({str(t.nodegroup_id) for t in tiles})
            TileModel.objects.filter(resourceinstance_id__in=resourceids, nodegroup_id__in=nodegroups_to_delete_from).delete()
            TileModel.objects.bulk_create(tiles)
            fetchTiles = True
            
            # save edits for new tiles on new resources
            Tile.bulk_save_edits(
                tiles=tiles,
                note=f"Bulk created - {overwrite}",
                edit_type="bulk_create",
                transaction_id=transaction_id,
                new_resource_created=False
            )
            tiles.clear()
        elif overwrite == "insert_new":
            existing_resources_ids = set(
                list(Resource.objects.filter(resourceinstanceid__in=resourceids).values_list(
                    "resourceinstanceid", flat=True
                ))
            )
            resources = [resource for resource in resources if resource.resourceinstanceid not in existing_resources_ids]
            Resource.objects.bulk_create(resources)
            tiles = [t for t in tiles if t.resourceinstance_id not in existing_resources_ids]
            TileModel.objects.bulk_create(tiles)
            Tile.bulk_save_edits(
                tiles=tiles,
                note=f"Bulk created - {overwrite}",
                edit_type="bulk_create",
                transaction_id=transaction_id,
                new_resource_created=True
            )
            tiles.clear()
            fetchTiles = False
            # print(f"Saved {len(resources)} new resources out of {len(resourceids)} total redsources")

        else: # unknown overwrite -- assume mixed
            existing_resources_ids = set(
                list(Resource.objects.filter(resourceinstanceid__in=resourceids).values_list(
                    "resourceinstanceid", flat=True
                ))
            )

            resources_to_create = [resource for resource in resources if resource.resourceinstanceid not in existing_resources_ids]

            Resource.objects.bulk_create(resources_to_create)
            TileModel.objects.bulk_create(tiles)
            new_resource_tiles = [t for t in tiles if t.resourceinstance_id not in existing_resources_ids]
            existing_resource_tiles = [t for t in tiles if t.resourceinstance_id in existing_resources_ids]
            tiles.clear()

            # save edits for new tiles on new resources
            Tile.bulk_save_edits(
                tiles=new_resource_tiles,
                note="Bulk created",
                edit_type="bulk_create",
                transaction_id=transaction_id,
                new_resource_created=True
            )

            # save edits for new tiles on existing resources
            Tile.bulk_save_edits(
                tiles=existing_resource_tiles,
                note="Bulk created",
                edit_type="bulk_create",
                transaction_id=transaction_id,
                new_resource_created=False
            )

        # refetch new AND updated resources and index
        for resource in resources:
            if overwrite is None:
                fetchTiles = resource.resourceinstanceid in existing_resources_ids
            if resource.legacyid is not None and str(resource.pk) != str(resource.legacyid) and not fetchTiles:
                logger.info(f"{str(resource.pk)} saved for legacyid: {resource.legacyid}")
                print(f"{str(resource.pk)} saved for legacyid: {resource.legacyid}")
            document, terms = resource.get_documents_to_index(
                fetchTiles=fetchTiles, datatype_factory=datatype_factory, node_datatypes=node_datatypes
            )

            documents.append(se.create_bulk_item(index=RESOURCES_INDEX, id=document["resourceinstanceid"], data=document))

            term_list.extend([se.create_bulk_item(index=TERMS_INDEX, id=term["_id"], data=term["_source"]) for term in terms])

        se.bulk_index(documents)
        se.bulk_index(term_list)

    def index(self, context=None):
        """
        Indexes all the nessesary items values of a resource to support search
<<<<<<< HEAD
=======

        Keyword Arguments:
        context -- a string such as "copy" to indicate conditions under which a document is indexed

>>>>>>> 8390282c
        """

        if str(self.graph_id) != str(settings.SYSTEM_SETTINGS_RESOURCE_MODEL_ID):
            datatype_factory = DataTypeFactory()
            node_datatypes = {str(nodeid): datatype for nodeid, datatype in models.Node.objects.values_list("nodeid", "datatype")}
            document, terms = self.get_documents_to_index(datatype_factory=datatype_factory, node_datatypes=node_datatypes, context=context)
            document["root_ontology_class"] = self.get_root_ontology()
            doc = JSONSerializer().serializeToPython(document)
            se.index_data(index=RESOURCES_INDEX, body=doc, id=self.pk)
            for term in terms:
                se.index_data("terms", body=term["_source"], id=term["_id"])

            if len(settings.ELASTICSEARCH_CUSTOM_INDEXES) > 0:
                celery_worker_running = task_management.check_if_celery_available()

                for index in settings.ELASTICSEARCH_CUSTOM_INDEXES:
                    if celery_worker_running and index.get("should_update_asynchronously"):
                        index_resource.apply_async([index["module"], index["name"], self.pk, [tile.pk for tile in document["tiles"]]])
                    else:
                        es_index = import_class_from_string(index["module"])(index["name"])
                        doc, doc_id = es_index.get_documents_to_index(self, document["tiles"])
                        es_index.index_document(document=doc, id=doc_id)

            super(Resource, self).save()

    def get_documents_to_index(self, fetchTiles=True, datatype_factory=None, node_datatypes=None, context=None):
        """
        Gets all the documents nessesary to index a single resource
        returns a tuple of a document and list of terms
        Keyword Arguments:
        fetchTiles -- instead of fetching the tiles from the database get them off the model itself
        datatype_factory -- refernce to the DataTypeFactory instance
        node_datatypes -- a dictionary of datatypes keyed to node ids
<<<<<<< HEAD
=======
        context -- a string such as "copy" to indicate conditions under which a document is indexed

>>>>>>> 8390282c
        """

        document = {}
        document["displaydescription"] = None
        document["resourceinstanceid"] = str(self.resourceinstanceid)
        document["graph_id"] = str(self.graph_id)
        document["map_popup"] = None
        document["displayname"] = None
        document["root_ontology_class"] = self.get_root_ontology()
        document["legacyid"] = self.legacyid
        document["displayname"] = self.displayname(context)
        document["displaydescription"] = self.displaydescription(context)
        document["map_popup"] = self.map_popup(context)

        tiles = list(models.TileModel.objects.filter(resourceinstance=self)) if fetchTiles else self.tiles

        restrictions = get_restricted_users(self)
        document["tiles"] = tiles
        document["permissions"] = {"users_without_read_perm": restrictions["cannot_read"]}
        document["permissions"]["users_without_edit_perm"] = restrictions["cannot_write"]
        document["permissions"]["users_without_delete_perm"] = restrictions["cannot_delete"]
        document["permissions"]["users_with_no_access"] = restrictions["no_access"]
        document["strings"] = []
        document["dates"] = []
        document["domains"] = []
        document["geometries"] = []
        document["points"] = []
        document["numbers"] = []
        document["date_ranges"] = []
        document["ids"] = []
        document["provisional_resource"] = "true" if sum([len(t.data) for t in tiles]) == 0 else "false"

        terms = []

        for tile in document["tiles"]:
<<<<<<< HEAD
            for nodeid, nodevalue in list(tile.data.items()):
=======
            for nodeid, nodevalue in tile.data.items():
>>>>>>> 8390282c
                if nodevalue != "" and nodevalue != [] and nodevalue != {} and nodevalue is not None:
                    datatype = node_datatypes[nodeid]
                    datatype_instance = datatype_factory.get_instance(datatype)
                    datatype_instance.append_to_document(document, nodevalue, nodeid, tile)
                    node_terms = datatype_instance.get_search_terms(nodevalue, nodeid)
                    terms.extend(
                        [
                            {
                                "_id": str(nodeid) + str(tile.tileid) + str(index),
                                "_source": {
                                    "value": term,
                                    "nodeid": nodeid,
                                    "nodegroupid": tile.nodegroup_id,
                                    "tileid": tile.tileid,
                                    "resourceinstanceid": tile.resourceinstance_id,
                                    "provisional": False,
                                },
                            }
                            for index, term in enumerate(node_terms)
                        ]
                    )

            if tile.provisionaledits is not None:
                provisionaledits = tile.provisionaledits
                if len(provisionaledits) > 0:
                    if document["provisional_resource"] == "false":
                        document["provisional_resource"] = "partial"
                    for user, edit in provisionaledits.items():
                        if edit["status"] == "review":
                            for nodeid, nodevalue in edit["value"].items():
                                if nodevalue != "" and nodevalue != [] and nodevalue != {} and nodevalue is not None:
                                    datatype = node_datatypes[nodeid]
                                    datatype_instance = datatype_factory.get_instance(datatype)
                                    datatype_instance.append_to_document(document, nodevalue, nodeid, tile, True)
                                    node_terms = datatype_instance.get_search_terms(nodevalue, nodeid)
                                    terms.extend(
                                        [
                                            {
                                                "_id": str(nodeid) + str(tile.tileid) + str(index),
                                                "_source": {
                                                    "value": term,
                                                    "nodeid": nodeid,
                                                    "nodegroupid": tile.nodegroup_id,
                                                    "tileid": tile.tileid,
                                                    "resourceinstanceid": tile.resourceinstance_id,
                                                    "provisional": True,
                                                },
                                            }
                                            for index, term in enumerate(node_terms)
                                        ]
                                    )

        return document, terms

    def delete(self, user={}, index=True, transaction_id=None):
        """
        Deletes a single resource and any related indexed data
        """

        # note that deferring index will require:
        # - that any resources related to the to-be-deleted resource get re-indexed
        # - that the index for the to-be-deleted resource gets deleted

        permit_deletion = False
        graph = models.GraphModel.objects.get(graphid=self.graph_id)
        if graph.isactive is False:
            message = _("This model is not yet active; unable to delete.")
            raise ModelInactiveError(message)
        if user != {}:
            user_is_reviewer = user_is_resource_reviewer(user)
            if user_is_reviewer is False:
                tiles = list(models.TileModel.objects.filter(resourceinstance=self))
                resource_is_provisional = True if sum([len(t.data) for t in tiles]) == 0 else False
                if resource_is_provisional is True:
                    permit_deletion = True
            else:
                permit_deletion = True
        else:
            permit_deletion = True

        if permit_deletion is True:
            for related_resource in models.ResourceXResource.objects.filter(
                Q(resourceinstanceidfrom=self.resourceinstanceid) | Q(resourceinstanceidto=self.resourceinstanceid)
            ):
                related_resource.delete(deletedResourceId=self.resourceinstanceid)

            if index:
                self.delete_index()

            try:
                self.save_edit(edit_type="delete", user=user, note=self.displayname(), transaction_id=transaction_id)
            except:
                pass
            super(Resource, self).delete()

        return permit_deletion

    def delete_index(self, resourceinstanceid=None):
        """
        Deletes all references to a resource from all indexes
        Keyword Arguments:
        resourceinstanceid -- the resource instance id to delete from related indexes, if supplied will use this over self.resourceinstanceid
        """

        if resourceinstanceid is None:
            resourceinstanceid = self.resourceinstanceid
        resourceinstanceid = str(resourceinstanceid)

        # delete any related terms
        query = Query(se)
        bool_query = Bool()
        bool_query.filter(Terms(field="resourceinstanceid", terms=[resourceinstanceid]))
        query.add_query(bool_query)
        query.delete(index=TERMS_INDEX)

        # reindex any related resources
        query = Query(se)
        bool_query = Bool()
        bool_query.filter(Nested(path="ids", query=Terms(field="ids.id", terms=[resourceinstanceid])))
        query.add_query(bool_query)
        results = query.search(index=RESOURCES_INDEX)["hits"]["hits"]
        for result in results:
            try:
                res = Resource.objects.get(pk=result["_id"])
                res.load_tiles()
                res.index()
            except ObjectDoesNotExist:
                pass

        # delete resource index
        se.delete(index=RESOURCES_INDEX, id=resourceinstanceid)

        # delete resources from custom indexes
        for index in settings.ELASTICSEARCH_CUSTOM_INDEXES:
            es_index = import_class_from_string(index["module"])(index["name"])
            es_index.delete_resources(resources=self)

    def validate(self, verbose=False, strict=False):
        """
        Keyword Arguments:
        verbose -- False(default) to only show the first error thrown in any tile, True to show all the errors in all the tiles
        strict -- False(default), True to use a more complete check on the datatype
            (eg: check for the existance of a referenced resoure on the resource-instance datatype)
        """

        from arches.app.models.tile import Tile, TileValidationError

        errors = []
        tiles = self.tiles
        if len(self.tiles) == 0:
            tiles = Tile.objects.filter(resourceinstance=self)

        for tile in tiles:
            try:
                tile.validate(raise_early=(not verbose), strict=strict)
            except TileValidationError as err:
                errors += err.message if isinstance(err.message, list) else [err.message]
        return errors

    def get_related_resources(
        self,
        lang="en-US",
        limit=settings.RELATED_RESOURCES_EXPORT_LIMIT,
        start=0,
        page=0,
        user=None,
        resourceinstance_graphid=None,
        graphs=None,
    ):
        """
        Returns an object that lists the related resources, the relationship types, and a reference to the current resource
        """
        if not graphs:
            graphs = list(
                models.GraphModel.objects.all()
                .exclude(pk=settings.SYSTEM_SETTINGS_RESOURCE_MODEL_ID)
                .exclude(isresource=False)
                .exclude(isactive=False)
            )

        graph_lookup = {
            str(graph.graphid): {"name": graph.name, "iconclass": graph.iconclass, "fillColor": graph.color} for graph in graphs
        }

        ret = {"resource_instance": self, "resource_relationships": [], "related_resources": [], "node_config_lookup": graph_lookup}

        if page > 0:
            number_per_page = settings.RELATED_RESOURCES_PER_PAGE
            start = number_per_page * int(page - 1)
            limit = number_per_page * page

        def get_relations(resourceinstanceid, start, limit, resourceinstance_graphid=None):
            final_query = Q(resourceinstanceidfrom_id=resourceinstanceid) | Q(resourceinstanceidto_id=resourceinstanceid)

            if resourceinstance_graphid:
                to_graph_id_filter = Q(resourceinstancefrom_graphid_id=str(self.graph_id)) & Q(
                    resourceinstanceto_graphid_id=resourceinstance_graphid
                )
                from_graph_id_filter = Q(resourceinstancefrom_graphid_id=resourceinstance_graphid) & Q(
                    resourceinstanceto_graphid_id=str(self.graph_id)
                )
                final_query = final_query & (to_graph_id_filter | from_graph_id_filter)

            relations = {
                "total": models.ResourceXResource.objects.filter(final_query).count(),
                "relations": models.ResourceXResource.objects.filter(final_query)[start:limit],
            }

            return relations  # resourceinstance_graphid = "00000000-886a-374a-94a5-984f10715e3a"

        resource_relations = get_relations(
            resourceinstanceid=self.resourceinstanceid,
            start=start,
            limit=limit,
            resourceinstance_graphid=resourceinstance_graphid,
        )

        ret["total"] = {"value": resource_relations["total"]}
        instanceids = set()

        restricted_instances = get_restricted_instances(user, se) if user is not None else []
        for relation in resource_relations["relations"]:
            relation = model_to_dict(relation)
            try:
                preflabel = get_preflabel_from_valueid(relation["relationshiptype"], lang)
                relation["relationshiptype_label"] = preflabel["value"] or ""
            except:
                relation["relationshiptype_label"] = relation["relationshiptype"] or ""

            resourceid_to = relation["resourceinstanceidto"]
            resourceid_from = relation["resourceinstanceidfrom"]
            if resourceid_to not in restricted_instances and resourceid_from not in restricted_instances:
                ret["resource_relationships"].append(relation)
                instanceids.add(str(resourceid_to))
                instanceids.add(str(resourceid_from))
            else:
                ret["total"]["value"] -= 1

        if str(self.resourceinstanceid) in instanceids:
            instanceids.remove(str(self.resourceinstanceid))

        if len(instanceids) > 0:
            related_resources = se.search(index=RESOURCES_INDEX, id=list(instanceids))
            if related_resources:
                for resource in related_resources["docs"]:
                    relations = get_relations(
                        resourceinstanceid=resource["_id"],
                        start=0,
                        limit=0,
                    )
                    if resource["found"]:
                        resource["_source"]["total_relations"] = relations["total"]
                        ret["related_resources"].append(resource["_source"])

        return ret

    def copy(self):
        """
        Returns a copy of this resource instance including a copy of all tiles associated with this resource instance
        """
        # need this here to prevent a circular import error
        from arches.app.models.tile import Tile

        id_map = {}
        new_resource = Resource()
        new_resource.graph = self.graph

        if len(self.tiles) == 0:
            self.tiles = Tile.objects.filter(resourceinstance=self)

        for tile in self.tiles:
            new_tile = Tile()
            new_tile.data = tile.data
            new_tile.nodegroup = tile.nodegroup
            new_tile.parenttile = tile.parenttile
            new_tile.resourceinstance = new_resource
            new_tile.sortorder = tile.sortorder

            new_resource.tiles.append(new_tile)
            id_map[tile.pk] = new_tile

        for tile in new_resource.tiles:
            if tile.parenttile:
                tile.parenttile = id_map[tile.parenttile_id]

        with transaction.atomic():
            new_resource.save(context="copy")

        return new_resource

    def serialize(self, fields=None, exclude=None):
        """
        Serialize to a different form then used by the internal class structure
        used to append additional values (like parent ontology properties) that
        internal objects (like models.Nodes) don't support
        """

        ret = JSONSerializer().handle_model(self)
        ret["displayname"] = self.displayname()
        ret["tiles"] = self.tiles

        return JSONSerializer().serializeToPython(ret)

    def to_json(self, compact=True, hide_empty_nodes=False, user=None, perm=None, version=None, hide_hidden_nodes=False):
        """
        Returns resource represented as disambiguated JSON graph
        Keyword Arguments:
        compact -- type bool: hide superfluous node data
        hide_empty_nodes -- type bool: hide nodes without data
        """
        if version is None:
            return LabelBasedGraph.from_resource(
                resource=self, compact=compact, hide_empty_nodes=hide_empty_nodes, user=user, perm=perm, hide_hidden_nodes=hide_hidden_nodes
            )
        elif version == "beta":
            return LabelBasedGraphV2.from_resource(
                resource=self, compact=compact, hide_empty_nodes=hide_empty_nodes, user=user, perm=perm, hide_hidden_nodes=hide_hidden_nodes
            )

    @staticmethod
    def to_json__bulk(resources, compact=True, hide_empty_nodes=False, version=None):
        """
        Returns list of resources represented as disambiguated JSON graphs
        Keyword Arguments:
        resources -- list of Resource
        compact -- type bool: hide superfluous node data
        hide_empty_nodes -- type bool: hide nodes without data
        """

        if version is None:
            return LabelBasedGraph.from_resources(resources=resources, compact=compact, hide_empty_nodes=hide_empty_nodes)
        elif version == "beta":
            return LabelBasedGraphV2.from_resources(resources=resources, compact=compact, hide_empty_nodes=hide_empty_nodes)

    def get_node_values(self, node_name):
        """
        Take a node_name (string) as an argument and return a list of values.
        If an invalid node_name is used, or if multiple nodes with the same
        name are found, the method returns False.
        Current supported (tested) node types are: string, date, concept, geometry
        """

        nodes = models.Node.objects.filter(name=node_name, graph_id=self.graph_id)
        if len(nodes) > 1:
            raise MultipleNodesFoundException(node_name, nodes)

        if len(nodes) == 0:
            raise InvalidNodeNameException(node_name)

        tiles = self.tilemodel_set.filter(nodegroup_id=nodes[0].nodegroup_id)

        values = []
        for tile in tiles:
            for node_id, value in tile.data.items():
                if node_id == str(nodes[0].nodeid):
                    if type(value) is list:
                        for v in value:
                            values.append(parse_node_value(v))
                    else:
                        values.append(parse_node_value(value))

        return values

    def remove_resource_instance_permissions(self):
        groups = list(Group.objects.all())
        users = list(User.objects.all())
        for identity in groups + users:
            for perm in ["no_access_to_resourceinstance", "view_resourceinstance", "change_resourceinstance", "delete_resourceinstance"]:
                remove_perm(perm, identity, self)
        self.index()

    def add_permission_to_all(self, permission):
        groups = list(Group.objects.all())
        users = [user for user in User.objects.all() if user.is_superuser is False]
        for identity in groups + users:
            assign_perm(permission, identity, self)
        self.index()


def parse_node_value(value):
    if is_uuid(value):
        try:
            return models.Value.objects.get(pk=value).value
        except ObjectDoesNotExist:
            pass
    return value


def is_uuid(value_to_test):
    try:
        UUID(value_to_test)
        return True
    except Exception:
        return False


class ModelInactiveError(Exception):
    def __init__(self, message, code=None):
        self.title = _("Model Inactive Error")
        self.message = message
        self.code = code

    def __str__(self):
        return repr(self.message)<|MERGE_RESOLUTION|>--- conflicted
+++ resolved
@@ -182,13 +182,10 @@
         Saves and indexes a list of resources
         Arguments:
         resources -- a list of resource models
-<<<<<<< HEAD
-=======
 
         Keyword Arguments:
         transaction_id -- a uuid identifing the save of these instances as belonging to a collective load or process
 
->>>>>>> 8390282c
         """
         from arches.app.models.tile import Tile
 
@@ -327,13 +324,10 @@
     def index(self, context=None):
         """
         Indexes all the nessesary items values of a resource to support search
-<<<<<<< HEAD
-=======
 
         Keyword Arguments:
         context -- a string such as "copy" to indicate conditions under which a document is indexed
 
->>>>>>> 8390282c
         """
 
         if str(self.graph_id) != str(settings.SYSTEM_SETTINGS_RESOURCE_MODEL_ID):
@@ -367,11 +361,8 @@
         fetchTiles -- instead of fetching the tiles from the database get them off the model itself
         datatype_factory -- refernce to the DataTypeFactory instance
         node_datatypes -- a dictionary of datatypes keyed to node ids
-<<<<<<< HEAD
-=======
         context -- a string such as "copy" to indicate conditions under which a document is indexed
 
->>>>>>> 8390282c
         """
 
         document = {}
@@ -407,11 +398,7 @@
         terms = []
 
         for tile in document["tiles"]:
-<<<<<<< HEAD
-            for nodeid, nodevalue in list(tile.data.items()):
-=======
             for nodeid, nodevalue in tile.data.items():
->>>>>>> 8390282c
                 if nodevalue != "" and nodevalue != [] and nodevalue != {} and nodevalue is not None:
                     datatype = node_datatypes[nodeid]
                     datatype_instance = datatype_factory.get_instance(datatype)
