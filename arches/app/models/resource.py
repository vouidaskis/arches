--- conflicted
+++ resolved
@@ -55,12 +55,6 @@
 logger = logging.getLogger(__name__)
 
 
-<<<<<<< HEAD
-=======
-foo_func_x_graph = list(models.FunctionXGraph.objects.all().select_related("function"))
-
-
->>>>>>> 34eeba0d
 class Resource(models.ResourceInstance):
     class Meta:
         proxy = True
@@ -74,14 +68,6 @@
         # end from models.ResourceInstance
         self.tiles = []
 
-<<<<<<< HEAD
-=======
-        # self.foo_config = list(models.FunctionXGraph.objects.select_related('function').filter(graph_id=self.graph_id, function__functiontype="primarydescriptors"))
-        self.foo_config = [
-            bar for bar in foo_func_x_graph if bar.graph_id == self.graph_id and bar.function.functiontype == "primarydescriptors"
-        ]
-
->>>>>>> 34eeba0d
     def get_descriptor(self, descriptor):
         module = importlib.import_module("arches.app.functions.primary_descriptors")
         PrimaryDescriptorsFunction = getattr(module, "PrimaryDescriptorsFunction")()
