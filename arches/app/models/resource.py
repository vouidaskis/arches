"""
ARCHES - a program developed to inventory and manage immovable cultural heritage.
Copyright (C) 2013 J. Paul Getty Trust and World Monuments Fund

This program is free software: you can redistribute it and/or modify
it under the terms of the GNU Affero General Public License as
published by the Free Software Foundation, either version 3 of the
License, or (at your option) any later version.

This program is distributed in the hope that it will be useful,
but WITHOUT ANY WARRANTY; without even the implied warranty of
MERCHANTABILITY or FITNESS FOR A PARTICULAR PURPOSE. See the
GNU Affero General Public License for more details.

You should have received a copy of the GNU Affero General Public License
along with this program. If not, see <http://www.gnu.org/licenses/>.
"""

import datetime
import logging
from time import time
from uuid import UUID
from types import SimpleNamespace
from django.db import transaction
from django.db.models import Q
from django.contrib.auth.models import User, Group
from django.forms.models import model_to_dict
from django.core.exceptions import ObjectDoesNotExist
from django.utils.translation import gettext as _
from django.utils.translation import get_language
from arches.app.models import models
from arches.app.models.models import EditLog
from arches.app.models.models import TileModel
from arches.app.models.concept import get_preflabel_from_valueid
from arches.app.models.system_settings import settings
from arches.app.search.search_engine_factory import SearchEngineInstance as se
from arches.app.search.mappings import TERMS_INDEX, RESOURCES_INDEX
from arches.app.search.elasticsearch_dsl_builder import Query, Bool, Terms, Nested
from arches.app.tasks import index_resource
from arches.app.utils import import_class_from_string, task_management
from arches.app.utils import permission_backend
from arches.app.utils.label_based_graph import LabelBasedGraph
from arches.app.utils.label_based_graph_v2 import LabelBasedGraph as LabelBasedGraphV2
from arches.app.utils.permission_backend import assign_perm, remove_perm, NotUserNorGroup
from arches.app.utils.betterJSONSerializer import JSONSerializer, JSONDeserializer
from arches.app.utils.exceptions import (
    InvalidNodeNameException,
    MultipleNodesFoundException,
)
from arches.app.utils.permission_backend import (
    user_is_resource_reviewer,
    get_restricted_instances,
    user_can_read_graph,
    get_nodegroups_by_perm,
)
from arches.app.datatypes.datatypes import DataTypeFactory

logger = logging.getLogger(__name__)


class Resource(models.ResourceInstance):
    class Meta:
        proxy = True

    def __init__(self, *args, **kwargs):
        super(Resource, self).__init__(*args, **kwargs)
        # from models.ResourceInstance
        # self.resourceinstanceid
        # self.graph
        # self.resourceinstancesecurity
        # end from models.ResourceInstance
        self.tiles = []
        self.descriptor_function = None
        self.serialized_graph = None
        self.node_datatypes = None

    def get_serialized_graph(self):
        if not self.serialized_graph:
            try:
                published_graph = self.graph.get_published_graph()
                self.serialized_graph = published_graph.serialized_graph
            except AttributeError:
                self.serialized_graph = None
        return self.serialized_graph

    def set_serialized_graph(self, serialized_graph):
        self.serialized_graph = serialized_graph

    def get_node_datatypes(self):
        if not self.node_datatypes:
            self.node_datatypes = {
                str(nodeid): datatype
                for nodeid, datatype in models.Node.objects.values_list(
                    "nodeid", "datatype"
                )
            }
        return self.node_datatypes

    def set_node_datatypes(self, node_datatypes):
        self.node_datatypes = node_datatypes

    def get_root_ontology(self):
        """
        Finds and returns the ontology class of the instance's root node

        """
        if "root" in self.get_serialized_graph():
            return self.get_serialized_graph()["root"]["ontologyclass"]
        else:
            return SimpleNamespace(
                **next(
                    (
                        x
                        for x in self.get_serialized_graph()["nodes"]
                        if x["istopnode"] is True
                    ),
                    None,
                )
            ).ontologyclass

    def get_descriptor_language(self, context):
        """
        context -- Dictionary which may have:
            language -- Language code in which the descriptor should be returned (e.g. 'en').
                This occurs when handling concept values.
            any key:value pairs needed to control the behavior of a custom descriptor function

        """

        if self.descriptors is None:
            self.descriptors = {}

        if self.name is None:
            self.name = {}

        requested_language = None

        if context and "language" in context:
            requested_language = context["language"]
        language = requested_language or get_language()

        if language not in self.descriptors:
            self.descriptors[language] = {}

        return language

    def get_descriptor(self, descriptor, context):
        """
        descriptor -- string descriptor type: "name", "description", "map_popup"
        context -- Dictionary which may have:
            language -- Language code in which the descriptor should be returned (e.g. 'en').
                This occurs when handling concept values.
            any key:value pairs needed to control the behavior of a custom descriptor function

        """

        language = self.get_descriptor_language(context)

        if self.descriptors:
            try:
                return self.descriptors[language][descriptor]
            except KeyError:
                pass

    def save_descriptors(
        self, descriptors=("name", "description", "map_popup"), context=None
    ):
        """
        descriptors -- iterator with descriptors to be calculated
        context -- Dictionary with any key:value pairs needed to control the behavior of a custom descriptor function

        """

        if self.descriptor_function is None:  # might be empty queryset
            self.descriptor_function = models.FunctionXGraph.objects.filter(
                graph_id=self.graph_id, function__functiontype="primarydescriptors"
            ).select_related("function")

        for lang in settings.LANGUAGES:
            language = self.get_descriptor_language({"language": lang[0]})
            if context:
                context["language"] = language
            else:
                context = {"language": language}

            for descriptor in descriptors:
                if len(self.descriptor_function) == 1:
                    module = self.descriptor_function[0].function.get_class_module()()
                    self.descriptors[language][descriptor] = (
                        module.get_primary_descriptor_from_nodes(
                            self,
                            self.descriptor_function[0].config["descriptor_types"][
                                descriptor
                            ],
                            context,
                            descriptor,
                        )
                    )
                    if (
                        descriptor == "name"
                        and self.descriptors[language][descriptor] is not None
                    ):
                        self.name[language] = self.descriptors[language][descriptor]
                else:
                    self.descriptors[language][descriptor] = None

        super(Resource, self).save()

    def displaydescription(self, context=None):
        return self.get_descriptor("description", context)

    def map_popup(self, context=None):
        return self.get_descriptor("map_popup", context)

    def displayname(self, context=None):
        return self.get_descriptor("name", context)

    def save_edit(self, user={}, note="", edit_type="", transaction_id=None):
        timestamp = datetime.datetime.now()
        edit = EditLog()
        edit.resourceclassid = self.graph_id
        edit.resourceinstanceid = self.resourceinstanceid
        edit.userid = getattr(user, "id", "")
        edit.user_email = getattr(user, "email", "")
        edit.user_firstname = getattr(user, "first_name", "")
        edit.user_lastname = getattr(user, "last_name", "")
        edit.note = note
        edit.timestamp = timestamp
        if transaction_id is not None:
            edit.transactionid = transaction_id
        edit.edittype = edit_type
        edit.save()

    def save(self, *args, **kwargs):
        """
        Saves and indexes a single resource

        Keyword Arguments:
        request -- the request object
        user -- the user to associate the edit with if the user can't be derived from the request
        index -- True(default) to index the resource, otherwise don't index the resource

        """
        # TODO: 7783 cbyrd throw error if graph is unpublished
        # This initializes serialized graph (for use in superclass?). Setup for the above. NOt sure
        if not self.get_serialized_graph():
            pass

        request = kwargs.pop("request", None)
        user = kwargs.pop("user", None)
        index = kwargs.pop("index", True)
        context = kwargs.pop("context", None)
        transaction_id = kwargs.pop("transaction_id", None)
        super(Resource, self).save(*args, **kwargs)
        self.save_edit(user=user, edit_type="create", transaction_id=transaction_id)

        for tile in self.tiles:
            tile.resourceinstance_id = self.resourceinstanceid
            tile.save(
                request=request,
                index=False,
                resource_creation=True,
                transaction_id=transaction_id,
                context=context,
            )
        if request is None:
            if user is None:
                user = {}
        else:
            user = request.user

        try:
            for perm in (
                "view_resourceinstance",
                "change_resourceinstance",
                "delete_resourceinstance",
            ):
                assign_perm(perm, user, self)
        except NotUserNorGroup:
            pass

        if index is True:
            self.index(context)

<<<<<<< HEAD
    def get_instance_creator(self, user=None):
        creatorid = None
        can_edit = None
        if models.EditLog.objects.filter(resourceinstanceid=self.resourceinstanceid).filter(edittype="create").exists():
            creatorid = models.EditLog.objects.filter(resourceinstanceid=self.resourceinstanceid).filter(edittype="create")[0].userid
        if creatorid is None or creatorid == "":
            creatorid = settings.DEFAULT_RESOURCE_IMPORT_USER["userid"]
        if user:
            can_edit = user.id == int(creatorid) or user.is_superuser
        return {"creatorid": creatorid, "user_can_edit_instance_permissions": can_edit}

=======
>>>>>>> 1fb16079
    def load_tiles(self, user=None, perm="read_nodegroup"):
        """
        Loads the resource's tiles array with all the tiles from the database as a flat list

        """

        self.tiles = list(models.TileModel.objects.filter(resourceinstance=self))
        if user:
            readable_nodegroups = get_nodegroups_by_perm(user, perm, any_perm=True)
<<<<<<< HEAD
            self.tiles = [tile for tile in self.tiles if tile.nodegroup is not None and tile.nodegroup_id in readable_nodegroups]
=======
            self.tiles = [
                tile
                for tile in self.tiles
                if tile.nodegroup is not None and tile.nodegroup in readable_nodegroups
            ]
>>>>>>> 1fb16079

    # # flatten out the nested tiles into a single array
    def get_flattened_tiles(self):
        tiles = []
        for tile in self.tiles:
            tiles.extend(tile.get_flattened_tiles())
        return tiles

    @staticmethod
    def bulk_save(resources, transaction_id=None):
        """
        Saves and indexes a list of resources

        Arguments:
        resources -- a list of resource models

        Keyword Arguments:
        transaction_id -- a uuid identifing the save of these instances as belonging to a collective load or process

        """

        datatype_factory = DataTypeFactory()
        node_datatypes = {
            str(nodeid): datatype
            for nodeid, datatype in models.Node.objects.values_list(
                "nodeid", "datatype"
            )
        }
        tiles = []
        documents = []
        term_list = []

        for resource in resources:
            resource.tiles = resource.get_flattened_tiles()
            tiles.extend(resource.tiles)

        # need to save the models first before getting the documents for index
        start = time()
        Resource.objects.bulk_create(resources)
        TileModel.objects.bulk_create(tiles)

        print(
            f"Time to bulk create tiles and resources: {datetime.timedelta(seconds=time() - start)}"
        )

        start = time()
        for resource in resources:
            resource.save_edit(edit_type="create", transaction_id=transaction_id)

        resources[0].tiles[0].save_edit(
            note=f"Bulk created: {len(tiles)} for {len(resources)} resources.",
            edit_type="bulk_create",
            transaction_id=transaction_id,
        )

        print(
            "Time to save resource edits: %s"
            % datetime.timedelta(seconds=time() - start)
        )

        for resource in resources:
            start = time()
            document, terms = resource.get_documents_to_index(
                fetchTiles=False,
                datatype_factory=datatype_factory,
                node_datatypes=node_datatypes,
            )

            documents.append(
                se.create_bulk_item(
                    index=RESOURCES_INDEX,
                    id=document["resourceinstanceid"],
                    data=document,
                )
            )

            for term in terms:
                term_list.append(
                    se.create_bulk_item(
                        index=TERMS_INDEX, id=term["_id"], data=term["_source"]
                    )
                )

        se.bulk_index(documents)
        se.bulk_index(term_list)

    def index(self, context=None):
        """
        Indexes all the nessesary items values of a resource to support search

        Keyword Arguments:
        context -- a string such as "copy" to indicate conditions under which a document is indexed
        """

        if str(self.graph_id) != str(settings.SYSTEM_SETTINGS_RESOURCE_MODEL_ID):
            datatype_factory = DataTypeFactory()

            node_datatypes = {
                str(nodeid): datatype
                for nodeid, datatype in (
                    (k["nodeid"], k["datatype"])
                    for k in self.get_serialized_graph()["nodes"]
                )
            }
            document, terms = self.get_documents_to_index(
                datatype_factory=datatype_factory,
                node_datatypes=node_datatypes,
                context=context,
            )
            document["root_ontology_class"] = self.get_root_ontology()
            doc = JSONSerializer().serializeToPython(document)
            se.index_data(index=RESOURCES_INDEX, body=doc, id=self.pk)
            for term in terms:
                se.index_data("terms", body=term["_source"], id=term["_id"])

            if len(settings.ELASTICSEARCH_CUSTOM_INDEXES) > 0:
                celery_worker_running = task_management.check_if_celery_available()

                for index in settings.ELASTICSEARCH_CUSTOM_INDEXES:
                    if celery_worker_running and index.get(
                        "should_update_asynchronously"
                    ):
                        index_resource.apply_async(
                            [
                                index["module"],
                                index["name"],
                                self.pk,
                                [tile.pk for tile in document["tiles"]],
                            ]
                        )
                    else:
                        es_index = import_class_from_string(index["module"])(
                            index["name"]
                        )
                        doc, doc_id = es_index.get_documents_to_index(
                            self, document["tiles"]
                        )
                        es_index.index_document(document=doc, id=doc_id)

    def get_documents_to_index(
        self, fetchTiles=True, datatype_factory=None, node_datatypes=None, context=None
    ):
        """
        Gets all the documents nessesary to index a single resource
        returns a tuple of a document and list of terms

        Keyword Arguments:
        fetchTiles -- instead of fetching the tiles from the database get them off the model itself
        datatype_factory -- refernce to the DataTypeFactory instance
        node_datatypes -- a dictionary of datatypes keyed to node ids
        context -- a string such as "copy" to indicate conditions under which a document is indexed

        """

        document = {}
        document["displaydescription"] = None
        document["resourceinstanceid"] = str(self.resourceinstanceid)
        document["graph_id"] = str(self.graph_id)
        document["map_popup"] = None
        document["displayname"] = None
        document["root_ontology_class"] = self.get_root_ontology()
        document["legacyid"] = self.legacyid

        document["displayname"] = []
        document["displaydescription"] = []
        document["map_popup"] = []
        for lang in settings.LANGUAGES:
            if context is None:
                context = {}
            context["language"] = lang[0]
            displayname = self.displayname(context)
            if displayname is not None and displayname != "Undefined":
                try:
                    display_name = JSONDeserializer().deserialize(displayname)
                    for key in display_name.keys():
                        document["displayname"].append(
                            {"value": display_name[key]["value"], "language": key}
                        )
                except:
                    display_name = {"value": displayname, "language": lang[0]}
                    document["displayname"].append(display_name)

            displaydescription = self.displaydescription(context)
            if displaydescription is not None and displaydescription != "Undefined":
                try:
                    display_description = JSONDeserializer().deserialize(
                        displaydescription
                    )
                    for key in display_description.keys():
                        document["displaydescription"].append(
                            {
                                "value": display_description[key]["value"],
                                "language": key,
                            }
                        )
                except:
                    display_description = {
                        "value": displaydescription,
                        "language": lang[0],
                    }
                    document["displaydescription"].append(display_description)

            mappopup = self.map_popup(context)
            if mappopup is not None and mappopup != "Undefined":
                try:
                    map_popup = JSONDeserializer().deserialize(mappopup)
                    for key in map_popup.keys():
                        document["map_popup"].append(
                            {"value": map_popup[key]["value"], "language": key}
                        )
                except:
                    map_popup = {"value": mappopup, "language": lang[0]}
                    document["map_popup"].append(map_popup)

        tiles = (
            list(models.TileModel.objects.filter(resourceinstance=self))
            if fetchTiles
            else self.tiles
        )

        document["tiles"] = tiles
<<<<<<< HEAD
        document["permissions"] = {"creator": [self.get_instance_creator()["creatorid"]]}

        document["permissions"].update(permission_backend.get_index_values(self))

=======
        document["permissions"] = {
            "users_without_read_perm": restrictions["cannot_read"]
        }
        document["permissions"]["users_without_edit_perm"] = restrictions[
            "cannot_write"
        ]
        document["permissions"]["users_without_delete_perm"] = restrictions[
            "cannot_delete"
        ]
        document["permissions"]["users_with_no_access"] = restrictions["no_access"]
>>>>>>> 1fb16079
        document["strings"] = []
        document["dates"] = []
        document["domains"] = []
        document["geometries"] = []
        document["points"] = []
        document["numbers"] = []
        document["date_ranges"] = []
        document["ids"] = []
        tiles_have_authoritative_data = any(
            any(val is not None for val in t.data.values()) for t in tiles
        )
        document["provisional_resource"] = (
            "true" if tiles and not tiles_have_authoritative_data else "false"
        )

        terms = []

        for tile in document["tiles"]:
            for nodeid, nodevalue in tile.data.items():
                if (
                    nodevalue != ""
                    and nodevalue != []
                    and nodevalue != {}
                    and nodevalue is not None
                ):
                    datatype = node_datatypes[nodeid]
                    datatype_instance = datatype_factory.get_instance(datatype)
                    datatype_instance.append_to_document(
                        document, nodevalue, nodeid, tile
                    )
                    node_terms = datatype_instance.get_search_terms(nodevalue, nodeid)

                    for index, term in enumerate(node_terms):
                        terms.append(
                            {
                                "_id": str(nodeid)
                                + str(tile.tileid)
                                + str(index)
                                + term.lang,
                                "_source": {
                                    "value": term.value,
                                    "nodeid": nodeid,
                                    "nodegroupid": tile.nodegroup_id,
                                    "tileid": tile.tileid,
                                    "language": term.lang,
                                    "resourceinstanceid": tile.resourceinstance_id,
                                    "provisional": False,
                                },
                            }
                        )

            if tile.provisionaledits is not None:
                provisionaledits = tile.provisionaledits
                if len(provisionaledits) > 0:
                    if document["provisional_resource"] == "false":
                        document["provisional_resource"] = "partial"
                    for user, edit in provisionaledits.items():
                        if edit["status"] == "review":
                            for nodeid, nodevalue in edit["value"].items():
                                if (
                                    nodevalue != ""
                                    and nodevalue != []
                                    and nodevalue != {}
                                    and nodevalue is not None
                                ):
                                    datatype = node_datatypes[nodeid]
                                    datatype_instance = datatype_factory.get_instance(
                                        datatype
                                    )
                                    datatype_instance.append_to_document(
                                        document, nodevalue, nodeid, tile, True
                                    )
                                    node_terms = datatype_instance.get_search_terms(
                                        nodevalue, nodeid
                                    )

                                    for index, term in enumerate(node_terms):
                                        terms.append(
                                            {
                                                "_id": str(nodeid)
                                                + str(tile.tileid)
                                                + str(index)
                                                + term.lang,
                                                "_source": {
                                                    "value": term.value,
                                                    "nodeid": nodeid,
                                                    "nodegroupid": tile.nodegroup_id,
                                                    "tileid": tile.tileid,
                                                    "language": term.lang,
                                                    "resourceinstanceid": tile.resourceinstance_id,
                                                    "provisional": True,
                                                },
                                            }
                                        )
        return document, terms

    def delete(self, user={}, index=True, transaction_id=None):
        """
        Deletes a single resource and any related indexed data

        """

        # note that deferring index will require:
        # - that any resources related to the to-be-deleted resource get re-indexed
        # - that the index for the to-be-deleted resource gets deleted

        permit_deletion = False
        # TODO: 7783 cbyrd throw error if graph is unpublished
        if user != {}:
            user_is_reviewer = user_is_resource_reviewer(user)
            if user_is_reviewer is False:
                tiles = list(models.TileModel.objects.filter(resourceinstance=self))
                resource_is_provisional = (
                    True
                    if sum([len(t.data) for t in tiles]) == 0
                    or [any(t.data.values()) for t in tiles][0] == False
                    else False
                )
                if resource_is_provisional is True:
                    creator_id = int(
                        EditLog.objects.filter(
                            resourceinstanceid=self.pk, edittype="create"
                        ).values_list("userid")[0][0]
                    )
                    if creator_id == user.id:
                        permit_deletion = True
            else:
                permit_deletion = True
        else:
            permit_deletion = True

        if permit_deletion is True:
            for related_resource in models.ResourceXResource.objects.filter(
                Q(resourceinstanceidfrom=self.resourceinstanceid)
                | Q(resourceinstanceidto=self.resourceinstanceid)
            ):
                related_resource.delete(deletedResourceId=self.resourceinstanceid)

            if index:
                self.delete_index()

            try:
                self.save_edit(
                    edit_type="delete",
                    user=user,
                    note=self.displayname(),
                    transaction_id=transaction_id,
                )
            except:
                pass
            super(Resource, self).delete()

        return permit_deletion

    def delete_index(self, resourceinstanceid=None):
        """
        Deletes all references to a resource from all indexes

        Keyword Arguments:
        resourceinstanceid -- the resource instance id to delete from related indexes, if supplied will use this over self.resourceinstanceid
        """

        if resourceinstanceid is None:
            resourceinstanceid = self.resourceinstanceid
        resourceinstanceid = str(resourceinstanceid)

        # delete any related terms
        query = Query(se)
        bool_query = Bool()
        bool_query.filter(Terms(field="resourceinstanceid", terms=[resourceinstanceid]))
        query.add_query(bool_query)
        query.delete(index=TERMS_INDEX)

        # reindex any related resources
        query = Query(se)
        bool_query = Bool()
        bool_query.filter(
            Nested(path="ids", query=Terms(field="ids.id", terms=[resourceinstanceid]))
        )
        query.add_query(bool_query)
        results = query.search(index=RESOURCES_INDEX)["hits"]["hits"]
        for result in results:
            try:
                res = Resource.objects.get(pk=result["_id"])
                res.load_tiles()
                res.index()
            except ObjectDoesNotExist:
                pass

        # delete resource index
        se.delete(index=RESOURCES_INDEX, id=resourceinstanceid)

        # delete resources from custom indexes
        for index in settings.ELASTICSEARCH_CUSTOM_INDEXES:
            es_index = import_class_from_string(index["module"])(index["name"])
            es_index.delete_resources(resources=self)

    def validate(self, verbose=False, strict=False):
        """
        Keyword Arguments:
        verbose -- False(default) to only show the first error thrown in any tile, True to show all the errors in all the tiles
        strict -- False(default), True to use a more complete check on the datatype
            (eg: check for the existance of a referenced resoure on the resource-instance datatype)
        """

        from arches.app.models.tile import Tile, TileValidationError

        errors = []
        tiles = self.tiles
        if len(self.tiles) == 0:
            tiles = Tile.objects.filter(resourceinstance=self)

        for tile in tiles:
            try:
                tile.validate(raise_early=(not verbose), strict=strict)
            except TileValidationError as err:
                errors += (
                    err.message if isinstance(err.message, list) else [err.message]
                )
        return errors

    def get_related_resources(
        self,
        lang="en-US",
        limit=settings.RELATED_RESOURCES_EXPORT_LIMIT,
        start=0,
        page=0,
        user=None,
        resourceinstance_graphid=None,
        graphs=None,
    ):
        """
        Returns an object that lists the related resources, the relationship types, and a reference to the current resource

        """

        # TODO This function is very similar to code in search results and the resource view. Needs to be centralized.
        def get_localized_descriptor(document, descriptor_type):
            language_codes = (get_language(), settings.LANGUAGE_CODE)
            descriptor = document["_source"][descriptor_type]
            result = descriptor[0] if len(descriptor) > 0 else {"value": _("Undefined")}
            for language_code in language_codes:
                for entry in descriptor:
                    if entry["language"] == language_code and entry["value"] != "":
                        return entry["value"]
            return result["value"]

        if not graphs:
            graphs = list(
                models.GraphModel.objects.all()
                .exclude(pk=settings.SYSTEM_SETTINGS_RESOURCE_MODEL_ID)
                .exclude(isresource=False)
                .exclude(publication=None)
            )

        graph_lookup = {
            str(graph.graphid): {
                "name": graph.name,
                "iconclass": graph.iconclass,
                "fillColor": graph.color,
            }
            for graph in graphs
        }

        ret = {
            "resource_instance": self,
            "resource_relationships": [],
            "related_resources": [],
            "node_config_lookup": graph_lookup,
        }

        if page > 0:
            number_per_page = settings.RELATED_RESOURCES_PER_PAGE
            start = number_per_page * int(page - 1)
            limit = number_per_page * page

        def get_relations(
            resourceinstanceid, start, limit, resourceinstance_graphid=None
        ):
            final_query = Q(resourceinstanceidfrom_id=resourceinstanceid) | Q(
                resourceinstanceidto_id=resourceinstanceid
            )

            if resourceinstance_graphid:
                to_graph_id_filter = Q(
                    resourceinstancefrom_graphid_id=str(self.graph_id)
                ) & Q(resourceinstanceto_graphid_id=resourceinstance_graphid)
                from_graph_id_filter = Q(
                    resourceinstancefrom_graphid_id=resourceinstance_graphid
                ) & Q(resourceinstanceto_graphid_id=str(self.graph_id))
                final_query = final_query & (to_graph_id_filter | from_graph_id_filter)

            relations = {
                "total": models.ResourceXResource.objects.filter(final_query).count(),
                "relations": models.ResourceXResource.objects.filter(final_query)[
                    start:limit
                ],
            }

            return relations  # resourceinstance_graphid = "00000000-886a-374a-94a5-984f10715e3a"

        resource_relations = get_relations(
            resourceinstanceid=self.resourceinstanceid,
            start=start,
            limit=limit,
            resourceinstance_graphid=resourceinstance_graphid,
        )

        ret["total"] = {"value": resource_relations["total"]}
        instanceids = set()

        restricted_instances = (
            get_restricted_instances(user, se) if user is not None else []
        )
        for relation in resource_relations["relations"]:
            relation = model_to_dict(relation)
            resourceid_to = relation["resourceinstanceidto"]
            resourceid_from = relation["resourceinstanceidfrom"]
            resourceinstanceto_graphid = relation["resourceinstanceto_graphid"]
            resourceinstancefrom_graphid = relation["resourceinstancefrom_graphid"]

            if (
                resourceid_to not in restricted_instances
                and resourceid_from not in restricted_instances
                and user_can_read_graph(user, resourceinstanceto_graphid)
                and user_can_read_graph(user, resourceinstancefrom_graphid)
            ):
                try:
                    preflabel = get_preflabel_from_valueid(
                        relation["relationshiptype"], lang
                    )
                    relation["relationshiptype_label"] = preflabel["value"] or ""
                except:
                    relation["relationshiptype_label"] = (
                        relation["relationshiptype"] or ""
                    )

                ret["resource_relationships"].append(relation)
                instanceids.add(str(resourceid_to))
                instanceids.add(str(resourceid_from))
            else:
                ret["total"]["value"] -= 1

        if str(self.resourceinstanceid) in instanceids:
            instanceids.remove(str(self.resourceinstanceid))

        if len(instanceids) > 0:
            related_resources = se.search(index=RESOURCES_INDEX, id=list(instanceids))
            if related_resources:

                for resource in related_resources["docs"]:
                    relations = get_relations(
                        resourceinstanceid=resource["_id"],
                        start=0,
                        limit=0,
                    )
                    if resource["found"]:
                        resource["_source"]["total_relations"] = relations["total"]

                        for descriptor_type in ("displaydescription", "displayname"):
                            descriptor = get_localized_descriptor(
                                resource, descriptor_type
                            )
                            if descriptor:
                                resource["_source"][descriptor_type] = descriptor
                            else:
                                resource["_source"][descriptor_type] = _("Undefined")

                        ret["related_resources"].append(resource["_source"])

        return ret

    def copy(self):
        """
        Returns a copy of this resource instance including a copy of all tiles associated with this resource instance

        """
        # need this here to prevent a circular import error
        from arches.app.models.tile import Tile

        id_map = {}
        new_resource = Resource()
        new_resource.graph = self.graph

        if len(self.tiles) == 0:
            self.tiles = Tile.objects.filter(resourceinstance=self)

        for tile in self.tiles:
            new_tile = Tile()
            new_tile.data = tile.data
            new_tile.nodegroup = tile.nodegroup
            new_tile.parenttile = tile.parenttile
            new_tile.resourceinstance = new_resource
            new_tile.sortorder = tile.sortorder

            new_resource.tiles.append(new_tile)
            id_map[tile.pk] = new_tile

        for tile in new_resource.tiles:
            if tile.parenttile:
                tile.parenttile = id_map[tile.parenttile_id]

        with transaction.atomic():
            new_resource.save(context="copy")

        return new_resource

    def serialize(self, fields=None, exclude=None, **kwargs):
        """
        Serialize to a different form then used by the internal class structure

        used to append additional values (like parent ontology properties) that
        internal objects (like models.Nodes) don't support

        """

        ret = JSONSerializer().handle_model(self)
        ret["displayname"] = self.displayname()
        ret["tiles"] = self.tiles

        return JSONSerializer().serializeToPython(ret)

    def to_json(
        self,
        compact=True,
        hide_empty_nodes=False,
        user=None,
        perm=None,
        version=None,
        hide_hidden_nodes=False,
    ):
        """
        Returns resource represented as disambiguated JSON graph

        Keyword Arguments:
        compact -- type bool: hide superfluous node data
        hide_empty_nodes -- type bool: hide nodes without data
        """
        if version is None:
            return LabelBasedGraph.from_resource(
                resource=self,
                compact=compact,
                hide_empty_nodes=hide_empty_nodes,
                user=user,
                perm=perm,
                hide_hidden_nodes=hide_hidden_nodes,
            )
        elif version == "beta":
            return LabelBasedGraphV2.from_resource(
                resource=self,
                compact=compact,
                hide_empty_nodes=hide_empty_nodes,
                user=user,
                perm=perm,
                hide_hidden_nodes=hide_hidden_nodes,
            )

    @staticmethod
    def to_json__bulk(resources, compact=True, hide_empty_nodes=False, version=None):
        """
        Returns list of resources represented as disambiguated JSON graphs

        Keyword Arguments:
        resources -- list of Resource
        compact -- type bool: hide superfluous node data
        hide_empty_nodes -- type bool: hide nodes without data
        """

        if version is None:
            return LabelBasedGraph.from_resources(
                resources=resources, compact=compact, hide_empty_nodes=hide_empty_nodes
            )
        elif version == "beta":
            return LabelBasedGraphV2.from_resources(
                resources=resources, compact=compact, hide_empty_nodes=hide_empty_nodes
            )

    def get_node_values(self, node_name):
        """
        Take a node_name (string) as an argument and return a list of values.
        If an invalid node_name is used, or if multiple nodes with the same
        name are found, the method returns False.
        Current supported (tested) node types are: string, date, concept, geometry
        """

        nodes = models.Node.objects.filter(name=node_name, graph_id=self.graph_id)
        if len(nodes) > 1:
            raise MultipleNodesFoundException(node_name, nodes)

        if len(nodes) == 0:
            raise InvalidNodeNameException(node_name)

        tiles = self.tilemodel_set.filter(nodegroup_id=nodes[0].nodegroup_id)

        values = []
        for tile in tiles:
            for node_id, value in tile.data.items():
                if node_id == str(nodes[0].nodeid):
                    if type(value) is list:
                        for v in value:
                            values.append(parse_node_value(v))
                    else:
                        values.append(parse_node_value(value))

        return values

    def remove_resource_instance_permissions(self):
        groups = list(Group.objects.all())
        users = list(User.objects.all())
        for identity in groups + users:
            for perm in [
                "no_access_to_resourceinstance",
                "view_resourceinstance",
                "change_resourceinstance",
                "delete_resourceinstance",
            ]:
                remove_perm(perm, identity, self)
        self.index()

    def add_permission_to_all(self, permission):
        groups = list(Group.objects.all())
        users = [user for user in User.objects.all() if user.is_superuser is False]
        for identity in groups + users:
            assign_perm(permission, identity, self)
        self.index()


def parse_node_value(value):
    if is_uuid(value):
        try:
            return models.Value.objects.get(pk=value).value
        except ObjectDoesNotExist:
            pass
    return value


def is_uuid(value_to_test):
    try:
        UUID(value_to_test)
        return True
    except Exception:
        return False


class PublishedModelError(Exception):
    def __init__(self, message, code=None):
        self.title = _("Published Model Error")
        self.message = message
        self.code = code

    def __str__(self):
        return repr(self.message)


class UnpublishedModelError(Exception):
    def __init__(self, message, code=None):
        self.title = _("Unpublished Model Error")
        self.message = message
        self.code = code

    def __str__(self):
        return repr(self.message)<|MERGE_RESOLUTION|>--- conflicted
+++ resolved
@@ -88,12 +88,7 @@
 
     def get_node_datatypes(self):
         if not self.node_datatypes:
-            self.node_datatypes = {
-                str(nodeid): datatype
-                for nodeid, datatype in models.Node.objects.values_list(
-                    "nodeid", "datatype"
-                )
-            }
+            self.node_datatypes = {str(nodeid): datatype for nodeid, datatype in models.Node.objects.values_list("nodeid", "datatype")}
         return self.node_datatypes
 
     def set_node_datatypes(self, node_datatypes):
@@ -109,11 +104,7 @@
         else:
             return SimpleNamespace(
                 **next(
-                    (
-                        x
-                        for x in self.get_serialized_graph()["nodes"]
-                        if x["istopnode"] is True
-                    ),
+                    (x for x in self.get_serialized_graph()["nodes"] if x["istopnode"] is True),
                     None,
                 )
             ).ontologyclass
@@ -162,9 +153,7 @@
             except KeyError:
                 pass
 
-    def save_descriptors(
-        self, descriptors=("name", "description", "map_popup"), context=None
-    ):
+    def save_descriptors(self, descriptors=("name", "description", "map_popup"), context=None):
         """
         descriptors -- iterator with descriptors to be calculated
         context -- Dictionary with any key:value pairs needed to control the behavior of a custom descriptor function
@@ -186,20 +175,13 @@
             for descriptor in descriptors:
                 if len(self.descriptor_function) == 1:
                     module = self.descriptor_function[0].function.get_class_module()()
-                    self.descriptors[language][descriptor] = (
-                        module.get_primary_descriptor_from_nodes(
-                            self,
-                            self.descriptor_function[0].config["descriptor_types"][
-                                descriptor
-                            ],
-                            context,
-                            descriptor,
-                        )
+                    self.descriptors[language][descriptor] = module.get_primary_descriptor_from_nodes(
+                        self,
+                        self.descriptor_function[0].config["descriptor_types"][descriptor],
+                        context,
+                        descriptor,
                     )
-                    if (
-                        descriptor == "name"
-                        and self.descriptors[language][descriptor] is not None
-                    ):
+                    if descriptor == "name" and self.descriptors[language][descriptor] is not None:
                         self.name[language] = self.descriptors[language][descriptor]
                 else:
                     self.descriptors[language][descriptor] = None
@@ -282,20 +264,6 @@
         if index is True:
             self.index(context)
 
-<<<<<<< HEAD
-    def get_instance_creator(self, user=None):
-        creatorid = None
-        can_edit = None
-        if models.EditLog.objects.filter(resourceinstanceid=self.resourceinstanceid).filter(edittype="create").exists():
-            creatorid = models.EditLog.objects.filter(resourceinstanceid=self.resourceinstanceid).filter(edittype="create")[0].userid
-        if creatorid is None or creatorid == "":
-            creatorid = settings.DEFAULT_RESOURCE_IMPORT_USER["userid"]
-        if user:
-            can_edit = user.id == int(creatorid) or user.is_superuser
-        return {"creatorid": creatorid, "user_can_edit_instance_permissions": can_edit}
-
-=======
->>>>>>> 1fb16079
     def load_tiles(self, user=None, perm="read_nodegroup"):
         """
         Loads the resource's tiles array with all the tiles from the database as a flat list
@@ -305,15 +273,7 @@
         self.tiles = list(models.TileModel.objects.filter(resourceinstance=self))
         if user:
             readable_nodegroups = get_nodegroups_by_perm(user, perm, any_perm=True)
-<<<<<<< HEAD
             self.tiles = [tile for tile in self.tiles if tile.nodegroup is not None and tile.nodegroup_id in readable_nodegroups]
-=======
-            self.tiles = [
-                tile
-                for tile in self.tiles
-                if tile.nodegroup is not None and tile.nodegroup in readable_nodegroups
-            ]
->>>>>>> 1fb16079
 
     # # flatten out the nested tiles into a single array
     def get_flattened_tiles(self):
@@ -336,12 +296,7 @@
         """
 
         datatype_factory = DataTypeFactory()
-        node_datatypes = {
-            str(nodeid): datatype
-            for nodeid, datatype in models.Node.objects.values_list(
-                "nodeid", "datatype"
-            )
-        }
+        node_datatypes = {str(nodeid): datatype for nodeid, datatype in models.Node.objects.values_list("nodeid", "datatype")}
         tiles = []
         documents = []
         term_list = []
@@ -355,9 +310,7 @@
         Resource.objects.bulk_create(resources)
         TileModel.objects.bulk_create(tiles)
 
-        print(
-            f"Time to bulk create tiles and resources: {datetime.timedelta(seconds=time() - start)}"
-        )
+        print(f"Time to bulk create tiles and resources: {datetime.timedelta(seconds=time() - start)}")
 
         start = time()
         for resource in resources:
@@ -369,10 +322,7 @@
             transaction_id=transaction_id,
         )
 
-        print(
-            "Time to save resource edits: %s"
-            % datetime.timedelta(seconds=time() - start)
-        )
+        print("Time to save resource edits: %s" % datetime.timedelta(seconds=time() - start))
 
         for resource in resources:
             start = time()
@@ -391,11 +341,7 @@
             )
 
             for term in terms:
-                term_list.append(
-                    se.create_bulk_item(
-                        index=TERMS_INDEX, id=term["_id"], data=term["_source"]
-                    )
-                )
+                term_list.append(se.create_bulk_item(index=TERMS_INDEX, id=term["_id"], data=term["_source"]))
 
         se.bulk_index(documents)
         se.bulk_index(term_list)
@@ -412,11 +358,7 @@
             datatype_factory = DataTypeFactory()
 
             node_datatypes = {
-                str(nodeid): datatype
-                for nodeid, datatype in (
-                    (k["nodeid"], k["datatype"])
-                    for k in self.get_serialized_graph()["nodes"]
-                )
+                str(nodeid): datatype for nodeid, datatype in ((k["nodeid"], k["datatype"]) for k in self.get_serialized_graph()["nodes"])
             }
             document, terms = self.get_documents_to_index(
                 datatype_factory=datatype_factory,
@@ -433,9 +375,7 @@
                 celery_worker_running = task_management.check_if_celery_available()
 
                 for index in settings.ELASTICSEARCH_CUSTOM_INDEXES:
-                    if celery_worker_running and index.get(
-                        "should_update_asynchronously"
-                    ):
+                    if celery_worker_running and index.get("should_update_asynchronously"):
                         index_resource.apply_async(
                             [
                                 index["module"],
@@ -445,17 +385,11 @@
                             ]
                         )
                     else:
-                        es_index = import_class_from_string(index["module"])(
-                            index["name"]
-                        )
-                        doc, doc_id = es_index.get_documents_to_index(
-                            self, document["tiles"]
-                        )
+                        es_index = import_class_from_string(index["module"])(index["name"])
+                        doc, doc_id = es_index.get_documents_to_index(self, document["tiles"])
                         es_index.index_document(document=doc, id=doc_id)
 
-    def get_documents_to_index(
-        self, fetchTiles=True, datatype_factory=None, node_datatypes=None, context=None
-    ):
+    def get_documents_to_index(self, fetchTiles=True, datatype_factory=None, node_datatypes=None, context=None):
         """
         Gets all the documents nessesary to index a single resource
         returns a tuple of a document and list of terms
@@ -489,9 +423,7 @@
                 try:
                     display_name = JSONDeserializer().deserialize(displayname)
                     for key in display_name.keys():
-                        document["displayname"].append(
-                            {"value": display_name[key]["value"], "language": key}
-                        )
+                        document["displayname"].append({"value": display_name[key]["value"], "language": key})
                 except:
                     display_name = {"value": displayname, "language": lang[0]}
                     document["displayname"].append(display_name)
@@ -499,9 +431,7 @@
             displaydescription = self.displaydescription(context)
             if displaydescription is not None and displaydescription != "Undefined":
                 try:
-                    display_description = JSONDeserializer().deserialize(
-                        displaydescription
-                    )
+                    display_description = JSONDeserializer().deserialize(displaydescription)
                     for key in display_description.keys():
                         document["displaydescription"].append(
                             {
@@ -521,37 +451,18 @@
                 try:
                     map_popup = JSONDeserializer().deserialize(mappopup)
                     for key in map_popup.keys():
-                        document["map_popup"].append(
-                            {"value": map_popup[key]["value"], "language": key}
-                        )
+                        document["map_popup"].append({"value": map_popup[key]["value"], "language": key})
                 except:
                     map_popup = {"value": mappopup, "language": lang[0]}
                     document["map_popup"].append(map_popup)
 
-        tiles = (
-            list(models.TileModel.objects.filter(resourceinstance=self))
-            if fetchTiles
-            else self.tiles
-        )
+        tiles = list(models.TileModel.objects.filter(resourceinstance=self)) if fetchTiles else self.tiles
 
         document["tiles"] = tiles
-<<<<<<< HEAD
         document["permissions"] = {"creator": [self.get_instance_creator()["creatorid"]]}
 
         document["permissions"].update(permission_backend.get_index_values(self))
 
-=======
-        document["permissions"] = {
-            "users_without_read_perm": restrictions["cannot_read"]
-        }
-        document["permissions"]["users_without_edit_perm"] = restrictions[
-            "cannot_write"
-        ]
-        document["permissions"]["users_without_delete_perm"] = restrictions[
-            "cannot_delete"
-        ]
-        document["permissions"]["users_with_no_access"] = restrictions["no_access"]
->>>>>>> 1fb16079
         document["strings"] = []
         document["dates"] = []
         document["domains"] = []
@@ -560,37 +471,23 @@
         document["numbers"] = []
         document["date_ranges"] = []
         document["ids"] = []
-        tiles_have_authoritative_data = any(
-            any(val is not None for val in t.data.values()) for t in tiles
-        )
-        document["provisional_resource"] = (
-            "true" if tiles and not tiles_have_authoritative_data else "false"
-        )
+        tiles_have_authoritative_data = any(any(val is not None for val in t.data.values()) for t in tiles)
+        document["provisional_resource"] = "true" if tiles and not tiles_have_authoritative_data else "false"
 
         terms = []
 
         for tile in document["tiles"]:
             for nodeid, nodevalue in tile.data.items():
-                if (
-                    nodevalue != ""
-                    and nodevalue != []
-                    and nodevalue != {}
-                    and nodevalue is not None
-                ):
+                if nodevalue != "" and nodevalue != [] and nodevalue != {} and nodevalue is not None:
                     datatype = node_datatypes[nodeid]
                     datatype_instance = datatype_factory.get_instance(datatype)
-                    datatype_instance.append_to_document(
-                        document, nodevalue, nodeid, tile
-                    )
+                    datatype_instance.append_to_document(document, nodevalue, nodeid, tile)
                     node_terms = datatype_instance.get_search_terms(nodevalue, nodeid)
 
                     for index, term in enumerate(node_terms):
                         terms.append(
                             {
-                                "_id": str(nodeid)
-                                + str(tile.tileid)
-                                + str(index)
-                                + term.lang,
+                                "_id": str(nodeid) + str(tile.tileid) + str(index) + term.lang,
                                 "_source": {
                                     "value": term.value,
                                     "nodeid": nodeid,
@@ -611,30 +508,16 @@
                     for user, edit in provisionaledits.items():
                         if edit["status"] == "review":
                             for nodeid, nodevalue in edit["value"].items():
-                                if (
-                                    nodevalue != ""
-                                    and nodevalue != []
-                                    and nodevalue != {}
-                                    and nodevalue is not None
-                                ):
+                                if nodevalue != "" and nodevalue != [] and nodevalue != {} and nodevalue is not None:
                                     datatype = node_datatypes[nodeid]
-                                    datatype_instance = datatype_factory.get_instance(
-                                        datatype
-                                    )
-                                    datatype_instance.append_to_document(
-                                        document, nodevalue, nodeid, tile, True
-                                    )
-                                    node_terms = datatype_instance.get_search_terms(
-                                        nodevalue, nodeid
-                                    )
+                                    datatype_instance = datatype_factory.get_instance(datatype)
+                                    datatype_instance.append_to_document(document, nodevalue, nodeid, tile, True)
+                                    node_terms = datatype_instance.get_search_terms(nodevalue, nodeid)
 
                                     for index, term in enumerate(node_terms):
                                         terms.append(
                                             {
-                                                "_id": str(nodeid)
-                                                + str(tile.tileid)
-                                                + str(index)
-                                                + term.lang,
+                                                "_id": str(nodeid) + str(tile.tileid) + str(index) + term.lang,
                                                 "_source": {
                                                     "value": term.value,
                                                     "nodeid": nodeid,
@@ -665,17 +548,10 @@
             if user_is_reviewer is False:
                 tiles = list(models.TileModel.objects.filter(resourceinstance=self))
                 resource_is_provisional = (
-                    True
-                    if sum([len(t.data) for t in tiles]) == 0
-                    or [any(t.data.values()) for t in tiles][0] == False
-                    else False
+                    True if sum([len(t.data) for t in tiles]) == 0 or [any(t.data.values()) for t in tiles][0] == False else False
                 )
                 if resource_is_provisional is True:
-                    creator_id = int(
-                        EditLog.objects.filter(
-                            resourceinstanceid=self.pk, edittype="create"
-                        ).values_list("userid")[0][0]
-                    )
+                    creator_id = int(EditLog.objects.filter(resourceinstanceid=self.pk, edittype="create").values_list("userid")[0][0])
                     if creator_id == user.id:
                         permit_deletion = True
             else:
@@ -685,8 +561,7 @@
 
         if permit_deletion is True:
             for related_resource in models.ResourceXResource.objects.filter(
-                Q(resourceinstanceidfrom=self.resourceinstanceid)
-                | Q(resourceinstanceidto=self.resourceinstanceid)
+                Q(resourceinstanceidfrom=self.resourceinstanceid) | Q(resourceinstanceidto=self.resourceinstanceid)
             ):
                 related_resource.delete(deletedResourceId=self.resourceinstanceid)
 
@@ -728,9 +603,7 @@
         # reindex any related resources
         query = Query(se)
         bool_query = Bool()
-        bool_query.filter(
-            Nested(path="ids", query=Terms(field="ids.id", terms=[resourceinstanceid]))
-        )
+        bool_query.filter(Nested(path="ids", query=Terms(field="ids.id", terms=[resourceinstanceid])))
         query.add_query(bool_query)
         results = query.search(index=RESOURCES_INDEX)["hits"]["hits"]
         for result in results:
@@ -768,9 +641,7 @@
             try:
                 tile.validate(raise_early=(not verbose), strict=strict)
             except TileValidationError as err:
-                errors += (
-                    err.message if isinstance(err.message, list) else [err.message]
-                )
+                errors += err.message if isinstance(err.message, list) else [err.message]
         return errors
 
     def get_related_resources(
@@ -828,27 +699,21 @@
             start = number_per_page * int(page - 1)
             limit = number_per_page * page
 
-        def get_relations(
-            resourceinstanceid, start, limit, resourceinstance_graphid=None
-        ):
-            final_query = Q(resourceinstanceidfrom_id=resourceinstanceid) | Q(
-                resourceinstanceidto_id=resourceinstanceid
-            )
+        def get_relations(resourceinstanceid, start, limit, resourceinstance_graphid=None):
+            final_query = Q(resourceinstanceidfrom_id=resourceinstanceid) | Q(resourceinstanceidto_id=resourceinstanceid)
 
             if resourceinstance_graphid:
-                to_graph_id_filter = Q(
-                    resourceinstancefrom_graphid_id=str(self.graph_id)
-                ) & Q(resourceinstanceto_graphid_id=resourceinstance_graphid)
-                from_graph_id_filter = Q(
-                    resourceinstancefrom_graphid_id=resourceinstance_graphid
-                ) & Q(resourceinstanceto_graphid_id=str(self.graph_id))
+                to_graph_id_filter = Q(resourceinstancefrom_graphid_id=str(self.graph_id)) & Q(
+                    resourceinstanceto_graphid_id=resourceinstance_graphid
+                )
+                from_graph_id_filter = Q(resourceinstancefrom_graphid_id=resourceinstance_graphid) & Q(
+                    resourceinstanceto_graphid_id=str(self.graph_id)
+                )
                 final_query = final_query & (to_graph_id_filter | from_graph_id_filter)
 
             relations = {
                 "total": models.ResourceXResource.objects.filter(final_query).count(),
-                "relations": models.ResourceXResource.objects.filter(final_query)[
-                    start:limit
-                ],
+                "relations": models.ResourceXResource.objects.filter(final_query)[start:limit],
             }
 
             return relations  # resourceinstance_graphid = "00000000-886a-374a-94a5-984f10715e3a"
@@ -863,9 +728,7 @@
         ret["total"] = {"value": resource_relations["total"]}
         instanceids = set()
 
-        restricted_instances = (
-            get_restricted_instances(user, se) if user is not None else []
-        )
+        restricted_instances = get_restricted_instances(user, se) if user is not None else []
         for relation in resource_relations["relations"]:
             relation = model_to_dict(relation)
             resourceid_to = relation["resourceinstanceidto"]
@@ -880,14 +743,10 @@
                 and user_can_read_graph(user, resourceinstancefrom_graphid)
             ):
                 try:
-                    preflabel = get_preflabel_from_valueid(
-                        relation["relationshiptype"], lang
-                    )
+                    preflabel = get_preflabel_from_valueid(relation["relationshiptype"], lang)
                     relation["relationshiptype_label"] = preflabel["value"] or ""
                 except:
-                    relation["relationshiptype_label"] = (
-                        relation["relationshiptype"] or ""
-                    )
+                    relation["relationshiptype_label"] = relation["relationshiptype"] or ""
 
                 ret["resource_relationships"].append(relation)
                 instanceids.add(str(resourceid_to))
@@ -912,9 +771,7 @@
                         resource["_source"]["total_relations"] = relations["total"]
 
                         for descriptor_type in ("displaydescription", "displayname"):
-                            descriptor = get_localized_descriptor(
-                                resource, descriptor_type
-                            )
+                            descriptor = get_localized_descriptor(resource, descriptor_type)
                             if descriptor:
                                 resource["_source"][descriptor_type] = descriptor
                             else:
@@ -1021,13 +878,9 @@
         """
 
         if version is None:
-            return LabelBasedGraph.from_resources(
-                resources=resources, compact=compact, hide_empty_nodes=hide_empty_nodes
-            )
+            return LabelBasedGraph.from_resources(resources=resources, compact=compact, hide_empty_nodes=hide_empty_nodes)
         elif version == "beta":
-            return LabelBasedGraphV2.from_resources(
-                resources=resources, compact=compact, hide_empty_nodes=hide_empty_nodes
-            )
+            return LabelBasedGraphV2.from_resources(resources=resources, compact=compact, hide_empty_nodes=hide_empty_nodes)
 
     def get_node_values(self, node_name):
         """
