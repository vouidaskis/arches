"""
ARCHES - a program developed to inventory and manage immovable cultural heritage.
Copyright (C) 2013 J. Paul Getty Trust and World Monuments Fund

This program is free software: you can redistribute it and/or modify
it under the terms of the GNU Affero General Public License as
published by the Free Software Foundation, either version 3 of the
License, or (at your option) any later version.

This program is distributed in the hope that it will be useful,
but WITHOUT ANY WARRANTY; without even the implied warranty of
MERCHANTABILITY or FITNESS FOR A PARTICULAR PURPOSE. See the
GNU Affero General Public License for more details.

You should have received a copy of the GNU Affero General Public License
along with this program. If not, see <http://www.gnu.org/licenses/>.
"""

import uuid
import importlib
import datetime
import logging
from time import time
from uuid import UUID
from django.db import transaction
from django.db.models import Q
from django.contrib.auth.models import User, Group, Permission
from django.core.exceptions import ObjectDoesNotExist
from django.utils.translation import ugettext as _
from arches.app.models import models
from arches.app.models.models import EditLog
from arches.app.models.models import TileModel
from arches.app.models.concept import get_preflabel_from_valueid
from arches.app.models.system_settings import settings
from arches.app.search.search_engine_factory import SearchEngineInstance as se
from arches.app.search.mappings import TERMS_INDEX, RESOURCE_RELATIONS_INDEX, RESOURCES_INDEX
from arches.app.search.elasticsearch_dsl_builder import Query, Bool, Terms, Nested
from arches.app.utils import import_class_from_string
from arches.app.utils.label_based_graph import LabelBasedGraph
from arches.app.utils.label_based_graph_v2 import LabelBasedGraph as LabelBasedGraphV2
from guardian.shortcuts import assign_perm, remove_perm
from guardian.exceptions import NotUserNorGroup
from arches.app.utils.betterJSONSerializer import JSONSerializer, JSONDeserializer
from arches.app.utils.exceptions import (
    InvalidNodeNameException,
    MultipleNodesFoundException,
)
from arches.app.utils.permission_backend import (
    user_is_resource_reviewer,
    get_users_for_object,
    get_restricted_users,
    get_restricted_instances,
)
from arches.app.datatypes.datatypes import DataTypeFactory

logger = logging.getLogger(__name__)


class Resource(models.ResourceInstance):
    class Meta:
        proxy = True

    def __init__(self, *args, **kwargs):
        super(Resource, self).__init__(*args, **kwargs)
        # from models.ResourceInstance
        # self.resourceinstanceid
        # self.graph
        # self.resourceinstancesecurity
        # end from models.ResourceInstance
        self.tiles = []

    def get_descriptor(self, descriptor):
        module = importlib.import_module("arches.app.functions.primary_descriptors")
        PrimaryDescriptorsFunction = getattr(module, "PrimaryDescriptorsFunction")()
        functionConfig = models.FunctionXGraph.objects.filter(graph_id=self.graph_id, function__functiontype="primarydescriptors")
        if len(functionConfig) == 1:
            return PrimaryDescriptorsFunction.get_primary_descriptor_from_nodes(self, functionConfig[0].config[descriptor])
        else:
            return "undefined"

    @property
    def displaydescription(self):
        return self.get_descriptor("description")

    @property
    def map_popup(self):
        return self.get_descriptor("map_popup")

    @property
    def displayname(self):
        return self.get_descriptor("name")

    def save_edit(self, user={}, note="", edit_type="", transaction_id=None):
        timestamp = datetime.datetime.now()
        edit = EditLog()
        edit.resourceclassid = self.graph_id
        edit.resourceinstanceid = self.resourceinstanceid
        edit.userid = getattr(user, "id", "")
        edit.user_email = getattr(user, "email", "")
        edit.user_firstname = getattr(user, "first_name", "")
        edit.user_lastname = getattr(user, "last_name", "")
        edit.note = note
        edit.timestamp = timestamp
        if transaction_id is not None:
            edit.transactionid = transaction_id
        edit.edittype = edit_type
        edit.save()

    def save(self, *args, **kwargs):
        """
        Saves and indexes a single resource

        Keyword Arguments:
        request -- the request object
        user -- the user to associate the edit with if the user can't be derived from the request
        index -- True(default) to index the resource, otherwise don't index the resource

        """
        # TODO: 7783 cbyrd throw error if graph is unpublished
        request = kwargs.pop("request", None)
        user = kwargs.pop("user", None)
        index = kwargs.pop("index", True)
        transaction_id = kwargs.pop("transaction_id", None)
        super(Resource, self).save(*args, **kwargs)
        for tile in self.tiles:
            tile.resourceinstance_id = self.resourceinstanceid
            saved_tile = tile.save(request=request, index=False, transaction_id=transaction_id)
        if request is None:
            if user is None:
                user = {}
        else:
            user = request.user

        try:
            for perm in ("view_resourceinstance", "change_resourceinstance", "delete_resourceinstance"):
                assign_perm(perm, user, self)
        except NotUserNorGroup:
            pass

        self.save_edit(user=user, edit_type="create", transaction_id=transaction_id)
        if index is True:
            self.index()

    def get_root_ontology(self):
        """
        Finds and returns the ontology class of the instance's root node

        """
        root_ontology_class = None
        graph_nodes = models.Node.objects.filter(graph_id=self.graph_id).filter(istopnode=True)
        if len(graph_nodes) > 0:
            root_ontology_class = graph_nodes[0].ontologyclass

        return root_ontology_class

    def load_tiles(self, user=None, perm=None):
        """
        Loads the resource's tiles array with all the tiles from the database as a flat list

        """

        self.tiles = list(models.TileModel.objects.filter(resourceinstance=self))
        if user:
            self.tiles = [tile for tile in self.tiles if tile.nodegroup_id is not None and user.has_perm(perm, tile.nodegroup)]

    # # flatten out the nested tiles into a single array
    def get_flattened_tiles(self):
        tiles = []
        for tile in self.tiles:
            tiles.extend(tile.get_flattened_tiles())
        return tiles

    @staticmethod
    def bulk_save(resources, transaction_id=None):
        """
        Saves and indexes a list of resources

        Arguments:
        resources -- a list of resource models

        """

        datatype_factory = DataTypeFactory()
        node_datatypes = {str(nodeid): datatype for nodeid, datatype in models.Node.objects.values_list("nodeid", "datatype")}
        tiles = []
        documents = []
        term_list = []

        for resource in resources:
            resource.tiles = resource.get_flattened_tiles()
            tiles.extend(resource.tiles)

        # need to save the models first before getting the documents for index
        start = time()
        Resource.objects.bulk_create(resources)
        TileModel.objects.bulk_create(tiles)

        print(f"Time to bulk create tiles and resources: {datetime.timedelta(seconds=time() - start)}")

        start = time()
        for resource in resources:
            resource.save_edit(edit_type="create", transaction_id=transaction_id)

        resources[0].tiles[0].save_edit(
            note=f"Bulk created: {len(tiles)} for {len(resources)} resources.", edit_type="bulk_create", transaction_id=transaction_id
        )

        print("Time to save resource edits: %s" % datetime.timedelta(seconds=time() - start))

        for resource in resources:
            start = time()
            document, terms = resource.get_documents_to_index(
                fetchTiles=False, datatype_factory=datatype_factory, node_datatypes=node_datatypes
            )

            documents.append(se.create_bulk_item(index=RESOURCES_INDEX, id=document["resourceinstanceid"], data=document))

            for term in terms:
                term_list.append(se.create_bulk_item(index=TERMS_INDEX, id=term["_id"], data=term["_source"]))

        se.bulk_index(documents)
        se.bulk_index(term_list)

    def index(self):
        """
        Indexes all the nessesary items values of a resource to support search

        """

        if str(self.graph_id) != str(settings.SYSTEM_SETTINGS_RESOURCE_MODEL_ID):
            datatype_factory = DataTypeFactory()
            node_datatypes = {str(nodeid): datatype for nodeid, datatype in models.Node.objects.values_list("nodeid", "datatype")}
            document, terms = self.get_documents_to_index(datatype_factory=datatype_factory, node_datatypes=node_datatypes)
            document["root_ontology_class"] = self.get_root_ontology()
            doc = JSONSerializer().serializeToPython(document)
            se.index_data(index=RESOURCES_INDEX, body=doc, id=self.pk)
            for term in terms:
                se.index_data("terms", body=term["_source"], id=term["_id"])

            for index in settings.ELASTICSEARCH_CUSTOM_INDEXES:
                es_index = import_class_from_string(index["module"])(index["name"])
                doc, doc_id = es_index.get_documents_to_index(self, document["tiles"])
                es_index.index_document(document=doc, id=doc_id)

    def get_documents_to_index(self, fetchTiles=True, datatype_factory=None, node_datatypes=None):
        """
        Gets all the documents nessesary to index a single resource
        returns a tuple of a document and list of terms

        Keyword Arguments:
        fetchTiles -- instead of fetching the tiles from the database get them off the model itself
        datatype_factory -- refernce to the DataTypeFactory instance
        node_datatypes -- a dictionary of datatypes keyed to node ids

        """

        document = {}
        document["displaydescription"] = None
        document["resourceinstanceid"] = str(self.resourceinstanceid)
        document["graph_id"] = str(self.graph_id)
        document["map_popup"] = None
        document["displayname"] = None
        document["root_ontology_class"] = self.get_root_ontology()
        document["legacyid"] = self.legacyid
        document["displayname"] = self.displayname
        document["displaydescription"] = self.displaydescription
        document["map_popup"] = self.map_popup

        tiles = list(models.TileModel.objects.filter(resourceinstance=self)) if fetchTiles else self.tiles

        restrictions = get_restricted_users(self)
        document["tiles"] = tiles
        document["permissions"] = {"users_without_read_perm": restrictions["cannot_read"]}
        document["permissions"]["users_without_edit_perm"] = restrictions["cannot_write"]
        document["permissions"]["users_without_delete_perm"] = restrictions["cannot_delete"]
        document["permissions"]["users_with_no_access"] = restrictions["no_access"]
        document["strings"] = []
        document["dates"] = []
        document["domains"] = []
        document["geometries"] = []
        document["points"] = []
        document["numbers"] = []
        document["date_ranges"] = []
        document["ids"] = []
        document["provisional_resource"] = "true" if sum([len(t.data) for t in tiles]) == 0 else "false"

        terms = []

        for tile in document["tiles"]:
            for nodeid, nodevalue in tile.data.items():
                datatype = node_datatypes[nodeid]
                if nodevalue != "" and nodevalue != [] and nodevalue != {} and nodevalue is not None:
                    datatype_instance = datatype_factory.get_instance(datatype)
                    datatype_instance.append_to_document(document, nodevalue, nodeid, tile)
                    node_terms = datatype_instance.get_search_terms(nodevalue, nodeid)
                    for index, term in enumerate(node_terms):
                        terms.append(
                            {
                                "_id": str(nodeid) + str(tile.tileid) + str(index),
                                "_source": {
                                    "value": term,
                                    "nodeid": nodeid,
                                    "nodegroupid": tile.nodegroup_id,
                                    "tileid": tile.tileid,
                                    "resourceinstanceid": tile.resourceinstance_id,
                                    "provisional": False,
                                },
                            }
                        )

            if tile.provisionaledits is not None:
                provisionaledits = tile.provisionaledits
                if len(provisionaledits) > 0:
                    if document["provisional_resource"] == "false":
                        document["provisional_resource"] = "partial"
                    for user, edit in provisionaledits.items():
                        if edit["status"] == "review":
                            for nodeid, nodevalue in edit["value"].items():
                                datatype = node_datatypes[nodeid]
                                if nodevalue != "" and nodevalue != [] and nodevalue != {} and nodevalue is not None:
                                    datatype_instance = datatype_factory.get_instance(datatype)
                                    datatype_instance.append_to_document(document, nodevalue, nodeid, tile, True)
                                    node_terms = datatype_instance.get_search_terms(nodevalue, nodeid)
                                    for index, term in enumerate(node_terms):
                                        terms.append(
                                            {
                                                "_id": str(nodeid) + str(tile.tileid) + str(index),
                                                "_source": {
                                                    "value": term,
                                                    "nodeid": nodeid,
                                                    "nodegroupid": tile.nodegroup_id,
                                                    "tileid": tile.tileid,
                                                    "resourceinstanceid": tile.resourceinstance_id,
                                                    "provisional": True,
                                                },
                                            }
                                        )

        return document, terms

    def delete(self, user={}, index=True, transaction_id=None):
        """
        Deletes a single resource and any related indexed data

        """

        # note that deferring index will require:
        # - that any resources related to the to-be-deleted resource get re-indexed
        # - that the index for the to-be-deleted resource gets deleted

        permit_deletion = False
        # TODO: 7783 cbyrd throw error if graph is unpublished
        if user != {}:
            user_is_reviewer = user_is_resource_reviewer(user)
            if user_is_reviewer is False:
                tiles = list(models.TileModel.objects.filter(resourceinstance=self))
                resource_is_provisional = True if sum([len(t.data) for t in tiles]) == 0 else False
                if resource_is_provisional is True:
                    permit_deletion = True
            else:
                permit_deletion = True
        else:
            permit_deletion = True

        if permit_deletion is True:
            for related_resource in models.ResourceXResource.objects.filter(
                Q(resourceinstanceidfrom=self.resourceinstanceid) | Q(resourceinstanceidto=self.resourceinstanceid)
            ):
                related_resource.delete(deletedResourceId=self.resourceinstanceid, index=False)

            if index:
                self.delete_index()

            try:
                self.save_edit(edit_type="delete", user=user, note=self.displayname, transaction_id=transaction_id)
            except:
                pass
            super(Resource, self).delete()

        return permit_deletion

    def delete_index(self, resourceinstanceid=None):
        """
        Deletes all references to a resource from all indexes

        Keyword Arguments:
        resourceinstanceid -- the resource instance id to delete from related indexes, if supplied will use this over self.resourceinstanceid
        """

        if resourceinstanceid is None:
            resourceinstanceid = self.resourceinstanceid
        resourceinstanceid = str(resourceinstanceid)

        # delete any related terms
        query = Query(se)
        bool_query = Bool()
        bool_query.filter(Terms(field="resourceinstanceid", terms=[resourceinstanceid]))
        query.add_query(bool_query)
        query.delete(index=TERMS_INDEX)

        # delete any related resource index entries
        query = Query(se)
        bool_query = Bool()
        bool_query.should(Terms(field="resourceinstanceidto", terms=[resourceinstanceid]))
        bool_query.should(Terms(field="resourceinstanceidfrom", terms=[resourceinstanceid]))
        query.add_query(bool_query)
        query.delete(index=RESOURCE_RELATIONS_INDEX)

        # reindex any related resources
        query = Query(se)
        bool_query = Bool()
        bool_query.filter(Nested(path="ids", query=Terms(field="ids.id", terms=[resourceinstanceid])))
        query.add_query(bool_query)
        results = query.search(index=RESOURCES_INDEX)["hits"]["hits"]
        for result in results:
            try:
                res = Resource.objects.get(pk=result["_id"])
                res.load_tiles()
                res.index()
            except ObjectDoesNotExist:
                pass

        # delete resource index
        se.delete(index=RESOURCES_INDEX, id=resourceinstanceid)

        # delete resources from custom indexes
        for index in settings.ELASTICSEARCH_CUSTOM_INDEXES:
            es_index = import_class_from_string(index["module"])(index["name"])
            es_index.delete_resources(resources=self)

    def validate(self, verbose=False, strict=False):
        """
        Keyword Arguments:
        verbose -- False(default) to only show the first error thrown in any tile, True to show all the errors in all the tiles
        strict -- False(default), True to use a more complete check on the datatype
            (eg: check for the existance of a referenced resoure on the resource-instance datatype)
        """

        from arches.app.models.tile import Tile, TileValidationError

        errors = []
        tiles = self.tiles
        if len(self.tiles) == 0:
            tiles = Tile.objects.filter(resourceinstance=self)

        for tile in tiles:
            try:
                tile.validate(raise_early=(not verbose), strict=strict)
            except TileValidationError as err:
                errors += err.message if isinstance(err.message, list) else [err.message]
        return errors

    def get_related_resources(
        self,
        lang="en-US",
        limit=settings.RELATED_RESOURCES_EXPORT_LIMIT,
        start=0,
        page=0,
        user=None,
        resourceinstance_graphid=None,
        graphs=None,
    ):
        """
        Returns an object that lists the related resources, the relationship types, and a reference to the current resource

        """
        if not graphs:
            graphs = list(
                models.GraphModel.objects.all()
                .exclude(pk=settings.SYSTEM_SETTINGS_RESOURCE_MODEL_ID)
                .exclude(isresource=False)
<<<<<<< HEAD
                .exclude(publication=None)
=======
                # .exclude(publication=None)
>>>>>>> 61fd779e
            )

        graph_lookup = {
            str(graph.graphid): {"name": graph.name, "iconclass": graph.iconclass, "fillColor": graph.color} for graph in graphs
        }

        ret = {"resource_instance": self, "resource_relationships": [], "related_resources": [], "node_config_lookup": graph_lookup}

        if page > 0:
            limit = settings.RELATED_RESOURCES_PER_PAGE
            start = limit * int(page - 1)

        def get_relations(resourceinstanceid, start, limit, resourceinstance_graphid=None):
            query = Query(se, start=start, limit=limit)
            bool_filter = Bool()
            bool_filter.should(Terms(field="resourceinstanceidfrom", terms=resourceinstanceid))
            bool_filter.should(Terms(field="resourceinstanceidto", terms=resourceinstanceid))

            if resourceinstance_graphid:
                graph_filter = Bool()
                to_graph_id_filter = Bool()
                to_graph_id_filter.filter(Terms(field="resourceinstancefrom_graphid", terms=str(self.graph_id)))
                to_graph_id_filter.filter(Terms(field="resourceinstanceto_graphid", terms=resourceinstance_graphid))
                graph_filter.should(to_graph_id_filter)

                from_graph_id_filter = Bool()
                from_graph_id_filter.filter(Terms(field="resourceinstancefrom_graphid", terms=resourceinstance_graphid))
                from_graph_id_filter.filter(Terms(field="resourceinstanceto_graphid", terms=str(self.graph_id)))
                graph_filter.should(from_graph_id_filter)
                bool_filter.must(graph_filter)

            query.add_query(bool_filter)

            return query.search(index=RESOURCE_RELATIONS_INDEX)

        resource_relations = get_relations(
            resourceinstanceid=self.resourceinstanceid, start=start, limit=limit, resourceinstance_graphid=resourceinstance_graphid,
        )

        

        ret["total"] = resource_relations["hits"]["total"]
        instanceids = set()

        restricted_instances = get_restricted_instances(user, se) if user is not None else []
        for relation in resource_relations["hits"]["hits"]:
            try:
                preflabel = get_preflabel_from_valueid(relation["_source"]["relationshiptype"], lang)
                relation["_source"]["relationshiptype_label"] = preflabel["value"] or ""
            except:
                relation["_source"]["relationshiptype_label"] = relation["_source"]["relationshiptype"] or ""

            resourceid_to = relation["_source"]["resourceinstanceidto"]
            resourceid_from = relation["_source"]["resourceinstanceidfrom"]
            if resourceid_to not in restricted_instances and resourceid_from not in restricted_instances:
                ret["resource_relationships"].append(relation["_source"])
                instanceids.add(resourceid_to)
                instanceids.add(resourceid_from)
            else:
                ret["total"]["value"] -= 1

        if str(self.resourceinstanceid) in instanceids:
            instanceids.remove(str(self.resourceinstanceid))

        if len(instanceids) > 0:
            related_resources = se.search(index=RESOURCES_INDEX, id=list(instanceids))
            if related_resources:
                for resource in related_resources["docs"]:
                    relations = get_relations(
                        resourceinstanceid=resource["_id"],
                        start=0,
                        limit=0,
                    )
                    if resource["found"]:
                        resource["_source"]["total_relations"] = relations["hits"]["total"]
                        ret["related_resources"].append(resource["_source"])

        return ret

    def copy(self):
        """
        Returns a copy of this resource instance including a copy of all tiles associated with this resource instance

        """
        # need this here to prevent a circular import error
        from arches.app.models.tile import Tile

        id_map = {}
        new_resource = Resource()
        new_resource.graph = self.graph

        if len(self.tiles) == 0:
            self.tiles = Tile.objects.filter(resourceinstance=self)

        for tile in self.tiles:
            new_tile = Tile()
            new_tile.data = tile.data
            new_tile.nodegroup = tile.nodegroup
            new_tile.parenttile = tile.parenttile
            new_tile.resourceinstance = new_resource
            new_tile.sortorder = tile.sortorder

            new_resource.tiles.append(new_tile)
            id_map[tile.pk] = new_tile

        for tile in new_resource.tiles:
            if tile.parenttile:
                tile.parenttile = id_map[tile.parenttile_id]

        with transaction.atomic():
            new_resource.save()

        return new_resource

    def serialize(self, fields=None, exclude=None):
        """
        Serialize to a different form then used by the internal class structure

        used to append additional values (like parent ontology properties) that
        internal objects (like models.Nodes) don't support

        """

        ret = JSONSerializer().handle_model(self)
        ret["tiles"] = self.tiles

        return JSONSerializer().serializeToPython(ret)

    def to_json(self, compact=True, hide_empty_nodes=False, user=None, perm=None, version=None):
        """
        Returns resource represented as disambiguated JSON graph

        Keyword Arguments:
        compact -- type bool: hide superfluous node data
        hide_empty_nodes -- type bool: hide nodes without data
        """
        if version is None:
            return LabelBasedGraph.from_resource(resource=self, compact=compact, hide_empty_nodes=hide_empty_nodes, user=user, perm=perm)
        elif version == "beta":
            return LabelBasedGraphV2.from_resource(resource=self, compact=compact, hide_empty_nodes=hide_empty_nodes, user=user, perm=perm)

    @staticmethod
    def to_json__bulk(resources, compact=True, hide_empty_nodes=False, version=None):
        """
        Returns list of resources represented as disambiguated JSON graphs

        Keyword Arguments:
        resources -- list of Resource
        compact -- type bool: hide superfluous node data
        hide_empty_nodes -- type bool: hide nodes without data
        """

        if version is None:
            return LabelBasedGraph.from_resources(resources=resources, compact=compact, hide_empty_nodes=hide_empty_nodes)
        elif version == "beta":
            return LabelBasedGraphV2.from_resources(resources=resources, compact=compact, hide_empty_nodes=hide_empty_nodes)

    def get_node_values(self, node_name):
        """
        Take a node_name (string) as an argument and return a list of values.
        If an invalid node_name is used, or if multiple nodes with the same
        name are found, the method returns False.
        Current supported (tested) node types are: string, date, concept, geometry
        """

        nodes = models.Node.objects.filter(name=node_name, graph_id=self.graph_id)
        if len(nodes) > 1:
            raise MultipleNodesFoundException(node_name, nodes)

        if len(nodes) == 0:
            raise InvalidNodeNameException(node_name)

        tiles = self.tilemodel_set.filter(nodegroup_id=nodes[0].nodegroup_id)

        values = []
        for tile in tiles:
            for node_id, value in tile.data.items():
                if node_id == str(nodes[0].nodeid):
                    if type(value) is list:
                        for v in value:
                            values.append(parse_node_value(v))
                    else:
                        values.append(parse_node_value(value))

        return values

    def remove_resource_instance_permissions(self):
        groups = list(Group.objects.all())
        users = list(User.objects.all())
        for identity in groups + users:
            for perm in ["no_access_to_resourceinstance", "view_resourceinstance", "change_resourceinstance", "delete_resourceinstance"]:
                remove_perm(perm, identity, self)
        self.index()

    def add_permission_to_all(self, permission):
        groups = list(Group.objects.all())
        users = [user for user in User.objects.all() if user.is_superuser is False]
        for identity in groups + users:
            assign_perm(permission, identity, self)
        self.index()


def parse_node_value(value):
    if is_uuid(value):
        try:
            return models.Value.objects.get(pk=value).value
        except ObjectDoesNotExist:
            pass
    return value


def is_uuid(value_to_test):
    try:
        UUID(value_to_test)
        return True
    except Exception:
        return False


class PublishedModelError(Exception):
    def __init__(self, message, code=None):
        self.title = _("Published Model Error")
<<<<<<< HEAD
=======
        self.message = message
        self.code = code

    def __str__(self):
        return repr(self.message)


class UnpublishedModelError(Exception):
    def __init__(self, message, code=None):
        self.title = _("Unpublished Model Error")
>>>>>>> 61fd779e
        self.message = message
        self.code = code

    def __str__(self):
        return repr(self.message)<|MERGE_RESOLUTION|>--- conflicted
+++ resolved
@@ -469,11 +469,7 @@
                 models.GraphModel.objects.all()
                 .exclude(pk=settings.SYSTEM_SETTINGS_RESOURCE_MODEL_ID)
                 .exclude(isresource=False)
-<<<<<<< HEAD
                 .exclude(publication=None)
-=======
-                # .exclude(publication=None)
->>>>>>> 61fd779e
             )
 
         graph_lookup = {
@@ -696,8 +692,6 @@
 class PublishedModelError(Exception):
     def __init__(self, message, code=None):
         self.title = _("Published Model Error")
-<<<<<<< HEAD
-=======
         self.message = message
         self.code = code
 
@@ -708,7 +702,6 @@
 class UnpublishedModelError(Exception):
     def __init__(self, message, code=None):
         self.title = _("Unpublished Model Error")
->>>>>>> 61fd779e
         self.message = message
         self.code = code
 
