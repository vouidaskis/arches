'''
ARCHES - a program developed to inventory and manage immovable cultural heritage.
Copyright (C) 2013 J. Paul Getty Trust and World Monuments Fund

This program is free software: you can redistribute it and/or modify
it under the terms of the GNU Affero General Public License as
published by the Free Software Foundation, either version 3 of the
License, or (at your option) any later version.

This program is distributed in the hope that it will be useful,
but WITHOUT ANY WARRANTY; without even the implied warranty of
MERCHANTABILITY or FITNESS FOR A PARTICULAR PURPOSE. See the
GNU Affero General Public License for more details.

You should have received a copy of the GNU Affero General Public License
along with this program. If not, see <http://www.gnu.org/licenses/>.
'''

import importlib
from django.conf import settings
from arches.app.models import models
from arches.app.search.search_engine_factory import SearchEngineFactory
from elasticsearch import Elasticsearch
from arches.app.search.elasticsearch_dsl_builder import Query, Terms
from arches.app.views.concept import get_preflabel_from_valueid
from arches.app.utils.betterJSONSerializer import JSONSerializer, JSONDeserializer
from arches.app.datatypes import datatypes

class Resource(models.ResourceInstance):

    class Meta:
        proxy = True

    def __init__(self, *args, **kwargs):
        super(Resource, self).__init__(*args, **kwargs)
        # from models.ResourceInstance
        # self.resourceinstanceid
        # self.graph
        # self.resourceinstancesecurity
        # end from models.ResourceInstance
        self.tiles = []

    @property
    def primaryname(self):
        module = importlib.import_module('arches.app.functions.resource_functions')
        PrimaryNameFunction = getattr(module, 'PrimaryNameFunction')()
        functionConfig = models.FunctionXGraph.objects.filter(graph=self.graph, function__functiontype='primaryname')
        if len(functionConfig) == 1:
            return PrimaryNameFunction.get(self, functionConfig[0].config)
        else:
            return 'undefined'

    @staticmethod
    def bulk_save(resources):
        pass
    
    def index(self):
        """
        Indexes all the nessesary items values of a resource to support search

        """

        document, terms = self.get_documents_to_index()
        se = SearchEngineFactory().create()
        se.index_data('resource', self.graph_id, JSONSerializer().serializeToPython(document), id=self.pk)

        for term in terms:
            se.index_term(term['term'], term['term_id'], term['context'], term['options'])

    def get_documents_to_index(self, fetchTiles=True):
        """
        Gets all the documents nessesary to index a single resource
        returns a tuple of a document and list of terms

        Keyword Arguments:
        tiles -- pass in a list of tiles instead of fetching them from the database

        """

        document = JSONSerializer().serializeToPython(self)
        document['tiles'] = models.TileModel.objects.filter(resourceinstance=self) if fetchTiles else self.tiles
        document['strings'] = []
        document['dates'] = []
        document['domains'] = []
        document['geometries'] = []
        document['numbers'] = []

        terms = []

        for tile in document['tiles']:
            for nodeid, nodevalue in tile.data.iteritems():
                #node = models.Node.objects.get(pk=nodeid)
                datatype = models.Node.objects.values_list('datatype', flat=True).get(pk=nodeid)
                #print datatype
                if nodevalue != '' and nodevalue != [] and nodevalue != {} and nodevalue is not None:
                    datatype_instance = datatypes.get_datatype_instance(datatype)
                    datatype_instance.append_to_document(document, nodevalue)
<<<<<<< HEAD
                    if datatype == 'string' and (settings.WORDS_PER_SEARCH_TERM == None or (len(nodevalue.split(' ')) < settings.WORDS_PER_SEARCH_TERM)):
                        terms.append({'term': nodevalue, 'term_id': '%s_%s' % (str(tile.tileid), str(nodeid)), 'context': '', 'options': {}})
=======
                    term = datatype_instance.get_search_term(nodevalue)
                    if term is not None:
                        terms_to_index.append({'term': term, 'tileid': tile.tileid, 'nodeid': nodeid, 'context': '', 'options': {}})
>>>>>>> 5454d280

        return document, terms

    @staticmethod
    def bulk_index(resources):
        print 'in bulk_index'
        se = SearchEngineFactory().create()
        documents = []
        term_list = []
        for resource in resources:
            document, terms = resource.get_documents_to_index(fetchTiles=False)
            documents.append(se.create_bulk_item(index='resource', type=document['graph_id'], id=document['resourceinstanceid'], data=document))
            for term in terms:
                se.index_term(term['term'], term['term_id'], term['context'], term['options'])
                #term_list.append(se.create_bulk_item(index='term', type='value', id=term['term_id'], data=term))

        se.bulk_index(documents)
        #se.bulk_index(term_list)

    def serialize(self):
        """
        serialize to a different form then used by the internal class structure

        used to append additional values (like parent ontology properties) that
        internal objects (like models.Nodes) don't support

        """

        ret = JSONSerializer().handle_model(self)
        ret['tiles'] = self.tiles

        return JSONSerializer().serializeToPython(ret)

    def delete(self):
        es = Elasticsearch()
        se = SearchEngineFactory().create()
        related_resources = self.get_related_resources(lang="en-US", start=0, limit=15)
        for rr in related_resources['resource_relationships']:
            models.ResourceXResource.objects.get(pk=rr['resourcexid']).delete()
        se.delete(index='resource', doc_type=str(self.graph_id), id=self.resourceinstanceid)
        super(Resource, self).delete()

    def get_related_resources(self, lang='en-US', limit=1000, start=0):
        ret = {
            'resource_instance': self,
            'resource_relationships': [],
            'related_resources': []
        }
        se = SearchEngineFactory().create()
        query = Query(se, limit=limit, start=start)
        query.add_filter(Terms(field='resourceinstanceidfrom', terms=self.resourceinstanceid).dsl, operator='or')
        query.add_filter(Terms(field='resourceinstanceidto', terms=self.resourceinstanceid).dsl, operator='or')
        resource_relations = query.search(index='resource_relations', doc_type='all')
        ret['total'] = resource_relations['hits']['total']
        instanceids = set()
        for relation in resource_relations['hits']['hits']:
            relation['_source']['preflabel'] = get_preflabel_from_valueid(relation['_source']['relationshiptype'], lang)
            ret['resource_relationships'].append(relation['_source'])
            instanceids.add(relation['_source']['resourceinstanceidto'])
            instanceids.add(relation['_source']['resourceinstanceidfrom'])
        if len(instanceids) > 0:
            instanceids.remove(str(self.resourceinstanceid))

        related_resources = se.search(index='resource', doc_type='_all', id=list(instanceids))
        if related_resources:
            for resource in related_resources['docs']:
                ret['related_resources'].append(resource['_source'])

        return ret<|MERGE_RESOLUTION|>--- conflicted
+++ resolved
@@ -95,14 +95,9 @@
                 if nodevalue != '' and nodevalue != [] and nodevalue != {} and nodevalue is not None:
                     datatype_instance = datatypes.get_datatype_instance(datatype)
                     datatype_instance.append_to_document(document, nodevalue)
-<<<<<<< HEAD
-                    if datatype == 'string' and (settings.WORDS_PER_SEARCH_TERM == None or (len(nodevalue.split(' ')) < settings.WORDS_PER_SEARCH_TERM)):
-                        terms.append({'term': nodevalue, 'term_id': '%s_%s' % (str(tile.tileid), str(nodeid)), 'context': '', 'options': {}})
-=======
                     term = datatype_instance.get_search_term(nodevalue)
                     if term is not None:
-                        terms_to_index.append({'term': term, 'tileid': tile.tileid, 'nodeid': nodeid, 'context': '', 'options': {}})
->>>>>>> 5454d280
+                        terms.append({'term': term, 'term_id': '%s_%s' % (str(tile.tileid), str(nodeid)), 'context': '', 'options': {}})
 
         return document, terms
 
