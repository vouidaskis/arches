--- conflicted
+++ resolved
@@ -296,38 +296,15 @@
 
         """
 
+        self.tiles = list(models.TileModel.objects.filter(resourceinstance=self))
         if user:
-<<<<<<< HEAD
-            published_graph = models.PublishedGraph.objects.get(
-                publication=self.graph_publication, language=get_language()
-            )
-            nodegroups = [
-                models.NodeGroup(**serialized_nodegroup)
-                for serialized_nodegroup in published_graph.serialized_graph[
-                    "nodegroups"
-                ]
-            ]
-            readable_nodegroup_ids = [
-                nodegroup.pk
-                for nodegroup in get_nodegroups_by_perm(
-                    user, perm, any_perm=True, nodegroups=nodegroups
-                )
-=======
             readable_nodegroups = get_nodegroups_by_perm(user, perm, any_perm=True)
             self.tiles = [
                 tile
                 for tile in self.tiles
                 if tile.nodegroup is not None
                 and tile.nodegroup_id in readable_nodegroups
->>>>>>> 99b7bfae
             ]
-            self.tiles = list(
-                models.TileModel.objects.filter(
-                    resourceinstance=self, nodegroup_id__in=readable_nodegroup_ids
-                )
-            )
-        else:
-            self.tiles = list(models.TileModel.objects.filter(resourceinstance=self))
 
     # # flatten out the nested tiles into a single array
     def get_flattened_tiles(self):
