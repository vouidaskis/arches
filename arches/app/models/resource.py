"""
ARCHES - a program developed to inventory and manage immovable cultural heritage.
Copyright (C) 2013 J. Paul Getty Trust and World Monuments Fund

This program is free software: you can redistribute it and/or modify
it under the terms of the GNU Affero General Public License as
published by the Free Software Foundation, either version 3 of the
License, or (at your option) any later version.

This program is distributed in the hope that it will be useful,
but WITHOUT ANY WARRANTY; without even the implied warranty of
MERCHANTABILITY or FITNESS FOR A PARTICULAR PURPOSE. See the
GNU Affero General Public License for more details.

You should have received a copy of the GNU Affero General Public License
along with this program. If not, see <http://www.gnu.org/licenses/>.
"""

import uuid
import importlib
import datetime
import logging
from time import time
from uuid import UUID
from django.db import transaction
from django.db.models import Q
from django.contrib.auth.models import User, Group, Permission
from django.core.exceptions import ObjectDoesNotExist
from django.utils.translation import ugettext as _
from arches.app.models import models
from arches.app.models.models import EditLog
from arches.app.models.models import TileModel
from arches.app.models.concept import get_preflabel_from_valueid
from arches.app.models.system_settings import settings
from arches.app.search.search_engine_factory import SearchEngineInstance as se
from arches.app.search.mappings import TERMS_INDEX, RESOURCE_RELATIONS_INDEX, RESOURCES_INDEX
from arches.app.search.elasticsearch_dsl_builder import Query, Bool, Terms, Nested
from arches.app.tasks import index_resource
from arches.app.utils import import_class_from_string, task_management
from arches.app.utils.label_based_graph import LabelBasedGraph
from arches.app.utils.label_based_graph_v2 import LabelBasedGraph as LabelBasedGraphV2
from guardian.shortcuts import assign_perm, remove_perm
from guardian.exceptions import NotUserNorGroup
from arches.app.utils.betterJSONSerializer import JSONSerializer, JSONDeserializer
from arches.app.utils.exceptions import (
    InvalidNodeNameException,
    MultipleNodesFoundException,
)
from arches.app.utils.permission_backend import (
    user_is_resource_reviewer,
    get_users_for_object,
    get_restricted_users,
    get_restricted_instances,
)
from arches.app.datatypes.datatypes import DataTypeFactory

logger = logging.getLogger(__name__)


class Resource(models.ResourceInstance):
    class Meta:
        proxy = True

    def __init__(self, *args, **kwargs):
        super(Resource, self).__init__(*args, **kwargs)
        # from models.ResourceInstance
        # self.resourceinstanceid
        # self.graph
        # self.resourceinstancesecurity
        # end from models.ResourceInstance
        self.tiles = []

    def get_descriptor(self, descriptor, context):
        graph_function = models.FunctionXGraph.objects.filter(
            graph_id=self.graph_id, function__functiontype="primarydescriptors"
        ).select_related("function")
        if len(graph_function) == 1:
            module = graph_function[0].function.get_class_module()()
<<<<<<< HEAD
            return module.get_primary_descriptor_from_nodes(self, graph_function[0].config["descriptor_types"][descriptor])
=======
            return module.get_primary_descriptor_from_nodes(
                self, graph_function[0].config["descriptor_types"][descriptor], context
            )
>>>>>>> 65329003
        else:
            return "undefined"

    def displaydescription(self, context=None):
        return self.get_descriptor("description", context)

    def map_popup(self, context=None):
        return self.get_descriptor("map_popup", context)

    def displayname(self, context=None):
        return self.get_descriptor("name", context)

    def save_edit(self, user={}, note="", edit_type="", transaction_id=None):
        timestamp = datetime.datetime.now()
        edit = EditLog()
        edit.resourceclassid = self.graph_id
        edit.resourceinstanceid = self.resourceinstanceid
        edit.userid = getattr(user, "id", "")
        edit.user_email = getattr(user, "email", "")
        edit.user_firstname = getattr(user, "first_name", "")
        edit.user_lastname = getattr(user, "last_name", "")
        edit.note = note
        edit.timestamp = timestamp
        if transaction_id is not None:
            edit.transactionid = transaction_id
        edit.edittype = edit_type
        edit.save()

    def save(self, *args, **kwargs):
        """
        Saves and indexes a single resource

        Keyword Arguments:
        request -- the request object
        user -- the user to associate the edit with if the user can't be derived from the request
        index -- True(default) to index the resource, otherwise don't index the resource

        """
        # TODO: 7783 cbyrd throw error if graph is unpublished
        request = kwargs.pop("request", None)
        user = kwargs.pop("user", None)
        index = kwargs.pop("index", True)
        context = kwargs.pop("context", None)
        transaction_id = kwargs.pop("transaction_id", None)
        super(Resource, self).save(*args, **kwargs)
        for tile in self.tiles:
            tile.resourceinstance_id = self.resourceinstanceid
            tile.save(request=request, index=False, transaction_id=transaction_id, context=context)
        if request is None:
            if user is None:
                user = {}
        else:
            user = request.user

        try:
            for perm in ("view_resourceinstance", "change_resourceinstance", "delete_resourceinstance"):
                assign_perm(perm, user, self)
        except NotUserNorGroup:
            pass

        self.save_edit(user=user, edit_type="create", transaction_id=transaction_id)
        if index is True:
            self.index(context)

    def get_root_ontology(self):
        """
        Finds and returns the ontology class of the instance's root node

        """
        root_ontology_class = None
        graph_nodes = models.Node.objects.filter(graph_id=self.graph_id).filter(istopnode=True)
        if len(graph_nodes) > 0:
            root_ontology_class = graph_nodes[0].ontologyclass

        return root_ontology_class

    def load_tiles(self, user=None, perm=None):
        """
        Loads the resource's tiles array with all the tiles from the database as a flat list

        """

        self.tiles = list(models.TileModel.objects.filter(resourceinstance=self))
        if user:
            self.tiles = [tile for tile in self.tiles if tile.nodegroup_id is not None and user.has_perm(perm, tile.nodegroup)]

    # # flatten out the nested tiles into a single array
    def get_flattened_tiles(self):
        tiles = []
        for tile in self.tiles:
            tiles.extend(tile.get_flattened_tiles())
        return tiles

    @staticmethod
    def bulk_save(resources, transaction_id=None):
        """
        Saves and indexes a list of resources

        Arguments:
        resources -- a list of resource models

        Keyword Arguments:
        transaction_id -- a uuid identifing the save of these instances as belonging to a collective load or process

        """

        datatype_factory = DataTypeFactory()
        node_datatypes = {str(nodeid): datatype for nodeid, datatype in models.Node.objects.values_list("nodeid", "datatype")}
        tiles = []
        documents = []
        term_list = []

        for resource in resources:
            resource.tiles = resource.get_flattened_tiles()
            tiles.extend(resource.tiles)

        # need to save the models first before getting the documents for index
        start = time()
        Resource.objects.bulk_create(resources)
        TileModel.objects.bulk_create(tiles)

        print(f"Time to bulk create tiles and resources: {datetime.timedelta(seconds=time() - start)}")

        start = time()
        for resource in resources:
            resource.save_edit(edit_type="create", transaction_id=transaction_id)

        resources[0].tiles[0].save_edit(
            note=f"Bulk created: {len(tiles)} for {len(resources)} resources.", edit_type="bulk_create", transaction_id=transaction_id
        )

        print("Time to save resource edits: %s" % datetime.timedelta(seconds=time() - start))

        for resource in resources:
            start = time()
            document, terms = resource.get_documents_to_index(
                fetchTiles=False, datatype_factory=datatype_factory, node_datatypes=node_datatypes
            )

            documents.append(se.create_bulk_item(index=RESOURCES_INDEX, id=document["resourceinstanceid"], data=document))

            for term in terms:
                term_list.append(se.create_bulk_item(index=TERMS_INDEX, id=term["_id"], data=term["_source"]))

        se.bulk_index(documents)
        se.bulk_index(term_list)

    def index(self, context=None):
        """
        Indexes all the nessesary items values of a resource to support search

        Keyword Arguments:
        context -- a string such as "copy" to indicate conditions under which a document is indexed

        """

        if str(self.graph_id) != str(settings.SYSTEM_SETTINGS_RESOURCE_MODEL_ID):
            datatype_factory = DataTypeFactory()
            node_datatypes = {str(nodeid): datatype for nodeid, datatype in models.Node.objects.values_list("nodeid", "datatype")}
            document, terms = self.get_documents_to_index(datatype_factory=datatype_factory, node_datatypes=node_datatypes, context=context)
            document["root_ontology_class"] = self.get_root_ontology()
            doc = JSONSerializer().serializeToPython(document)
            se.index_data(index=RESOURCES_INDEX, body=doc, id=self.pk)
            for term in terms:
                se.index_data("terms", body=term["_source"], id=term["_id"])

            celery_worker_running = task_management.check_if_celery_available()

            for index in settings.ELASTICSEARCH_CUSTOM_INDEXES:
                if celery_worker_running and index.get("should_update_asynchronously"):
                    index_resource.apply_async([index["module"], index["name"], self.pk, [tile.pk for tile in document["tiles"]]])
                else:
                    es_index = import_class_from_string(index["module"])(index["name"])
                    doc, doc_id = es_index.get_documents_to_index(self, document["tiles"])
                    es_index.index_document(document=doc, id=doc_id)

    def get_documents_to_index(self, fetchTiles=True, datatype_factory=None, node_datatypes=None, context=None):
        """
        Gets all the documents nessesary to index a single resource
        returns a tuple of a document and list of terms

        Keyword Arguments:
        fetchTiles -- instead of fetching the tiles from the database get them off the model itself
        datatype_factory -- refernce to the DataTypeFactory instance
        node_datatypes -- a dictionary of datatypes keyed to node ids
        context -- a string such as "copy" to indicate conditions under which a document is indexed

        """

        document = {}
        document["displaydescription"] = None
        document["resourceinstanceid"] = str(self.resourceinstanceid)
        document["graph_id"] = str(self.graph_id)
        document["map_popup"] = None
        document["displayname"] = None
        document["root_ontology_class"] = self.get_root_ontology()
        document["legacyid"] = self.legacyid
        document["displayname"] = self.displayname(context)
        document["displaydescription"] = self.displaydescription(context)
        document["map_popup"] = self.map_popup(context)

        tiles = list(models.TileModel.objects.filter(resourceinstance=self)) if fetchTiles else self.tiles

        restrictions = get_restricted_users(self)
        document["tiles"] = tiles
        document["permissions"] = {"users_without_read_perm": restrictions["cannot_read"]}
        document["permissions"]["users_without_edit_perm"] = restrictions["cannot_write"]
        document["permissions"]["users_without_delete_perm"] = restrictions["cannot_delete"]
        document["permissions"]["users_with_no_access"] = restrictions["no_access"]
        document["strings"] = []
        document["dates"] = []
        document["domains"] = []
        document["geometries"] = []
        document["points"] = []
        document["numbers"] = []
        document["date_ranges"] = []
        document["ids"] = []
        document["provisional_resource"] = "true" if sum([len(t.data) for t in tiles]) == 0 else "false"

        terms = []

        for tile in document["tiles"]:
            for nodeid, nodevalue in tile.data.items():
                if nodevalue != "" and nodevalue != [] and nodevalue != {} and nodevalue is not None:
                    datatype = node_datatypes[nodeid]
                    datatype_instance = datatype_factory.get_instance(datatype)
                    datatype_instance.append_to_document(document, nodevalue, nodeid, tile)
                    node_terms = datatype_instance.get_search_terms(nodevalue, nodeid)
                    for index, term in enumerate(node_terms):
                        terms.append(
                            {
                                "_id": str(nodeid) + str(tile.tileid) + str(index),
                                "_source": {
                                    "value": term,
                                    "nodeid": nodeid,
                                    "nodegroupid": tile.nodegroup_id,
                                    "tileid": tile.tileid,
                                    "resourceinstanceid": tile.resourceinstance_id,
                                    "provisional": False,
                                },
                            }
                        )

            if tile.provisionaledits is not None:
                provisionaledits = tile.provisionaledits
                if len(provisionaledits) > 0:
                    if document["provisional_resource"] == "false":
                        document["provisional_resource"] = "partial"
                    for user, edit in provisionaledits.items():
                        if edit["status"] == "review":
                            for nodeid, nodevalue in edit["value"].items():
                                if nodevalue != "" and nodevalue != [] and nodevalue != {} and nodevalue is not None:
                                    datatype = node_datatypes[nodeid]
                                    datatype_instance = datatype_factory.get_instance(datatype)
                                    datatype_instance.append_to_document(document, nodevalue, nodeid, tile, True)
                                    node_terms = datatype_instance.get_search_terms(nodevalue, nodeid)
                                    for index, term in enumerate(node_terms):
                                        terms.append(
                                            {
                                                "_id": str(nodeid) + str(tile.tileid) + str(index),
                                                "_source": {
                                                    "value": term,
                                                    "nodeid": nodeid,
                                                    "nodegroupid": tile.nodegroup_id,
                                                    "tileid": tile.tileid,
                                                    "resourceinstanceid": tile.resourceinstance_id,
                                                    "provisional": True,
                                                },
                                            }
                                        )

        return document, terms

    def delete(self, user={}, index=True, transaction_id=None):
        """
        Deletes a single resource and any related indexed data

        """

        # note that deferring index will require:
        # - that any resources related to the to-be-deleted resource get re-indexed
        # - that the index for the to-be-deleted resource gets deleted

        permit_deletion = False
        # TODO: 7783 cbyrd throw error if graph is unpublished
        if user != {}:
            user_is_reviewer = user_is_resource_reviewer(user)
            if user_is_reviewer is False:
                tiles = list(models.TileModel.objects.filter(resourceinstance=self))
                resource_is_provisional = True if sum([len(t.data) for t in tiles]) == 0 else False
                if resource_is_provisional is True:
                    permit_deletion = True
            else:
                permit_deletion = True
        else:
            permit_deletion = True

        if permit_deletion is True:
            for related_resource in models.ResourceXResource.objects.filter(
                Q(resourceinstanceidfrom=self.resourceinstanceid) | Q(resourceinstanceidto=self.resourceinstanceid)
            ):
                related_resource.delete(deletedResourceId=self.resourceinstanceid, index=False)

            if index:
                self.delete_index()

            try:
                self.save_edit(edit_type="delete", user=user, note=self.displayname(), transaction_id=transaction_id)
            except:
                pass
            super(Resource, self).delete()

        return permit_deletion

    def delete_index(self, resourceinstanceid=None):
        """
        Deletes all references to a resource from all indexes

        Keyword Arguments:
        resourceinstanceid -- the resource instance id to delete from related indexes, if supplied will use this over self.resourceinstanceid
        """

        if resourceinstanceid is None:
            resourceinstanceid = self.resourceinstanceid
        resourceinstanceid = str(resourceinstanceid)

        # delete any related terms
        query = Query(se)
        bool_query = Bool()
        bool_query.filter(Terms(field="resourceinstanceid", terms=[resourceinstanceid]))
        query.add_query(bool_query)
        query.delete(index=TERMS_INDEX)

        # delete any related resource index entries
        query = Query(se)
        bool_query = Bool()
        bool_query.should(Terms(field="resourceinstanceidto", terms=[resourceinstanceid]))
        bool_query.should(Terms(field="resourceinstanceidfrom", terms=[resourceinstanceid]))
        query.add_query(bool_query)
        query.delete(index=RESOURCE_RELATIONS_INDEX)

        # reindex any related resources
        query = Query(se)
        bool_query = Bool()
        bool_query.filter(Nested(path="ids", query=Terms(field="ids.id", terms=[resourceinstanceid])))
        query.add_query(bool_query)
        results = query.search(index=RESOURCES_INDEX)["hits"]["hits"]
        for result in results:
            try:
                res = Resource.objects.get(pk=result["_id"])
                res.load_tiles()
                res.index()
            except ObjectDoesNotExist:
                pass

        # delete resource index
        se.delete(index=RESOURCES_INDEX, id=resourceinstanceid)

        # delete resources from custom indexes
        for index in settings.ELASTICSEARCH_CUSTOM_INDEXES:
            es_index = import_class_from_string(index["module"])(index["name"])
            es_index.delete_resources(resources=self)

    def validate(self, verbose=False, strict=False):
        """
        Keyword Arguments:
        verbose -- False(default) to only show the first error thrown in any tile, True to show all the errors in all the tiles
        strict -- False(default), True to use a more complete check on the datatype
            (eg: check for the existance of a referenced resoure on the resource-instance datatype)
        """

        from arches.app.models.tile import Tile, TileValidationError

        errors = []
        tiles = self.tiles
        if len(self.tiles) == 0:
            tiles = Tile.objects.filter(resourceinstance=self)

        for tile in tiles:
            try:
                tile.validate(raise_early=(not verbose), strict=strict)
            except TileValidationError as err:
                errors += err.message if isinstance(err.message, list) else [err.message]
        return errors

    def get_related_resources(
        self,
        lang="en-US",
        limit=settings.RELATED_RESOURCES_EXPORT_LIMIT,
        start=0,
        page=0,
        user=None,
        resourceinstance_graphid=None,
        graphs=None,
    ):
        """
        Returns an object that lists the related resources, the relationship types, and a reference to the current resource

        """
        if not graphs:
            graphs = list(
                models.GraphModel.objects.all()
                .exclude(pk=settings.SYSTEM_SETTINGS_RESOURCE_MODEL_ID)
                .exclude(isresource=False)
                .exclude(publication=None)
            )

        graph_lookup = {
            str(graph.graphid): {"name": graph.name, "iconclass": graph.iconclass, "fillColor": graph.color} for graph in graphs
        }

        ret = {"resource_instance": self, "resource_relationships": [], "related_resources": [], "node_config_lookup": graph_lookup}

        if page > 0:
            limit = settings.RELATED_RESOURCES_PER_PAGE
            start = limit * int(page - 1)

        def get_relations(resourceinstanceid, start, limit, resourceinstance_graphid=None):
            query = Query(se, start=start, limit=limit)
            bool_filter = Bool()
            bool_filter.should(Terms(field="resourceinstanceidfrom", terms=resourceinstanceid))
            bool_filter.should(Terms(field="resourceinstanceidto", terms=resourceinstanceid))

            if resourceinstance_graphid:
                graph_filter = Bool()
                to_graph_id_filter = Bool()
                to_graph_id_filter.filter(Terms(field="resourceinstancefrom_graphid", terms=str(self.graph_id)))
                to_graph_id_filter.filter(Terms(field="resourceinstanceto_graphid", terms=resourceinstance_graphid))
                graph_filter.should(to_graph_id_filter)

                from_graph_id_filter = Bool()
                from_graph_id_filter.filter(Terms(field="resourceinstancefrom_graphid", terms=resourceinstance_graphid))
                from_graph_id_filter.filter(Terms(field="resourceinstanceto_graphid", terms=str(self.graph_id)))
                graph_filter.should(from_graph_id_filter)
                bool_filter.must(graph_filter)

            query.add_query(bool_filter)

            return query.search(index=RESOURCE_RELATIONS_INDEX)

        resource_relations = get_relations(
            resourceinstanceid=self.resourceinstanceid, start=start, limit=limit, resourceinstance_graphid=resourceinstance_graphid,
        )



        ret["total"] = resource_relations["hits"]["total"]
        instanceids = set()

        restricted_instances = get_restricted_instances(user, se) if user is not None else []
        for relation in resource_relations["hits"]["hits"]:
            try:
                preflabel = get_preflabel_from_valueid(relation["_source"]["relationshiptype"], lang)
                relation["_source"]["relationshiptype_label"] = preflabel["value"] or ""
            except:
                relation["_source"]["relationshiptype_label"] = relation["_source"]["relationshiptype"] or ""

            resourceid_to = relation["_source"]["resourceinstanceidto"]
            resourceid_from = relation["_source"]["resourceinstanceidfrom"]
            if resourceid_to not in restricted_instances and resourceid_from not in restricted_instances:
                ret["resource_relationships"].append(relation["_source"])
                instanceids.add(resourceid_to)
                instanceids.add(resourceid_from)
            else:
                ret["total"]["value"] -= 1

        if str(self.resourceinstanceid) in instanceids:
            instanceids.remove(str(self.resourceinstanceid))

        if len(instanceids) > 0:
            related_resources = se.search(index=RESOURCES_INDEX, id=list(instanceids))
            if related_resources:
                for resource in related_resources["docs"]:
                    relations = get_relations(
                        resourceinstanceid=resource["_id"],
                        start=0,
                        limit=0,
                    )
                    if resource["found"]:
                        resource["_source"]["total_relations"] = relations["hits"]["total"]
                        ret["related_resources"].append(resource["_source"])

        return ret

    def copy(self):
        """
        Returns a copy of this resource instance including a copy of all tiles associated with this resource instance

        """
        # need this here to prevent a circular import error
        from arches.app.models.tile import Tile

        id_map = {}
        new_resource = Resource()
        new_resource.graph = self.graph

        if len(self.tiles) == 0:
            self.tiles = Tile.objects.filter(resourceinstance=self)

        for tile in self.tiles:
            new_tile = Tile()
            new_tile.data = tile.data
            new_tile.nodegroup = tile.nodegroup
            new_tile.parenttile = tile.parenttile
            new_tile.resourceinstance = new_resource
            new_tile.sortorder = tile.sortorder

            new_resource.tiles.append(new_tile)
            id_map[tile.pk] = new_tile

        for tile in new_resource.tiles:
            if tile.parenttile:
                tile.parenttile = id_map[tile.parenttile_id]

        with transaction.atomic():
            new_resource.save(context="copy")

        return new_resource

    def serialize(self, fields=None, exclude=None):
        """
        Serialize to a different form then used by the internal class structure

        used to append additional values (like parent ontology properties) that
        internal objects (like models.Nodes) don't support

        """

        ret = JSONSerializer().handle_model(self)
        ret["displayname"] = self.displayname()
        ret["tiles"] = self.tiles

        return JSONSerializer().serializeToPython(ret)

    def to_json(self, compact=True, hide_empty_nodes=False, user=None, perm=None, version=None, hide_hidden_nodes=False):
        """
        Returns resource represented as disambiguated JSON graph

        Keyword Arguments:
        compact -- type bool: hide superfluous node data
        hide_empty_nodes -- type bool: hide nodes without data
        """
        if version is None:
            return LabelBasedGraph.from_resource(
                resource=self, compact=compact, hide_empty_nodes=hide_empty_nodes, user=user, perm=perm, hide_hidden_nodes=hide_hidden_nodes
            )
        elif version == "beta":
            return LabelBasedGraphV2.from_resource(
                resource=self, compact=compact, hide_empty_nodes=hide_empty_nodes, user=user, perm=perm, hide_hidden_nodes=hide_hidden_nodes
            )

    @staticmethod
    def to_json__bulk(resources, compact=True, hide_empty_nodes=False, version=None):
        """
        Returns list of resources represented as disambiguated JSON graphs

        Keyword Arguments:
        resources -- list of Resource
        compact -- type bool: hide superfluous node data
        hide_empty_nodes -- type bool: hide nodes without data
        """

        if version is None:
            return LabelBasedGraph.from_resources(resources=resources, compact=compact, hide_empty_nodes=hide_empty_nodes)
        elif version == "beta":
            return LabelBasedGraphV2.from_resources(resources=resources, compact=compact, hide_empty_nodes=hide_empty_nodes)

    def get_node_values(self, node_name):
        """
        Take a node_name (string) as an argument and return a list of values.
        If an invalid node_name is used, or if multiple nodes with the same
        name are found, the method returns False.
        Current supported (tested) node types are: string, date, concept, geometry
        """

        nodes = models.Node.objects.filter(name=node_name, graph_id=self.graph_id)
        if len(nodes) > 1:
            raise MultipleNodesFoundException(node_name, nodes)

        if len(nodes) == 0:
            raise InvalidNodeNameException(node_name)

        tiles = self.tilemodel_set.filter(nodegroup_id=nodes[0].nodegroup_id)

        values = []
        for tile in tiles:
            for node_id, value in tile.data.items():
                if node_id == str(nodes[0].nodeid):
                    if type(value) is list:
                        for v in value:
                            values.append(parse_node_value(v))
                    else:
                        values.append(parse_node_value(value))

        return values

    def remove_resource_instance_permissions(self):
        groups = list(Group.objects.all())
        users = list(User.objects.all())
        for identity in groups + users:
            for perm in ["no_access_to_resourceinstance", "view_resourceinstance", "change_resourceinstance", "delete_resourceinstance"]:
                remove_perm(perm, identity, self)
        self.index()

    def add_permission_to_all(self, permission):
        groups = list(Group.objects.all())
        users = [user for user in User.objects.all() if user.is_superuser is False]
        for identity in groups + users:
            assign_perm(permission, identity, self)
        self.index()


def parse_node_value(value):
    if is_uuid(value):
        try:
            return models.Value.objects.get(pk=value).value
        except ObjectDoesNotExist:
            pass
    return value


def is_uuid(value_to_test):
    try:
        UUID(value_to_test)
        return True
    except Exception:
        return False


class PublishedModelError(Exception):
    def __init__(self, message, code=None):
        self.title = _("Published Model Error")
        self.message = message
        self.code = code

    def __str__(self):
        return repr(self.message)


class UnpublishedModelError(Exception):
    def __init__(self, message, code=None):
        self.title = _("Unpublished Model Error")
        self.message = message
        self.code = code

    def __str__(self):
        return repr(self.message)<|MERGE_RESOLUTION|>--- conflicted
+++ resolved
@@ -76,13 +76,9 @@
         ).select_related("function")
         if len(graph_function) == 1:
             module = graph_function[0].function.get_class_module()()
-<<<<<<< HEAD
-            return module.get_primary_descriptor_from_nodes(self, graph_function[0].config["descriptor_types"][descriptor])
-=======
             return module.get_primary_descriptor_from_nodes(
                 self, graph_function[0].config["descriptor_types"][descriptor], context
             )
->>>>>>> 65329003
         else:
             return "undefined"
 
