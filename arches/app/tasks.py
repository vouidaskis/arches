from __future__ import absolute_import, unicode_literals
import os
import logging
from celery import shared_task
from datetime import datetime
from datetime import timedelta
from django.contrib.auth.models import User
from django.core import management
from django.core.exceptions import ObjectDoesNotExist
from django.db import connection
from django.http import HttpRequest
from django.utils.translation import ugettext as _
from arches.app.models import models
from tempfile import NamedTemporaryFile


@shared_task
def delete_file():
    from arches.app.models.system_settings import settings

    settings.update_from_db()

    logger = logging.getLogger(__name__)
    now = datetime.timestamp(datetime.now())
    file_list = []
    range = datetime.now() - timedelta(seconds=settings.CELERY_SEARCH_EXPORT_EXPIRES)
    exports = models.SearchExportHistory.objects.filter(exporttime__lt=range).exclude(downloadfile="")
    for export in exports:
        file_list.append(export.downloadfile.url)
        export.downloadfile.delete()
    deleted_message = _("files_deleted")
    logger.warning(f"{len(file_list)} {deleted_message}")
    return f"{len(file_list)} {deleted_message}"


@shared_task
def message(arg):
    return arg


@shared_task(bind=True)
def sync(self, surveyid=None, userid=None, synclogid=None):
    from arches.app.models.mobile_survey import MobileSurvey

    create_user_task_record(self.request.id, self.name, userid)
    survey = MobileSurvey.objects.get(id=surveyid)
    survey._sync(synclogid, userid)
    response = {"taskid": self.request.id}
    return response


@shared_task(bind=True)
def export_search_results(self, userid, request_values, format, report_link):
    from arches.app.search.search_export import SearchResultsExporter
    from arches.app.models.system_settings import settings

    settings.update_from_db()

    create_user_task_record(self.request.id, self.name, userid)
    _user = User.objects.get(id=userid)
    email = request_values["email"]
    export_name = request_values["exportName"][0]
    new_request = HttpRequest()
    new_request.method = "GET"
    new_request.user = _user
    for k, v in request_values.items():
        new_request.GET.__setitem__(k, v[0])
    new_request.path = request_values["path"]
    if format == "tilexl":
        exporter = SearchResultsExporter(search_request=new_request)
        export_files, export_info = exporter.export(format, report_link)
        wb = export_files[0]["outputfile"]
        with NamedTemporaryFile() as tmp:
            wb.save(tmp.name)
            tmp.seek(0)
            stream = tmp.read()
            export_files[0]["outputfile"] = tmp
            exportid = exporter.write_export_zipfile(export_files, export_info)
    else:
        exporter = SearchResultsExporter(search_request=new_request)
        files, export_info = exporter.export(format, report_link)
        exportid = exporter.write_export_zipfile(files, export_info)

    search_history_obj = models.SearchExportHistory.objects.get(pk=exportid)

    return {
        "taskid": self.request.id,
        "msg": _(
            "Your search {} is ready for download. You have 24 hours to access this file, after which we'll automatically remove it."
        ).format(export_name),
        "notiftype_name": "Search Export Download Ready",
        "context": dict(
            greeting=_("Hello,\nYour request to download a set of search results is now ready."),
            link=exportid,
            button_text=_("Download Now"),
            closing=_("Thank you"),
            email=email,
            name=export_name,
            email_link=str(settings.ARCHES_NAMESPACE_FOR_DATA_EXPORT).rstrip("/") + "/files/" + str(search_history_obj.downloadfile),
        ),
    }


@shared_task(bind=True)
def refresh_geojson_geometries(self):
    with connection.cursor() as cursor:
        sql = """
            SELECT * FROM refresh_geojson_geometries();
        """
        cursor.execute(sql)
    response = {"taskid": self.request.id}


@shared_task(bind=True)
def import_business_data(
    self, data_source="", overwrite="overwrite", bulk_load=False, create_concepts=False, create_collections=False, prevent_indexing=False
):
    management.call_command(
        "packages",
        operation="import_business_data",
        source=data_source,
        bulk_load=bulk_load,
        overwrite=overwrite,
<<<<<<< HEAD
        defer_indexing=prevent_indexing,
=======
        prevent_indexing=prevent_indexing,
>>>>>>> a80aac40
    )


@shared_task
def package_load_complete(*args, **kwargs):
    valid_resource_paths = kwargs.get("valid_resource_paths")

    msg = _("Resources have completed loading.")
    notifytype_name = "Package Load Complete"
    user = User.objects.get(id=1)
    context = dict(
        greeting=_("Hello,\nYour package has successfully loaded into your Arches project."),
        loaded_resources=[os.path.basename(os.path.normpath(resource_path)) for resource_path in valid_resource_paths],
        link="",
        link_text=_("Log me in"),
        closing=_("Thank you"),
        email="",
    )
    notify_completion(msg, user, notifytype_name, context)


@shared_task
def update_user_task_record(arg_dict={}):
    taskid = arg_dict["taskid"]
    msg = arg_dict.get("msg", None)
    if "notiftype_name" in list(arg_dict.keys()):
        notiftype_name = arg_dict["notiftype_name"]
    else:
        notiftype_name = None
    if "context" in list(arg_dict.keys()):
        context = arg_dict["context"]
    else:
        context = None
    task_obj = models.UserXTask.objects.get(taskid=taskid)
    task_obj.status = "SUCCESS"
    task_obj.datedone = datetime.now()
    task_obj.save()
    if notiftype_name is not None:
        if msg is None:
            msg = task_obj.status + ": " + task_obj.name
        notify_completion(msg, task_obj.user, notiftype_name, context)


@shared_task
def log_error(request, exc, traceback, msg=None):
    logger = logging.getLogger(__name__)
    logger.warn(exc)
    try:
        task_obj = models.UserXTask.objects.get(taskid=request.id)
        task_obj.status = "ERROR"
        task_obj.date_done = datetime.now()
        task_obj.save()
        if msg is None:
            msg = task_obj.status + ": " + task_obj.name
        notify_completion(msg, task_obj.user)
    except ObjectDoesNotExist:
        print("No such UserXTask record exists. Notification aborted.")


@shared_task
def on_chord_error(request, exc, traceback):
    logger = logging.getLogger(__name__)
    logger.warn(exc)
    logger.warn(traceback)
    msg = f"Package Load erred on import_business_data. Exception: {exc}. See logs for details."
    user = User.objects.get(id=1)
    notify_completion(msg, user)


def create_user_task_record(taskid, taskname, userid):
    try:
        user = User.objects.get(id=userid)
        new_task_record = models.UserXTask.objects.create(user=user, taskid=taskid, datestart=datetime.now(), name=taskname)
    except Exception as e:
        logger = logging.getLogger(__name__)
        logger.warn(e)


def notify_completion(msg, user, notiftype_name=None, context=None):
    if notiftype_name is not None:
        notif_type = models.NotificationType.objects.get(name=notiftype_name)
    else:
        notif_type = None
    notif = models.Notification.objects.create(notiftype=notif_type, message=msg, context=context)
    models.UserXNotification.objects.create(notif=notif, recipient=user)<|MERGE_RESOLUTION|>--- conflicted
+++ resolved
@@ -113,7 +113,7 @@
 
 @shared_task(bind=True)
 def import_business_data(
-    self, data_source="", overwrite="overwrite", bulk_load=False, create_concepts=False, create_collections=False, prevent_indexing=False
+    self, data_source="", overwrite="", bulk_load=False, create_concepts=False, create_collections=False, prevent_indexing=False
 ):
     management.call_command(
         "packages",
@@ -121,11 +121,7 @@
         source=data_source,
         bulk_load=bulk_load,
         overwrite=overwrite,
-<<<<<<< HEAD
-        defer_indexing=prevent_indexing,
-=======
         prevent_indexing=prevent_indexing,
->>>>>>> a80aac40
     )
 
 
