import importlib
import os
import logging
import shutil
from celery import shared_task
from datetime import datetime
from datetime import timedelta
from django.contrib.auth.models import User
from django.core import management
from django.core.exceptions import ObjectDoesNotExist
from django.db import connection
from django.http import HttpRequest
from django.utils.translation import gettext as _
from arches.app.models import models
from arches.app.utils import import_class_from_string
from arches.app.utils.message_contexts import return_message_context
from tempfile import NamedTemporaryFile


@shared_task
def delete_file():
    from arches.app.models.system_settings import settings

    settings.update_from_db()

    logger = logging.getLogger(__name__)
    file_list = []
    range = datetime.now() - timedelta(seconds=settings.CELERY_SEARCH_EXPORT_EXPIRES)
    exports = models.SearchExportHistory.objects.filter(exporttime__lt=range).exclude(
        downloadfile=""
    )
    for export in exports:
        file_list.append(export.downloadfile.url)
        export.downloadfile.delete()
    deleted_message = _("files_deleted")
    logger.warning(f"{len(file_list)} {deleted_message}")
    return f"{len(file_list)} {deleted_message}"


@shared_task
def message(arg):
    return arg


@shared_task(bind=True)
def export_search_results(self, userid, request_values, format, report_link):
    from arches.app.search.search_export import SearchResultsExporter
    from arches.app.models.system_settings import settings

    logger = logging.getLogger(__name__)
    settings.update_from_db()

    create_user_task_record(self.request.id, self.name, userid)
    _user = User.objects.get(id=userid)
    try:
        email = request_values["email"]
    except KeyError:
        email = None
    try:
        export_name = request_values["exportName"][0]
    except KeyError:
        export_name = None
    new_request = HttpRequest()
    new_request.method = "GET"
    new_request.user = _user
    for k, v in request_values.items():
        new_request.GET.__setitem__(k, v[0])
    new_request.path = request_values["path"]
    if format == "tilexl":
        exporter = SearchResultsExporter(search_request=new_request)
        export_files, export_info = exporter.export(format, report_link)
        wb = export_files[0]["outputfile"]
        try:
            with NamedTemporaryFile(delete=False) as tmp:
                wb.save(tmp.name)
                tmp.seek(0)
                stream = tmp.read()
                export_files[0]["outputfile"] = tmp
                exportid = exporter.write_export_zipfile(
                    export_files, export_info, export_name
                )
        except OSError:
            logger.error("Temp file could not be created.")
            raise
        os.unlink(tmp.name)
    else:
        exporter = SearchResultsExporter(search_request=new_request)
        files, export_info = exporter.export(format, report_link)
        exportid = exporter.write_export_zipfile(files, export_info, export_name)

    search_history_obj = models.SearchExportHistory.objects.get(pk=exportid)

    expiration_date = datetime.now() + timedelta(
        seconds=settings.CELERY_SEARCH_EXPORT_EXPIRES
    )
    formatted_expiration_date = expiration_date.strftime("%A, %d %B %Y")

    context = return_message_context(
        greeting=_(
            "Hello,\nYour request to download a set of search results is now ready. You have until {} to access this download, after which time it'll be deleted.".format(
                formatted_expiration_date
            )
        ),
        closing_text=_("Thank you"),
        email=email,
        additional_context={
            "link": str(exportid),
            "button_text": _("Download Now"),
            "name": export_name,
            "email_link": str(settings.PUBLIC_SERVER_ADDRESS).rstrip("/")
            + "/files/"
            + str(search_history_obj.downloadfile),
            "username": _user.first_name or _user.username,
        },
    )

    return {
        "taskid": self.request.id,
        "msg": _(
            "Your search '{}' is ready for download. You have until {} to access this file, after which we'll automatically remove it.".format(
                export_name, formatted_expiration_date
            )
        ),
        "notiftype_name": "Search Export Download Ready",
        "context": context,
    }


@shared_task(bind=True)
def refresh_geojson_geometries(self):
    with connection.cursor() as cursor:
        sql = """
            SELECT * FROM refresh_geojson_geometries();
        """
        cursor.execute(sql)
    response = {"taskid": self.request.id}


@shared_task(bind=True)
def import_business_data(
    self,
    data_source="",
    overwrite="",
    bulk_load=False,
    create_concepts=False,
    create_collections=False,
    prevent_indexing=False,
):
    management.call_command(
        "packages",
        operation="import_business_data",
        source=data_source,
        bulk_load=bulk_load,
        overwrite=overwrite,
        prevent_indexing=prevent_indexing,
    )


@shared_task(bind=True)
def index_resource(self, module, index_name, resource_id, tile_ids):
    from arches.app.models.resource import Resource  # avoids circular import

    resource = Resource.objects.get(pk=resource_id)
    tiles = [models.TileModel.objects.get(pk=tile_id) for tile_id in tile_ids]

    es_index = import_class_from_string(module)(index_name)
    document, document_id = es_index.get_documents_to_index(resource, tiles)

    return es_index.index_document(document=document, id=document_id)


@shared_task
def package_load_complete(*args, **kwargs):
    valid_resource_paths = kwargs.get("valid_resource_paths")

    msg = _("Resources have completed loading.")
    notifytype_name = "Package Load Complete"
    user = User.objects.get(id=1)
    context = return_message_context(
        greeting=_(
            "Hello,\nYour package has successfully loaded into your Arches project."
        ),
        closing_text=_("Thank you"),
        email=user.email,
        additional_context={
            "link": "",
            "loaded_resource": [
                os.path.basename(os.path.normpath(resource_path))
                for resource_path in valid_resource_paths
            ],
            "link_text": _("Log me in"),
        },
    )
    notify_completion(msg, user, notifytype_name, context)


@shared_task
def update_user_task_record(arg_dict={}):
    taskid = arg_dict["taskid"]
    msg = arg_dict.get("msg", None)
    if "notiftype_name" in list(arg_dict.keys()):
        notiftype_name = arg_dict["notiftype_name"]
    else:
        notiftype_name = None
    if "context" in list(arg_dict.keys()):
        context = arg_dict["context"]
    else:
        context = None
    task_obj = models.UserXTask.objects.get(taskid=taskid)
    task_obj.status = "SUCCESS"
    task_obj.datedone = datetime.now()
    task_obj.save()
    if notiftype_name is not None:
        if msg is None:
            msg = task_obj.status + ": " + task_obj.name
        notify_completion(msg, task_obj.user, notiftype_name, context)


@shared_task
def log_error(request, exc, traceback, msg=None):
    logger = logging.getLogger(__name__)
    logger.warning(exc)
    try:
        task_obj = models.UserXTask.objects.get(taskid=request.id)
        task_obj.status = "ERROR"
        task_obj.date_done = datetime.now()
        task_obj.save()
        if msg is None:
            msg = task_obj.status + ": " + task_obj.name
        notify_completion(msg, task_obj.user)
    except ObjectDoesNotExist:
        print("No such UserXTask record exists. Notification aborted.")


@shared_task
def on_chord_error(request, exc, traceback):
    logger = logging.getLogger(__name__)
    logger.warning(exc)
    logger.warning(traceback)
    msg = f"Package Load erred on import_business_data. Exception: {exc}. See logs for details."
    user = User.objects.get(id=1)
    notify_completion(msg, user)


def load_excel_data(
    import_module, importer_name, userid, files, summary, result, temp_dir, loadid
):
    logger = logging.getLogger(__name__)
    try:
        import_module.run_load_task(userid, files, summary, result, temp_dir, loadid)

        load_event = models.LoadEvent.objects.get(loadid=loadid)
        status = _("Completed") if load_event.status == "indexed" else _("Failed")
    except Exception as e:
        logger.error(e)
        load_event = models.LoadEvent.objects.get(loadid=loadid)
        load_event.status = "failed"
        load_event.save()
        status = _("Failed")
    finally:
        msg = _("{}: {} [{}]").format(importer_name, summary["name"], status)
        user = User.objects.get(id=userid)
        notify_completion(msg, user)


@shared_task
def load_branch_excel(userid, files, summary, result, temp_dir, loadid):
    from arches.app.etl_modules import branch_excel_importer

    BranchExcelImporter = branch_excel_importer.BranchExcelImporter(
        request=None, loadid=loadid, temp_dir=temp_dir
    )
    load_excel_data(
        BranchExcelImporter,
        "Branch Excel Import",
        userid,
        files,
        summary,
        result,
        temp_dir,
        loadid,
    )


@shared_task
def load_tile_excel(userid, files, summary, result, temp_dir, loadid):
    from arches.app.etl_modules import tile_excel_importer

    TileExcelImporter = tile_excel_importer.TileExcelImporter(
        request=None, loadid=loadid, temp_dir=temp_dir
    )
    load_excel_data(
        TileExcelImporter,
        "Tile Excel Import",
        userid,
        files,
        summary,
        result,
        temp_dir,
        loadid,
    )


@shared_task
def export_excel_data(
    import_module,
    user_id,
    load_id,
    graph_id,
    graph_name,
    resource_ids,
    export_concepts_as=None,
    filename=None,
):
    logger = logging.getLogger(__name__)

    status = _("Failed")
    try:
        import_module.run_export_task(
            load_id,
            graph_id,
            graph_name,
            resource_ids,
            export_concepts_as=export_concepts_as,
            filename=filename,
        )

        load_event = models.LoadEvent.objects.get(loadid=load_id)
        status = _("Completed") if load_event.status == "indexed" else _("Failed")
    except Exception as e:
        logger.error(e)
        load_event = models.LoadEvent.objects.get(loadid=load_id)
        load_event.status = "failed"
        load_event.save()
    finally:
        msg = _("Excel Export: {}").format(status)
        user = User.objects.get(id=user_id)
        notify_completion(msg, user)


@shared_task
def export_branch_excel(
    userid, load_id, graph_id, graph_name, resource_ids, filename=None
):
    from arches.app.etl_modules import branch_excel_exporter

    BranchExcelExporter = branch_excel_exporter.BranchExcelExporter(
        request=None, loadid=load_id
    )
    export_excel_data(
        BranchExcelExporter,
        userid,
        load_id,
        graph_id,
        graph_name,
        resource_ids,
        filename,
    )


@shared_task
def export_tile_excel(
    userid,
    load_id,
    graph_id,
    graph_name,
    resource_ids,
    export_concepts_as,
    filename=None,
):
    from arches.app.etl_modules import tile_excel_exporter

    TileExcelExporter = tile_excel_exporter.TileExcelExporter(
        request=None, loadid=load_id
    )
    export_excel_data(
        TileExcelExporter,
        userid,
        load_id,
        graph_id,
        graph_name,
        resource_ids,
        export_concepts_as,
        filename,
    )


@shared_task
def load_single_csv(
    userid,
    loadid,
    graphid,
    has_headers,
    fieldnames,
    csv_mapping,
    csv_file_name,
    id_label,
):
    from arches.app.etl_modules import import_single_csv

    logger = logging.getLogger(__name__)

    try:
        ImportSingleCsv = import_single_csv.ImportSingleCsv(loadid=loadid)
        ImportSingleCsv.run_load_task(
            userid,
            loadid,
            graphid,
            has_headers,
            fieldnames,
            csv_mapping,
            csv_file_name,
            id_label,
        )

        load_event = models.LoadEvent.objects.get(loadid=loadid)
        status = _("Completed") if load_event.status == "indexed" else _("Failed")
    except Exception as e:
        logger.error(e)
        load_event = models.LoadEvent.objects.get(loadid=loadid)
        load_event.status = "failed"
        load_event.save()
        status = _("Failed")
    finally:
        msg = _("Single CSV Import: {} [{}]").format(csv_file_name, status)
        user = User.objects.get(id=userid)
        notify_completion(msg, user)


@shared_task
<<<<<<< HEAD
def load_json_ld(userid, files, summary, result, temp_dir, loadid, moduleid):
    from arches.app.etl_modules import jsonld_importer

    logger = logging.getLogger(__name__)

    try:
        importer = jsonld_importer.JSONLDImporter(
            loadid=loadid,
            userid=userid,
            moduleid=moduleid,
        )
        importer.temp_dir = temp_dir
        importer.run_load_task(userid, files, summary, result, temp_dir, loadid)

        load_event = models.LoadEvent.objects.get(loadid=loadid)
        status = _("Completed") if load_event.status == "indexed" else _("Failed")
    except Exception as e:
        logger.error(e)
        load_event = models.LoadEvent.objects.filter(loadid=loadid).update(status="failed")
        status = _("Failed")
    finally:
        msg = _("JSON-LD Import: {} [{}]").format(summary["name"], status)
        user = User.objects.get(id=userid)
        notify_completion(msg, user)


@shared_task
def edit_bulk_string_data(userid, load_id, module_id, graph_id, node_id, operation, language_code, old_text, new_text, resourceids):
=======
def edit_bulk_string_data(
    userid,
    load_id,
    module_id,
    graph_id,
    node_id,
    operation,
    language_code,
    old_text,
    new_text,
    resourceids,
):
>>>>>>> c2fbac9b
    from arches.app.etl_modules import base_data_editor

    logger = logging.getLogger(__name__)

    try:
        BulkStringEditor = base_data_editor.BulkStringEditor(loadid=load_id)
        BulkStringEditor.run_load_task(
            userid,
            load_id,
            module_id,
            graph_id,
            node_id,
            operation,
            language_code,
            old_text,
            new_text,
            resourceids,
        )

        load_event = models.LoadEvent.objects.get(loadid=load_id)
        status = _("Completed") if load_event.status == "indexed" else _("Failed")
    except Exception as e:
        logger.error(e)
        load_event = models.LoadEvent.objects.get(loadid=load_id)
        load_event.status = "failed"
        load_event.save()
        status = _("Failed")
    finally:
        msg = _("Bulk Data Edit: {} [{}]").format(operation, status)
        user = User.objects.get(id=userid)
        notify_completion(msg, user)


@shared_task
def bulk_data_deletion(userid, load_id, graph_id, nodegroup_id, resourceids):
    from arches.app.etl_modules import bulk_data_deletion

    logger = logging.getLogger(__name__)

    try:
        BulkDataDeletion = bulk_data_deletion.BulkDataDeletion(loadid=load_id)
        BulkDataDeletion.run_bulk_task(
            userid, load_id, graph_id, nodegroup_id, resourceids
        )

        load_event = models.LoadEvent.objects.get(loadid=load_id)
        status = _("Completed") if load_event.status == "indexed" else _("Failed")
    except Exception as e:
        logger.error(e)
        load_event = models.LoadEvent.objects.get(loadid=load_id)
        load_event.status = "failed"
        load_event.save()
        status = _("Failed")
    finally:
        msg = _("Bulk Data Deletion: [{}]").format(status)
        user = User.objects.get(id=userid)
        notify_completion(msg, user)


@shared_task
def run_task(module_name=None, class_name=None, method_to_run=None, **kwargs):
    """
    this allows the user to run any method as a celery task
    module_name, class_name, and method_to_run are required
    pass any additional arguments to the method via the kwargs parameter
    """

    theClass = getattr(importlib.import_module(module_name), class_name)
    theMethod = getattr(theClass(), method_to_run)
    theMethod(**kwargs)


@shared_task
def run_etl_task(**kwargs):
    """
    this allows the user to run the custom etl module
    import_module, import_class, loadid, userid are the required string parameter
    importer_name can be added (not required) for messaging purpose
    """

    logger = logging.getLogger(__name__)

    import_module = kwargs.pop("import_module")
    import_class = kwargs.pop("import_class")
    importer_name = kwargs.pop("importer_name", import_class)
    loadid = kwargs.get("loadid")
    userid = kwargs.get("userid")

    try:
        run_task(
            module_name=import_module,
            class_name=import_class,
            method_to_run="run_load_task",
            **kwargs,
        )

        load_event = models.LoadEvent.objects.get(loadid=loadid)
        status = _("Completed") if load_event.status == "indexed" else _("Failed")
    except Exception as e:
        logger.error(e)
        load_event = models.LoadEvent.objects.get(loadid=loadid)
        load_event.status = "failed"
        load_event.save()
        status = _("Failed")
    finally:
        msg = _("{}: {}").format(importer_name, status)
        user = User.objects.get(id=userid)
        notify_completion(msg, user)


@shared_task
def reverse_etl_load(loadid):
    from arches.app.etl_modules import base_import_module

    module = base_import_module.BaseImportModule()
    module.reverse_load(loadid)


def create_user_task_record(taskid, taskname, userid):
    try:
        user = User.objects.get(id=userid)
        new_task_record = models.UserXTask.objects.create(
            user=user, taskid=taskid, datestart=datetime.now(), name=taskname
        )
    except Exception as e:
        logger = logging.getLogger(__name__)
        logger.warning(e)


def notify_completion(msg, user, notiftype_name=None, context=None):
    if notiftype_name is not None:
        notif_type = models.NotificationType.objects.get(name=notiftype_name)
    else:
        notif_type = None
    notif = models.Notification.objects.create(
        notiftype=notif_type, message=msg, context=context
    )
    models.UserXNotification.objects.create(notif=notif, recipient=user)<|MERGE_RESOLUTION|>--- conflicted
+++ resolved
@@ -428,7 +428,6 @@
 
 
 @shared_task
-<<<<<<< HEAD
 def load_json_ld(userid, files, summary, result, temp_dir, loadid, moduleid):
     from arches.app.etl_modules import jsonld_importer
 
@@ -447,7 +446,9 @@
         status = _("Completed") if load_event.status == "indexed" else _("Failed")
     except Exception as e:
         logger.error(e)
-        load_event = models.LoadEvent.objects.filter(loadid=loadid).update(status="failed")
+        load_event = models.LoadEvent.objects.filter(loadid=loadid).update(
+            status="failed"
+        )
         status = _("Failed")
     finally:
         msg = _("JSON-LD Import: {} [{}]").format(summary["name"], status)
@@ -456,8 +457,6 @@
 
 
 @shared_task
-def edit_bulk_string_data(userid, load_id, module_id, graph_id, node_id, operation, language_code, old_text, new_text, resourceids):
-=======
 def edit_bulk_string_data(
     userid,
     load_id,
@@ -470,7 +469,6 @@
     new_text,
     resourceids,
 ):
->>>>>>> c2fbac9b
     from arches.app.etl_modules import base_data_editor
 
     logger = logging.getLogger(__name__)
