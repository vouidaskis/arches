--- conflicted
+++ resolved
@@ -64,17 +64,11 @@
     return value
 
 
-<<<<<<< HEAD
-@register.filter(name="string_to_json")
-def return_string_as_json(string):
-    import json
-=======
 @register.filter(name="json_to_obj")
 def return_json_as_obj(string):
     """
     Allows a json value found in the template context to be converted into an object.
     """
->>>>>>> 521cfc1e
     value = {}
     try:
         if isinstance(string, str):
