"""
ARCHES - a program developed to inventory and manage immovable cultural heritage.
Copyright (C) 2013 J. Paul Getty Trust and World Monuments Fund

This program is free software: you can redistribute it and/or modify
it under the terms of the GNU Affero General Public License as
published by the Free Software Foundation, either version 3 of the
License, or (at your option) any later version.

This program is distributed in the hope that it will be useful,
but WITHOUT ANY WARRANTY; without even the implied warranty of
MERCHANTABILITY or FITNESS FOR A PARTICULAR PURPOSE. See the
GNU Affero General Public License for more details.

You should have received a copy of the GNU Affero General Public License
along with this program. If not, see <http://www.gnu.org/licenses/>.
"""

from arches.app.views.language import LanguageView
from django.views.decorators.cache import cache_page
from django.contrib.auth import views as auth_views
from django.conf.urls import include, url
from django.contrib.staticfiles.urls import staticfiles_urlpatterns
from arches.app.views import concept, main, map, search, graph, api
from arches.app.views.admin import ReIndexResources, FileView, ClearUserPermissionCache
from arches.app.views.etl_manager import ETLManagerView
from arches.app.views.graph import (
    GraphDesignerView,
    GraphSettingsView,
    GraphDataView,
    GraphPublicationView,
    GraphManagerView,
    DatatypeTemplateView,
    CardView,
    FunctionManagerView,
    PermissionDataView,
    ModelHistoryView,
    IconDataView,
    NodegroupView,
)
from arches.app.views.resource import (
    ResourceListView,
    ResourceData,
    ResourceCards,
    ResourceReportView,
    RelatedResourcesView,
    ResourceDescriptors,
    ResourceEditLogView,
    ResourceTiles,
    ResourcePermissionDataView,
)
from arches.app.views.resource import ResourceEditorView, ResourceActivityStreamPageView, ResourceActivityStreamCollectionView
from arches.app.views.plugin import PluginView
from arches.app.views.concept import RDMView
from arches.app.views.user import UserManagerView
from arches.app.views.tile import TileData
from arches.app.views.transaction import ReverseTransaction
from arches.app.views.notifications import NotificationView
from arches.app.views.map import MapLayerManagerView, TileserverProxyView
from arches.app.views.manifest_manager import ManifestManagerView
from arches.app.views.manifest_manager import IIIFServerProxyView
from arches.app.views.auth import (
    LoginView,
    SignupView,
    ConfirmSignupView,
    ChangePasswordView,
    GetClientIdView,
    UserProfileView,
    ServerSettingView,
    PasswordResetView,
    PasswordResetConfirmView,
    Token,
    TwoFactorAuthenticationLoginView,
    TwoFactorAuthenticationSettingsView,
    TwoFactorAuthenticationResetView,
    ExternalOauth,
)
from arches.app.models.system_settings import settings
from django.views.decorators.cache import cache_page
from django.urls import path

# Uncomment the next two lines to enable the admin:
from django.contrib import admin

admin.autodiscover()
admin.site.login = LoginView.as_view()

uuid_regex = settings.UUID_REGEX


urlpatterns = [
    url(r"^$", main.index, name="root"),
    url(r"^index.htm", main.index, name="home"),
    url(r"^auth/password$", ChangePasswordView.as_view(), name="change_password"),
    url(r"^auth/signup$", SignupView.as_view(), name="signup"),
    url(r"^auth/confirm_signup$", ConfirmSignupView.as_view(), name="confirm_signup"),
    url(r"^auth/get_client_id$", GetClientIdView.as_view(), name="get_client_id"),
    url(r"^auth/user_profile$", UserProfileView.as_view(), name="user_profile"),
    url(r"^auth/server_settings$", ServerSettingView.as_view(), name="server_settings"),
    url(r"^auth/get_dev_token$", Token.as_view(), name="get_dev_token"),
    url(r"^auth/eoauth_cb$", ExternalOauth.callback, name="external_oauth_callback"),
    url(r"^auth/eoauth_start$", ExternalOauth.start, name="external_oauth_start"),
    url(r"^auth/", LoginView.as_view(), name="auth"),
    url(r"^rdm/(?P<conceptid>%s|())$" % uuid_regex, RDMView.as_view(), name="rdm"),
    url(r"^admin/reindex/resources$", ReIndexResources.as_view(), name="reindex"),
    url(r"^files/(?P<fileid>%s)$" % uuid_regex, FileView.as_view(), name="file_access"),
    url(r"^concepts/(?P<conceptid>%s)/manage_parents/$" % uuid_regex, concept.manage_parents, name="concept_manage_parents"),
    url(r"^concepts/(?P<conceptid>%s)/confirm_delete/$" % uuid_regex, concept.confirm_delete, name="confirm_delete"),
    url(r"^concepts/(?P<conceptid>%s)/make_collection/$" % uuid_regex, concept.make_collection, name="make_collection"),
    url(r"^concepts/(?P<conceptid>%s|())$" % uuid_regex, concept.concept, name="concept"),
    url(r"^concepts/tree/(?P<mode>.*)", concept.concept_tree, name="concept_tree"),
    url(r"^concepts/search$", concept.search, name="concept_search"),
    url(
        r"^concepts/(?P<conceptid>%s)/from_sparql_endpoint$" % uuid_regex,
        concept.add_concepts_from_sparql_endpoint,
        name="from_sparql_endpoint",
    ),
    url(r"^concepts/search_sparql_endpoint$", concept.search_sparql_endpoint_for_concepts, name="search_sparql_endpoint"),
    url(r"^concepts/dropdown", concept.dropdown, name="dropdown"),
    url(r"^concepts/paged_dropdown", concept.paged_dropdown, name="paged_dropdown"),
    url(r"^concepts/export/(?P<conceptid>%s)$" % uuid_regex, concept.export, name="export_concept"),
    url(r"^concepts/export/collections", concept.export_collections, name="export_concept_collections"),
    url(r"^concepts/collections", concept.get_concept_collections, name="get_concept_collections"),
    url(r"^concepts/get_pref_label", concept.get_pref_label, name="get_pref_label"),
    url(r"^conceptvalue/", concept.concept_value, name="concept_value"),
    url(r"^search$", search.SearchView.as_view(), name="search_home"),
    url(r"^search/terms$", search.search_terms, name="search_terms"),
    url(r"^search/resources$", search.search_results, name="search_results"),
    url(r"^search/time_wheel_config$", search.time_wheel_config, name="time_wheel_config"),
    url(r"^search/export_results$", search.export_results, name="export_results"),
    url(r"^search/get_export_file$", search.get_export_file, name="get_export_file"),
    url(r"^search/get_dsl$", search.get_dsl_from_search_string, name="get_dsl"),
    url(r"^buffer/$", search.buffer, name="buffer"),
    url(
        r"^settings/",
        ResourceEditorView.as_view(),
        {
            "resourceid": settings.RESOURCE_INSTANCE_ID,
            "view_template": "views/resource/editor.htm",
            "main_script": "views/resource/editor",
            "nav_menu": False,
        },
        name="config",
    ),
    url(r"^graph/new$", GraphDataView.as_view(action="new_graph"), name="new_graph"),
    url(r"^graph/import/", GraphDataView.as_view(action="import_graph"), name="import_graph"),
    url(r"^graph/reorder_nodes$", GraphDataView.as_view(action="reorder_nodes"), name="reorder_nodes"),
    url(r"^graph/permissions$", PermissionDataView.as_view(), name="permission_data"),
    url(r"^resource/permissions$", ResourcePermissionDataView.as_view(), name="resource_permission_data"),
    url(
        r"^graph/permissions/permission_manager_data$",
        PermissionDataView.as_view(action="get_permission_manager_data"),
        name="permission_manager_data",
    ),
    url(r"^graph/(?P<graphid>%s|())$" % uuid_regex, GraphManagerView.as_view(), name="graph"),
    url(r"^graph/(?P<graphid>%s)/nodes$" % uuid_regex, GraphDataView.as_view(action="get_nodes"), name="graph_nodes"),
    url(r"^graph/(?P<graphid>%s)/append_branch$" % uuid_regex, GraphDataView.as_view(action="append_branch"), name="append_branch"),
    url(r"^graph/(?P<graphid>%s)/append_node$" % uuid_regex, GraphDataView.as_view(action="append_node"), name="append_node"),
    url(r"^graph/(?P<graphid>%s)/move_node$" % uuid_regex, GraphDataView.as_view(action="move_node"), name="move_node"),
    url(r"^graph/(?P<graphid>%s)/update_node$" % uuid_regex, GraphDataView.as_view(action="update_node"), name="update_node"),
    url(r"^graph/(?P<graphid>%s)/delete_node$" % uuid_regex, GraphDataView.as_view(action="delete_node"), name="delete_node"),
    url(
        r"^graph/(?P<graphid>%s)/delete_instances$" % uuid_regex, GraphDataView.as_view(action="delete_instances"), name="delete_instances"
    ),
    url(r"^graph/(?P<graphid>%s)/clone$" % uuid_regex, GraphDataView.as_view(action="clone_graph"), name="clone_graph"),
    url(r"^graph/(?P<graphid>%s)/export$" % uuid_regex, GraphDataView.as_view(action="export_graph"), name="export_graph"),
    url(r"^graph/(?P<graphid>%s)/delete$" % uuid_regex, GraphDataView.as_view(action="delete_graph"), name="delete_graph"),
    url(r"^graph/(?P<graphid>%s)/export_branch$" % uuid_regex, GraphDataView.as_view(action="export_branch"), name="export_branch"),
    url(
        r"^graph/(?P<graphid>%s)/export_mapping_file$" % uuid_regex,
        GraphDataView.as_view(action="export_mapping_file"),
        name="export_mapping_file",
    ),
    url(
        r"^graph/(?P<graphid>%s)/get_related_nodes/(?P<nodeid>%s)$" % (uuid_regex, uuid_regex),
        GraphDataView.as_view(action="get_related_nodes"),
        name="get_related_nodes",
    ),
    url(
        r"^graph/(?P<graphid>%s)/get_valid_domain_nodes/(?P<nodeid>%s|())$" % (uuid_regex, uuid_regex),
        GraphDataView.as_view(action="get_valid_domain_nodes"),
        name="get_valid_domain_nodes",
    ),
    url(
        r"^graph/(?P<graphid>%s)/get_domain_connections$" % uuid_regex,
        GraphDataView.as_view(action="get_domain_connections"),
        name="get_domain_connections",
    ),
    url(r"^graph/(?P<graphid>%s)/publish$" % uuid_regex, GraphPublicationView.as_view(action="publish"), name="publish_graph"),
    url(r"^graph/(?P<graphid>%s)/revert$" % uuid_regex, GraphPublicationView.as_view(action="revert"), name="revert_graph"),
<<<<<<< HEAD
=======
    url(
        r"^graph/(?P<graphid>%s)/restore_state_from_serialized_graph$" % uuid_regex,
        GraphPublicationView.as_view(action="restore_state_from_serialized_graph"),
        name="restore_state_from_serialized_graph",
    ),
    url(
        r"^graph/(?P<graphid>%s)/update_published_graphs$" % uuid_regex,
        GraphPublicationView.as_view(action="update_published_graphs"),
        name="update_published_graphs",
    ),
>>>>>>> d39fd4c8
    url(r"^graph/(?P<graphid>%s)/model_history$" % uuid_regex, ModelHistoryView.as_view(), name="model_history"),
    url(r"^graph/(?P<graphid>%s)/update_published_graph$" % uuid_regex, ModelHistoryView.as_view(), name="update_published_graph"),
    url(r"^graph/(?P<graphid>%s)/delete_published_graph$" % uuid_regex, ModelHistoryView.as_view(), name="delete_published_graph"),
    url(r"^graph/(?P<graphid>%s)/function_manager$" % uuid_regex, FunctionManagerView.as_view(), name="function_manager"),
    url(r"^graph/(?P<graphid>%s)/apply_functions$" % uuid_regex, FunctionManagerView.as_view(), name="apply_functions"),
    url(r"^graph/(?P<graphid>%s)/remove_functions$" % uuid_regex, FunctionManagerView.as_view(), name="remove_functions"),
    url(r"^graph_designer/(?P<graphid>%s)$" % uuid_regex, GraphDesignerView.as_view(), name="graph_designer"),
    url(r"^graph_settings/(?P<graphid>%s)$" % uuid_regex, GraphSettingsView.as_view(), name="graph_settings"),
    url(r"^components/datatypes/(?P<template>[a-zA-Z_-]*)", DatatypeTemplateView.as_view(), name="datatype_template"),
    url(r"^resource$", ResourceListView.as_view(), name="resource"),
    url(r"^resource/(?P<resourceid>%s)$" % uuid_regex, ResourceEditorView.as_view(), name="resource_editor"),
    url(r"^add-resource/(?P<graphid>%s)$" % uuid_regex, ResourceEditorView.as_view(), name="add_resource"),
    url(r"^resource/(?P<resourceid>%s)/copy$" % uuid_regex, ResourceEditorView.as_view(action="copy"), name="resource_copy"),
    url(r"^resource/(?P<resourceid>%s)/history$" % uuid_regex, ResourceEditLogView.as_view(), name="resource_edit_log"),
    url(r"^resource/(?P<resourceid>%s)/data/(?P<formid>%s)$" % (uuid_regex, uuid_regex), ResourceData.as_view(), name="resource_data"),
    url(r"^resource/(?P<resourceid>%s)/cards$" % uuid_regex, ResourceCards.as_view(), name="resource_cards"),
    url(r"^resource/history$", ResourceEditLogView.as_view(), name="edit_history"),
    url(r"^resource/related/(?P<resourceid>%s|())$" % uuid_regex, RelatedResourcesView.as_view(), name="related_resources"),
    url(r"^resource/related/candidates", RelatedResourcesView.as_view(action="get_candidates"), name="related_resource_candidates"),
    url(r"^resource/related/relatable", RelatedResourcesView.as_view(action="get_relatable_resources"), name="relatable_resources"),
    url(r"^resource/descriptors/(?P<resourceid>%s|())$" % uuid_regex, ResourceDescriptors.as_view(), name="resource_descriptors"),
    url(r"^resource/(?P<resourceid>%s)/tiles$" % uuid_regex, ResourceTiles.as_view(), name="resource_tiles"),
    url(r"^report/(?P<resourceid>%s)$" % uuid_regex, ResourceReportView.as_view(), name="resource_report"),
    url(r"^transaction/(?P<transactionid>%s)/reverse$" % uuid_regex, ReverseTransaction.as_view(), name="transaction_reverse"),
    url(r"^card/(?P<cardid>%s|())$" % uuid_regex, CardView.as_view(action="update_card"), name="card"),
    url(r"^reorder_cards/", CardView.as_view(action="reorder_cards"), name="reorder_cards"),
    url(r"^node/(?P<graphid>%s)$" % uuid_regex, GraphDataView.as_view(action="update_node"), name="node"),
    url(r"^nodegroup/", NodegroupView.as_view(action="exportable"), name="nodegroup"),
    url(r"^language/", LanguageView.as_view(), name="language"),
    url(r"^node_layer/(?P<graphid>%s)$" % uuid_regex, GraphDataView.as_view(action="update_node_layer"), name="node_layer"),
    url(r"^widgets/(?P<template>[a-zA-Z_-]*)", main.widget, name="widgets"),
    url(r"^report-templates/(?P<template>[a-zA-Z_-]*)", main.report_templates, name="report-templates"),
    url(r"^function-templates/(?P<template>[a-zA-Z_-]*)", main.function_templates, name="function-templates"),
    url(r"^help-templates$", main.help_templates, name="help_templates"),
    url(r"^tile$", TileData.as_view(action="update_tile"), name="tile"),
    url(r"^tiles/reorder_tiles$", TileData.as_view(action="reorder_tiles"), name="reorder_tiles"),
    url(r"^tiles/tile_history$", TileData.as_view(action="tile_history"), name="tile_history"),
    url(r"^tiles/delete_provisional_tile$", TileData.as_view(action="delete_provisional_tile"), name="delete_provisional_tile"),
    url(r"^tiles/download_files$", TileData.as_view(action="download_files"), name="download_files"),
    url(r"^templates/(?P<template>[a-zA-Z_\-./]*)", main.templates, name="templates"),
    url(r"^map_layer_manager/(?P<maplayerid>%s)$" % uuid_regex, MapLayerManagerView.as_view(), name="map_layer_update"),
    url(r"^map_layer_manager/*", MapLayerManagerView.as_view(), name="map_layer_manager"),
    url(r"^feature_popup_content$", main.feature_popup_content, name="feature_popup_content"),
    url(r"^user$", UserManagerView.as_view(), name="user_profile_manager"),
    url(r"^user/get_user_names$", UserManagerView.as_view(action="get_user_names"), name="get_user_names"),
    url(r"^notifications$", NotificationView.as_view(), name="get_notifications"),
    url(r"^notifications/dismiss$", NotificationView.as_view(action="dismiss"), name="dismiss_notifications"),
    url(r"^notifications/get_types$", NotificationView.as_view(action="get_types"), name="get_notification_types"),
    url(r"^notifications/update_types$", NotificationView.as_view(action="update_types"), name="update_notification_types"),
    url(r"^%s/(?P<path>.*)$" % settings.KIBANA_CONFIG_BASEPATH, api.KibanaProxy.as_view()),
    url(r"^graphs/(?P<graph_id>%s)$" % (uuid_regex), api.Graphs.as_view(), name="graphs_api"),
    url(r"^graphs", api.Graphs.as_view(action="get_graph_models"), name="get_graph_models_api"),
    url(
        r"^graph_has_unpublished_changes/(?P<graph_id>%s)$" % (uuid_regex),
        api.GraphHasUnpublishedChanges.as_view(),
        name="graph_has_unpublished_changes_api",
    ),
    url(r"^graph_is_active/(?P<graph_id>%s)$" % (uuid_regex), api.GraphIsActive.as_view(), name="graph_is_active_api"),
    url(r"^resources/(?P<graphid>%s)/(?P<resourceid>%s|())$" % (uuid_regex, uuid_regex), api.Resources.as_view(), name="resources_graphid"),
    url(r"^resources/(?P<slug>[-\w]+)/(?P<resourceid>%s|())$" % uuid_regex, api.Resources.as_view(), name="resources_slug"),
    url(r"^resources/(?P<resourceid>%s|())$" % uuid_regex, api.Resources.as_view(), name="resources"),
    url(r"^api/tiles/(?P<tileid>%s|())$" % (uuid_regex), api.Tile.as_view(), name="api_tiles"),
    url(r"^api/nodes/(?P<nodeid>%s|())$" % (uuid_regex), api.Node.as_view(), name="api_nodes"),
    url(r"^api/nodegroup/(?P<nodegroupid>%s|())$" % (uuid_regex), api.NodeGroup.as_view(), name="api_nodegroup"),
    url(r"^api/instance_permissions/$", api.InstancePermission.as_view(), name="api_instance_permissions"),
    url(r"^api/node_value/$", api.NodeValue.as_view(), name="api_node_value"),
    url(r"^api/resource_report/(?P<resourceid>%s|())$" % (uuid_regex), api.ResourceReport.as_view(), name="api_resource_report"),
    url(r"^api/bulk_resource_report$", api.BulkResourceReport.as_view(), name="api_bulk_resource_report"),
    url(
        r"^api/bulk_disambiguated_resource_instance$",
        api.BulkDisambiguatedResourceInstance.as_view(),
        name="api_bulk_disambiguated_resource_instance",
    ),
    url(r"^api/search/export_results$", api.SearchExport.as_view(), name="api_export_results"),
    url(r"^rdm/concepts/(?P<conceptid>%s|())$" % uuid_regex, api.Concepts.as_view(), name="concepts"),
    url(r"^plugins/(?P<pluginid>%s)$" % uuid_regex, PluginView.as_view(), name="plugins"),
    url(r"^plugins/(?P<slug>[-\w]+)$", PluginView.as_view(), name="plugins"),
    url(r"^cards/(?P<resourceid>%s|())$" % uuid_regex, api.Card.as_view(), name="api_card"),
    url(r"^search_component_data/(?P<componentname>[-\w]+)$", api.SearchComponentData.as_view(), name="api_search_component_data"),
    url(r"^geojson$", api.GeoJSON.as_view(), name="geojson"),
    url(
        r"^mvt/(?P<nodeid>%s)/(?P<zoom>[0-9]+|\{z\})/(?P<x>[0-9]+|\{x\})/(?P<y>[0-9]+|\{y\}).pbf$" % uuid_regex,
        api.MVT.as_view(),
        name="mvt",
    ),
    url(r"^images$", api.Images.as_view(), name="images"),
    url(r"^ontology_properties$", api.OntologyProperty.as_view(), name="ontology_properties"),
    url(r"^validate/(?P<itemtype>[-\w]+)/(?P<itemid>[-\w]+)", api.Validator.as_view(), name="validate"),
    url(r"^validate/(?P<itemtype>[-\w]+)", api.Validator.as_view(), name="validatejson"),
    url(r"^tileserver/(?P<path>.*)$", TileserverProxyView.as_view()),
    url(r"^history/$", ResourceActivityStreamCollectionView.as_view(), name="as_stream_collection"),
    url(r"^history/(?P<page>[0-9]+)$", ResourceActivityStreamPageView.as_view(), name="as_stream_page"),
    url(r"^icons$", IconDataView.as_view(), name="icons"),
    # Uncomment the admin/doc line below to enable admin documentation:
    # url(r'^admin/doc/', include('django.contrib.admindocs.urls')),
    # Uncomment the next line to enable the admin:
    url(r"^admin/", admin.site.urls),
    url("i18n/", include("django.conf.urls.i18n")),
    url(
        r"^password_reset/$",
        PasswordResetView.as_view(),
        name="password_reset",
    ),
    url(r"^password_reset/done/$", auth_views.PasswordResetDoneView.as_view(), name="password_reset_done"),
    path(
        "reset/<uidb64>/<token>/",
        PasswordResetConfirmView.as_view(),
        name="password_reset_confirm",
    ),
    url(r"^reset/done/$", auth_views.PasswordResetCompleteView.as_view(), name="password_reset_complete"),
    url(r"^o/", include("oauth2_provider.urls", namespace="oauth2")),
    url(r"^iiifmanifest$", api.IIIFManifest.as_view(), name="iiifmanifest"),
    url(r"^iiifserver/(?P<path>.*)$", IIIFServerProxyView.as_view()),
    url(r"^iiifannotations$", api.IIIFAnnotations.as_view(), name="iiifannotations"),
    url(r"^iiifannotationnodes$", api.IIIFAnnotationNodes.as_view(), name="iiifannotationnodes"),
    url(r"^manifest/(?P<id>[0-9]+)$", api.Manifest.as_view(), name="manifest"),
    url(r"^image-service-manager", ManifestManagerView.as_view(), name="manifest_manager"),
    url(r"^two-factor-authentication-settings", TwoFactorAuthenticationSettingsView.as_view(), name="two-factor-authentication-settings"),
    url(r"^two-factor-authentication-login", TwoFactorAuthenticationLoginView.as_view(), name="two-factor-authentication-login"),
    url(r"^two-factor-authentication-reset", TwoFactorAuthenticationResetView.as_view(), name="two-factor-authentication-reset"),
    url(r"^etl-manager$", ETLManagerView.as_view(), name="etl_manager"),
    url(r"^clear-user-permission-cache", ClearUserPermissionCache.as_view(), name="clear_user_permission_cache"),
    url(r"^transform-edtf-for-tile", api.TransformEdtfForTile.as_view(), name="transform_edtf_for_tile"),
]

if settings.DEBUG:
    try:
        urlpatterns += [url("silk/", include("silk.urls", namespace="silk"))]
    except:
        pass<|MERGE_RESOLUTION|>--- conflicted
+++ resolved
@@ -188,8 +188,6 @@
     ),
     url(r"^graph/(?P<graphid>%s)/publish$" % uuid_regex, GraphPublicationView.as_view(action="publish"), name="publish_graph"),
     url(r"^graph/(?P<graphid>%s)/revert$" % uuid_regex, GraphPublicationView.as_view(action="revert"), name="revert_graph"),
-<<<<<<< HEAD
-=======
     url(
         r"^graph/(?P<graphid>%s)/restore_state_from_serialized_graph$" % uuid_regex,
         GraphPublicationView.as_view(action="restore_state_from_serialized_graph"),
@@ -200,7 +198,6 @@
         GraphPublicationView.as_view(action="update_published_graphs"),
         name="update_published_graphs",
     ),
->>>>>>> d39fd4c8
     url(r"^graph/(?P<graphid>%s)/model_history$" % uuid_regex, ModelHistoryView.as_view(), name="model_history"),
     url(r"^graph/(?P<graphid>%s)/update_published_graph$" % uuid_regex, ModelHistoryView.as_view(), name="update_published_graph"),
     url(r"^graph/(?P<graphid>%s)/delete_published_graph$" % uuid_regex, ModelHistoryView.as_view(), name="delete_published_graph"),
