"""
ARCHES - a program developed to inventory and manage immovable cultural heritage.
Copyright (C) 2013 J. Paul Getty Trust and World Monuments Fund

This program is free software: you can redistribute it and/or modify
it under the terms of the GNU Affero General Public License as
published by the Free Software Foundation, either version 3 of the
License, or (at your option) any later version.

This program is distributed in the hope that it will be useful,
but WITHOUT ANY WARRANTY; without even the implied warranty of
MERCHANTABILITY or FITNESS FOR A PARTICULAR PURPOSE. See the
GNU Affero General Public License for more details.

You should have received a copy of the GNU Affero General Public License
along with this program. If not, see <http://www.gnu.org/licenses/>.
"""

from arches.app.views.language import LanguageView
from django.conf.urls.i18n import i18n_patterns
from django.contrib.auth import views as auth_views
from django.urls import include, path, re_path
from arches.app.views import concept, main, map, search, graph, api
from arches.app.views.admin import ReIndexResources, ClearUserPermissionCache
from arches.app.views.api.controlled_lists import (
    ControlledListItemView,
    ControlledListView,
    ControlledListsView,
    ControlledListItemImageView,
    ControlledListItemImageMetadataView,
    ControlledListItemValueView,
)
from arches.app.views.etl_manager import ETLManagerView
from arches.app.views.file import FileView, TempFileView
from arches.app.views.thumbnail import ThumbnailView
from arches.app.views.graph import (
    GraphDesignerView,
    GraphSettingsView,
    GraphDataView,
    GraphPublicationView,
    GraphManagerView,
    DatatypeTemplateView,
    CardView,
    FunctionManagerView,
    PermissionDataView,
    ModelHistoryView,
    IconDataView,
    NodegroupView,
)
from arches.app.views.resource import (
    ResourceListView,
    ResourceData,
    ResourceCards,
    ResourceReportView,
    RelatedResourcesView,
    ResourceDescriptors,
    ResourceEditLogView,
    ResourceTiles,
    ResourcePermissionDataView,
)
from arches.app.views.resource import (
    ResourceEditorView,
    ResourceActivityStreamPageView,
    ResourceActivityStreamCollectionView,
)
from arches.app.views.plugin import PluginView
from arches.app.views.workflow_history import WorkflowHistoryView
from arches.app.views.concept import RDMView
from arches.app.views.user import UserManagerView
from arches.app.views.tile import TileData
from arches.app.views.transaction import ReverseTransaction
from arches.app.views.notifications import NotificationView
from arches.app.views.map import MapLayerManagerView, TileserverProxyView
from arches.app.views.manifest_manager import ManifestManagerView
from arches.app.views.manifest_manager import IIIFServerProxyView
from arches.app.views.auth import (
    LoginView,
    SignupView,
    ConfirmSignupView,
    ChangePasswordView,
    GetClientIdView,
    UserProfileView,
    ServerSettingView,
    PasswordResetView,
    PasswordResetConfirmView,
    Token,
    TwoFactorAuthenticationLoginView,
    TwoFactorAuthenticationSettingsView,
    TwoFactorAuthenticationResetView,
    ExternalOauth,
)
from arches.app.models.system_settings import settings
from django.urls import path

# Uncomment the next two lines to enable the admin:
from django.contrib import admin

admin.autodiscover()
admin.site.login = LoginView.as_view()

uuid_regex = settings.UUID_REGEX


urlpatterns = [
    re_path(r"^$", main.index, name="root"),
    re_path(r"^index.htm", main.index, name="home"),
    re_path(r"^auth/password$", ChangePasswordView.as_view(), name="change_password"),
    re_path(r"^auth/signup$", SignupView.as_view(), name="signup"),
    re_path(
        r"^auth/confirm_signup$", ConfirmSignupView.as_view(), name="confirm_signup"
    ),
    re_path(r"^auth/get_client_id$", GetClientIdView.as_view(), name="get_client_id"),
    re_path(r"^auth/user_profile$", UserProfileView.as_view(), name="user_profile"),
    re_path(
        r"^auth/server_settings$", ServerSettingView.as_view(), name="server_settings"
    ),
    re_path(r"^auth/get_dev_token$", Token.as_view(), name="get_dev_token"),
    re_path(
        r"^auth/eoauth_cb$", ExternalOauth.callback, name="external_oauth_callback"
    ),
    re_path(r"^auth/eoauth_start$", ExternalOauth.start, name="external_oauth_start"),
    re_path(r"^auth/", LoginView.as_view(), name="auth"),
    re_path(r"^rdm/(?P<conceptid>%s|())$" % uuid_regex, RDMView.as_view(), name="rdm"),
    re_path(r"^admin/reindex/resources$", ReIndexResources.as_view(), name="reindex"),
    re_path(
        r"^files/(?P<fileid>%s)$" % uuid_regex, FileView.as_view(), name="file_access"
    ),
    re_path(
        r"^concepts/(?P<conceptid>%s)/manage_parents/$" % uuid_regex,
        concept.manage_parents,
        name="concept_manage_parents",
    ),
    re_path(
        r"^concepts/(?P<conceptid>%s)/confirm_delete/$" % uuid_regex,
        concept.confirm_delete,
        name="confirm_delete",
    ),
    re_path(
        r"^concepts/(?P<conceptid>%s)/make_collection/$" % uuid_regex,
        concept.make_collection,
        name="make_collection",
    ),
    re_path(
        r"^concepts/(?P<conceptid>%s|())$" % uuid_regex, concept.concept, name="concept"
    ),
    re_path(r"^concepts/tree/(?P<mode>.*)", concept.concept_tree, name="concept_tree"),
    re_path(r"^concepts/search$", concept.search, name="concept_search"),
    re_path(
        r"^concepts/(?P<conceptid>%s)/from_sparql_endpoint$" % uuid_regex,
        concept.add_concepts_from_sparql_endpoint,
        name="from_sparql_endpoint",
    ),
    re_path(
        r"^concepts/search_sparql_endpoint$",
        concept.search_sparql_endpoint_for_concepts,
        name="search_sparql_endpoint",
    ),
    re_path(r"^concepts/dropdown", concept.dropdown, name="dropdown"),
    re_path(r"^concepts/paged_dropdown", concept.paged_dropdown, name="paged_dropdown"),
    re_path(
        r"^concepts/export/(?P<conceptid>%s)$" % uuid_regex,
        concept.export,
        name="export_concept",
    ),
    re_path(
        r"^concepts/export/collections",
        concept.export_collections,
        name="export_concept_collections",
    ),
    re_path(
        r"^concepts/collections",
        concept.get_concept_collections,
        name="get_concept_collections",
    ),
    re_path(r"^concepts/get_pref_label", concept.get_pref_label, name="get_pref_label"),
    re_path(r"^conceptvalue/", concept.concept_value, name="concept_value"),
    re_path(r"^search$", search.SearchView.as_view(), name="search_home"),
    re_path(r"^search/terms$", search.search_terms, name="search_terms"),
    re_path(r"^search/resources$", search.search_results, name="search_results"),
    re_path(
        r"^search/time_wheel_config$",
        search.time_wheel_config,
        name="time_wheel_config",
    ),
    re_path(r"^search/export_results$", search.export_results, name="export_results"),
    re_path(
        r"^search/get_export_file$", search.get_export_file, name="get_export_file"
    ),
    re_path(r"^search/get_dsl$", search.get_dsl_from_search_string, name="get_dsl"),
    re_path(r"^buffer/$", search.buffer, name="buffer"),
    re_path(
        r"^settings/",
        ResourceEditorView.as_view(),
        {
            "resourceid": settings.RESOURCE_INSTANCE_ID,
            "view_template": "views/resource/editor.htm",
            "main_script": "views/resource/editor",
            "nav_menu": False,
        },
        name="config",
    ),
    re_path(
        r"^graph/new$", GraphDataView.as_view(action="new_graph"), name="new_graph"
    ),
    re_path(
        r"^graph/import/",
        GraphDataView.as_view(action="import_graph"),
        name="import_graph",
    ),
    re_path(
        r"^graph/reorder_nodes$",
        GraphDataView.as_view(action="reorder_nodes"),
        name="reorder_nodes",
    ),
    re_path(
        r"^graph/permissions$", PermissionDataView.as_view(), name="permission_data"
    ),
    re_path(
        r"^resource/permissions$",
        ResourcePermissionDataView.as_view(),
        name="resource_permission_data",
    ),
    re_path(
        r"^graph/permissions/permission_manager_data$",
        PermissionDataView.as_view(action="get_permission_manager_data"),
        name="permission_manager_data",
    ),
    re_path(
        r"^graph/(?P<graphid>%s|())$" % uuid_regex,
        GraphManagerView.as_view(),
        name="graph",
    ),
    re_path(
        r"^graph/(?P<graphid>%s)/nodes$" % uuid_regex,
        GraphDataView.as_view(action="get_nodes"),
        name="graph_nodes",
    ),
    re_path(
        r"^graph/(?P<graphid>%s)/append_branch$" % uuid_regex,
        GraphDataView.as_view(action="append_branch"),
        name="append_branch",
    ),
    re_path(
        r"^graph/(?P<graphid>%s)/append_node$" % uuid_regex,
        GraphDataView.as_view(action="append_node"),
        name="append_node",
    ),
    re_path(
        r"^graph/(?P<graphid>%s)/move_node$" % uuid_regex,
        GraphDataView.as_view(action="move_node"),
        name="move_node",
    ),
    re_path(
        r"^graph/(?P<graphid>%s)/update_node$" % uuid_regex,
        GraphDataView.as_view(action="update_node"),
        name="update_node",
    ),
    re_path(
        r"^graph/(?P<graphid>%s)/delete_node$" % uuid_regex,
        GraphDataView.as_view(action="delete_node"),
        name="delete_node",
    ),
    re_path(
        r"^graph/(?P<graphid>%s)/delete_instances$" % uuid_regex,
        GraphDataView.as_view(action="delete_instances"),
        name="delete_instances",
    ),
    re_path(
        r"^graph/(?P<graphid>%s)/clone$" % uuid_regex,
        GraphDataView.as_view(action="clone_graph"),
        name="clone_graph",
    ),
    re_path(
        r"^graph/(?P<graphid>%s)/export$" % uuid_regex,
        GraphDataView.as_view(action="export_graph"),
        name="export_graph",
    ),
    re_path(
        r"^graph/(?P<graphid>%s)/delete$" % uuid_regex,
        GraphDataView.as_view(action="delete_graph"),
        name="delete_graph",
    ),
    re_path(
        r"^graph/(?P<graphid>%s)/export_branch$" % uuid_regex,
        GraphDataView.as_view(action="export_branch"),
        name="export_branch",
    ),
    re_path(
        r"^graph/(?P<graphid>%s)/export_mapping_file$" % uuid_regex,
        GraphDataView.as_view(action="export_mapping_file"),
        name="export_mapping_file",
    ),
    re_path(
        r"^graph/(?P<graphid>%s)/get_related_nodes/(?P<nodeid>%s)$"
        % (uuid_regex, uuid_regex),
        GraphDataView.as_view(action="get_related_nodes"),
        name="get_related_nodes",
    ),
    re_path(
        r"^graph/(?P<graphid>%s)/get_valid_domain_nodes/(?P<nodeid>%s|())$"
        % (uuid_regex, uuid_regex),
        GraphDataView.as_view(action="get_valid_domain_nodes"),
        name="get_valid_domain_nodes",
    ),
    re_path(
        r"^graph/(?P<graphid>%s)/get_domain_connections$" % uuid_regex,
        GraphDataView.as_view(action="get_domain_connections"),
        name="get_domain_connections",
    ),
    re_path(
        r"^graph/(?P<graphid>%s)/publish$" % uuid_regex,
        GraphPublicationView.as_view(action="publish"),
        name="publish_graph",
    ),
    re_path(
        r"^graph/(?P<graphid>%s)/revert$" % uuid_regex,
        GraphPublicationView.as_view(action="revert"),
        name="revert_graph",
    ),
    re_path(
        r"^graph/(?P<graphid>%s)/restore_state_from_serialized_graph$" % uuid_regex,
        GraphPublicationView.as_view(action="restore_state_from_serialized_graph"),
        name="restore_state_from_serialized_graph",
    ),
    re_path(
        r"^graph/(?P<graphid>%s)/update_published_graphs$" % uuid_regex,
        GraphPublicationView.as_view(action="update_published_graphs"),
        name="update_published_graphs",
    ),
    re_path(
        r"^graph/(?P<graphid>%s)/model_history$" % uuid_regex,
        ModelHistoryView.as_view(),
        name="model_history",
    ),
    re_path(
        r"^graph/(?P<graphid>%s)/update_published_graph$" % uuid_regex,
        ModelHistoryView.as_view(),
        name="update_published_graph",
    ),
    re_path(
        r"^graph/(?P<graphid>%s)/delete_published_graph$" % uuid_regex,
        ModelHistoryView.as_view(),
        name="delete_published_graph",
    ),
    re_path(
        r"^graph/(?P<graphid>%s)/function_manager$" % uuid_regex,
        FunctionManagerView.as_view(),
        name="function_manager",
    ),
    re_path(
        r"^graph/(?P<graphid>%s)/apply_functions$" % uuid_regex,
        FunctionManagerView.as_view(),
        name="apply_functions",
    ),
    re_path(
        r"^graph/(?P<graphid>%s)/remove_functions$" % uuid_regex,
        FunctionManagerView.as_view(),
        name="remove_functions",
    ),
    re_path(
        r"^graph_designer/(?P<graphid>%s)$" % uuid_regex,
        GraphDesignerView.as_view(),
        name="graph_designer",
    ),
    re_path(
        r"^graph_settings/(?P<graphid>%s)$" % uuid_regex,
        GraphSettingsView.as_view(),
        name="graph_settings",
    ),
    re_path(
        r"^components/datatypes/(?P<template>[a-zA-Z_-]*)",
        DatatypeTemplateView.as_view(),
        name="datatype_template",
    ),
    re_path(r"^resource$", ResourceListView.as_view(), name="resource"),
    re_path(
        r"^resource/(?P<resourceid>%s)$" % uuid_regex,
        ResourceEditorView.as_view(),
        name="resource_editor",
    ),
    re_path(
        r"^add-resource/(?P<graphid>%s)$" % uuid_regex,
        ResourceEditorView.as_view(),
        name="add_resource",
    ),
    re_path(
        r"^resource/(?P<resourceid>%s)/copy$" % uuid_regex,
        ResourceEditorView.as_view(action="copy"),
        name="resource_copy",
    ),
    re_path(
        r"^resource/(?P<resourceid>%s)/history$" % uuid_regex,
        ResourceEditLogView.as_view(),
        name="resource_edit_log",
    ),
    re_path(
        r"^resource/(?P<resourceid>%s)/data/(?P<formid>%s)$" % (uuid_regex, uuid_regex),
        ResourceData.as_view(),
        name="resource_data",
    ),
    re_path(
        r"^resource/(?P<resourceid>%s)/cards$" % uuid_regex,
        ResourceCards.as_view(),
        name="resource_cards",
    ),
    re_path(r"^resource/history$", ResourceEditLogView.as_view(), name="edit_history"),
    re_path(
        r"^resource/related/(?P<resourceid>%s|())$" % uuid_regex,
        RelatedResourcesView.as_view(),
        name="related_resources",
    ),
    re_path(
        r"^resource/related/candidates",
        RelatedResourcesView.as_view(action="get_candidates"),
        name="related_resource_candidates",
    ),
    re_path(
        r"^resource/related/relatable",
        RelatedResourcesView.as_view(action="get_relatable_resources"),
        name="relatable_resources",
    ),
    re_path(
        r"^resource/descriptors/(?P<resourceid>%s|())$" % uuid_regex,
        ResourceDescriptors.as_view(),
        name="resource_descriptors",
    ),
    re_path(
        r"^resource/(?P<resourceid>%s)/tiles$" % uuid_regex,
        ResourceTiles.as_view(),
        name="resource_tiles",
    ),
    re_path(
        r"^report/(?P<resourceid>%s)$" % uuid_regex,
        ResourceReportView.as_view(),
        name="resource_report",
    ),
    re_path(
        r"^transaction/(?P<transactionid>%s)/reverse$" % uuid_regex,
        ReverseTransaction.as_view(),
        name="transaction_reverse",
    ),
    re_path(
        r"^card/(?P<cardid>%s|())$" % uuid_regex,
        CardView.as_view(action="update_card"),
        name="card",
    ),
    re_path(
        r"^reorder_cards/",
        CardView.as_view(action="reorder_cards"),
        name="reorder_cards",
    ),
    re_path(
        r"^node/(?P<graphid>%s)$" % uuid_regex,
        GraphDataView.as_view(action="update_node"),
        name="node",
    ),
    re_path(
        r"^nodegroup/", NodegroupView.as_view(action="exportable"), name="nodegroup"
    ),
    re_path(r"^language/", LanguageView.as_view(), name="language"),
    re_path(
        r"^node_layer/(?P<graphid>%s)$" % uuid_regex,
        GraphDataView.as_view(action="update_node_layer"),
        name="node_layer",
    ),
    re_path(r"^widgets/(?P<template>[a-zA-Z_-]*)", main.widget, name="widgets"),
    re_path(
        r"^report-templates/(?P<template>[a-zA-Z_-]*)",
        main.report_templates,
        name="report-templates",
    ),
    re_path(
        r"^function-templates/(?P<template>[a-zA-Z_-]*)",
        main.function_templates,
        name="function-templates",
    ),
    re_path(r"^help-templates$", main.help_templates, name="help_templates"),
    re_path(
        r"^temp_file/(?P<file_id>[^\/]+)", TempFileView.as_view(), name="temp_file"
    ),
    re_path(r"^temp_file$", TempFileView.as_view(), name="temp_file"),
    re_path(r"^tile$", TileData.as_view(action="update_tile"), name="tile"),
    re_path(
        r"^tiles/reorder_tiles$",
        TileData.as_view(action="reorder_tiles"),
        name="reorder_tiles",
    ),
    re_path(
        r"^tiles/tile_history$",
        TileData.as_view(action="tile_history"),
        name="tile_history",
    ),
    re_path(
        r"^tiles/delete_provisional_tile$",
        TileData.as_view(action="delete_provisional_tile"),
        name="delete_provisional_tile",
    ),
    re_path(
        r"^tiles/download_files$",
        TileData.as_view(action="download_files"),
        name="download_files",
    ),
    re_path(
        r"^templates/(?P<template>[a-zA-Z_\-./]*)", main.templates, name="templates"
    ),
    re_path(
        r"^map_layer_manager/(?P<maplayerid>%s)$" % uuid_regex,
        MapLayerManagerView.as_view(),
        name="map_layer_update",
    ),
    re_path(
        r"^map_layer_manager/*", MapLayerManagerView.as_view(), name="map_layer_manager"
    ),
    re_path(
        r"^feature_popup_content$",
        main.feature_popup_content,
        name="feature_popup_content",
    ),
    re_path(r"^user$", UserManagerView.as_view(), name="user_profile_manager"),
    re_path(
        r"^user/get_user_names$",
        UserManagerView.as_view(action="get_user_names"),
        name="get_user_names",
    ),
    re_path(r"^notifications$", NotificationView.as_view(), name="get_notifications"),
    re_path(
        r"^notifications/dismiss$",
        NotificationView.as_view(action="dismiss"),
        name="dismiss_notifications",
    ),
    re_path(
        r"^notifications/get_types$",
        NotificationView.as_view(action="get_types"),
        name="get_notification_types",
    ),
    re_path(
        r"^notifications/update_types$",
        NotificationView.as_view(action="update_types"),
        name="update_notification_types",
    ),
    re_path(
        r"^%s/(?P<path>.*)$" % settings.KIBANA_CONFIG_BASEPATH,
        api.KibanaProxy.as_view(),
    ),
    re_path(
        r"^graphs/(?P<graph_id>%s)$" % (uuid_regex),
        api.Graphs.as_view(),
        name="graphs_api",
    ),
    re_path(
        r"^graphs",
        api.Graphs.as_view(action="get_graph_models"),
        name="get_graph_models_api",
    ),
    re_path(
        r"^graph_has_unpublished_changes/(?P<graph_id>%s)$" % (uuid_regex),
        api.GraphHasUnpublishedChanges.as_view(),
        name="graph_has_unpublished_changes_api",
    ),
    re_path(
        r"^graph_is_active/(?P<graph_id>%s)$" % (uuid_regex),
        api.GraphIsActive.as_view(),
        name="graph_is_active_api",
    ),
    re_path(
        r"^resources/(?P<graphid>%s)/(?P<resourceid>%s|())$" % (uuid_regex, uuid_regex),
        api.Resources.as_view(),
        name="resources_graphid",
    ),
    re_path(
        r"^resources/(?P<slug>[-\w]+)/(?P<resourceid>%s|())$" % uuid_regex,
        api.Resources.as_view(),
        name="resources_slug",
    ),
    re_path(
        r"^resources/(?P<resourceid>%s|())$" % uuid_regex,
        api.Resources.as_view(),
        name="resources",
    ),
    re_path(
        r"^api/tiles/(?P<tileid>%s|())$" % (uuid_regex),
        api.Tile.as_view(),
        name="api_tiles",
    ),
    re_path(
        r"^api/nodes/(?P<nodeid>%s|())$" % (uuid_regex),
        api.Node.as_view(),
        name="api_nodes",
    ),
    re_path(
        r"^api/nodegroup/(?P<nodegroupid>%s|())$" % (uuid_regex),
        api.NodeGroup.as_view(),
        name="api_nodegroup",
    ),
    re_path(
        r"^api/instance_permissions/$",
        api.InstancePermission.as_view(),
        name="api_instance_permissions",
    ),
    re_path(r"^api/node_value/$", api.NodeValue.as_view(), name="api_node_value"),
    re_path(
        r"^api/resource_report/(?P<resourceid>%s|())$" % (uuid_regex),
        api.ResourceReport.as_view(),
        name="api_resource_report",
    ),
    re_path(
        r"^api/bulk_resource_report$",
        api.BulkResourceReport.as_view(),
        name="api_bulk_resource_report",
    ),
    re_path(
        r"^api/bulk_disambiguated_resource_instance$",
        api.BulkDisambiguatedResourceInstance.as_view(),
        name="api_bulk_disambiguated_resource_instance",
    ),
    re_path(
        r"^api/get_frontend_i18n_data$",
        api.GetFrontendI18NData.as_view(),
        name="get_frontend_i18n_data",
    ),
    re_path(
        r"^api/search/export_results$",
        api.SearchExport.as_view(),
        name="api_export_results",
    ),
    re_path(
        r"^api/user_incomplete_workflows$",
        api.UserIncompleteWorkflows.as_view(),
        name="api_user_incomplete_workflows",
    ),
    re_path(
        r"^api/plugins/(?P<pluginid>%s)?$" % uuid_regex,
        api.Plugins.as_view(),
        name="api_plugins",
    ),
    re_path(
        r"^api/get_nodegroup_tree$",
        api.GetNodegroupTree.as_view(),
        name="api_get_nodegroup_tree",
    ),
    re_path(
        r"^rdm/concepts/(?P<conceptid>%s|())$" % uuid_regex,
        api.Concepts.as_view(),
        name="concepts",
    ),
    re_path(
        r"^plugins/(?P<pluginid>%s)$" % uuid_regex, PluginView.as_view(), name="plugins"
    ),
    re_path(r"^plugins/(?P<slug>[-\w]+)$", PluginView.as_view(), name="plugins"),
    re_path(
        r"^workflow_history/(?P<workflowid>%s|())$" % uuid_regex,
        WorkflowHistoryView.as_view(),
        name="workflow_history",
    ),
    re_path(
        r"^cards/(?P<resourceid>%s|())$" % uuid_regex,
        api.Card.as_view(),
        name="api_card",
    ),
    re_path(
        r"^search_component_data/(?P<componentname>[-\w]+)$",
        api.SearchComponentData.as_view(),
        name="api_search_component_data",
    ),
    re_path(r"^geojson$", api.GeoJSON.as_view(), name="geojson"),
    re_path(
        r"^mvt/(?P<nodeid>%s)/(?P<zoom>[0-9]+|\{z\})/(?P<x>[0-9]+|\{x\})/(?P<y>[0-9]+|\{y\}).pbf$"
        % uuid_regex,
        api.MVT.as_view(),
        name="mvt",
    ),
    re_path(r"^images$", api.Images.as_view(), name="images"),
    re_path(
        r"^ontology_properties$",
        api.OntologyProperty.as_view(),
        name="ontology_properties",
    ),
    re_path(
        r"^validate/(?P<itemtype>[-\w]+)/(?P<itemid>[-\w]+)",
        api.Validator.as_view(),
        name="validate",
    ),
    re_path(
        r"^validate/(?P<itemtype>[-\w]+)", api.Validator.as_view(), name="validatejson"
    ),
    re_path(r"^tileserver/(?P<path>.*)$", TileserverProxyView.as_view()),
    re_path(
        r"^history/$",
        ResourceActivityStreamCollectionView.as_view(),
        name="as_stream_collection",
    ),
    re_path(
        r"^history/(?P<page>[0-9]+)$",
        ResourceActivityStreamPageView.as_view(),
        name="as_stream_page",
    ),
    re_path(r"^icons$", IconDataView.as_view(), name="icons"),
    re_path(
        r"^thumbnail/(?P<resource_id>%s)$" % uuid_regex,
        ThumbnailView.as_view(),
        name="thumbnail",
    ),
    # Uncomment the admin/doc line below to enable admin documentation:
    # re_path(r'^admin/doc/', include('django.contrib.admindocs.urls')),
    # Uncomment the next line to enable the admin:
    re_path(r"^admin/", admin.site.urls),
    re_path(
        r"^password_reset/$",
        PasswordResetView.as_view(),
        name="password_reset",
    ),
    re_path(
        r"^password_reset/done/$",
        auth_views.PasswordResetDoneView.as_view(),
        name="password_reset_done",
    ),
    path(
        "reset/<uidb64>/<token>/",
        PasswordResetConfirmView.as_view(),
        name="password_reset_confirm",
    ),
    re_path(
        r"^reset/done/$",
        auth_views.PasswordResetCompleteView.as_view(),
        name="password_reset_complete",
    ),
    re_path(r"^o/", include("oauth2_provider.urls", namespace="oauth2")),
    re_path(r"^iiifmanifest$", api.IIIFManifest.as_view(), name="iiifmanifest"),
    re_path(r"^iiifserver/(?P<path>.*)$", IIIFServerProxyView.as_view()),
    re_path(
        r"^iiifannotations$", api.IIIFAnnotations.as_view(), name="iiifannotations"
    ),
    re_path(
        r"^iiifannotationnodes$",
        api.IIIFAnnotationNodes.as_view(),
        name="iiifannotationnodes",
    ),
    re_path(r"^manifest/(?P<id>[0-9]+)$", api.Manifest.as_view(), name="manifest"),
    re_path(
        r"^manifest/(?P<id>%s)$" % uuid_regex, api.Manifest.as_view(), name="manifest"
    ),
    re_path(
        r"^image-service-manager",
        ManifestManagerView.as_view(),
        name="manifest_manager",
    ),
    re_path(
        r"^two-factor-authentication-settings",
        TwoFactorAuthenticationSettingsView.as_view(),
        name="two-factor-authentication-settings",
    ),
    re_path(
        r"^two-factor-authentication-login",
        TwoFactorAuthenticationLoginView.as_view(),
        name="two-factor-authentication-login",
    ),
    re_path(
        r"^two-factor-authentication-reset",
        TwoFactorAuthenticationResetView.as_view(),
        name="two-factor-authentication-reset",
    ),
    re_path(r"^etl-manager$", ETLManagerView.as_view(), name="etl_manager"),
<<<<<<< HEAD
    re_path(r"^clear-user-permission-cache", ClearUserPermissionCache.as_view(), name="clear_user_permission_cache"),
    re_path(r"^transform-edtf-for-tile", api.TransformEdtfForTile.as_view(), name="transform_edtf_for_tile"),
    path("api/controlled_lists/", ControlledListsView.as_view(), name="controlled_lists"),
    path("api/controlled_list/", ControlledListView.as_view(), name="controlled_list_add"),
    path("api/controlled_list/<uuid:id>/", ControlledListView.as_view(), name="controlled_list"),
    path("api/controlled_list_item/", ControlledListItemView.as_view(), name="controlled_list_item_add"),
    path("api/controlled_list_item/<uuid:id>/", ControlledListItemView.as_view(), name="controlled_list_item"),
    path("api/controlled_list_item_value/<uuid:id>/", ControlledListItemValueView.as_view(), name="controlled_list_item_value"),
    path("api/controlled_list_item_value/", ControlledListItemValueView.as_view(), name="controlled_list_item_value_add"),
    path("api/controlled_list_item_image/<uuid:id>/", ControlledListItemImageView.as_view(), name="controlled_list_item_image"),
    path("api/controlled_list_item_image/", ControlledListItemImageView.as_view(), name="controlled_list_item_image_add"),
    path("api/controlled_list_item_image_metadata/<uuid:id>/", ControlledListItemImageMetadataView.as_view(), name="controlled_list_item_image_metadata"),
    path("api/controlled_list_item_image_metadata/", ControlledListItemImageMetadataView.as_view(), name="controlled_list_item_image_metadata_add"),
=======
    re_path(
        r"^clear-user-permission-cache",
        ClearUserPermissionCache.as_view(),
        name="clear_user_permission_cache",
    ),
    re_path(
        r"^transform-edtf-for-tile",
        api.TransformEdtfForTile.as_view(),
        name="transform_edtf_for_tile",
    ),
>>>>>>> 8056d073
]

# This must be included in core to keep webpack happy, but cannot be appended when running a project.
# See https://github.com/archesproject/arches/pull/10754
if (
    settings.APP_NAME == "Arches"
    and settings.APP_NAME not in settings.ARCHES_APPLICATIONS
):
    if settings.SHOW_LANGUAGE_SWITCH is True:
        urlpatterns = i18n_patterns(*urlpatterns)

    urlpatterns.append(path("i18n/", include("django.conf.urls.i18n")))


if settings.DEBUG:
    try:
        urlpatterns += [path("silk/", include("silk.urls", namespace="silk"))]
    except:
        pass<|MERGE_RESOLUTION|>--- conflicted
+++ resolved
@@ -760,9 +760,16 @@
         name="two-factor-authentication-reset",
     ),
     re_path(r"^etl-manager$", ETLManagerView.as_view(), name="etl_manager"),
-<<<<<<< HEAD
-    re_path(r"^clear-user-permission-cache", ClearUserPermissionCache.as_view(), name="clear_user_permission_cache"),
-    re_path(r"^transform-edtf-for-tile", api.TransformEdtfForTile.as_view(), name="transform_edtf_for_tile"),
+    re_path(
+        r"^clear-user-permission-cache",
+        ClearUserPermissionCache.as_view(),
+        name="clear_user_permission_cache",
+    ),
+    re_path(
+        r"^transform-edtf-for-tile",
+        api.TransformEdtfForTile.as_view(),
+        name="transform_edtf_for_tile",
+    ),
     path("api/controlled_lists/", ControlledListsView.as_view(), name="controlled_lists"),
     path("api/controlled_list/", ControlledListView.as_view(), name="controlled_list_add"),
     path("api/controlled_list/<uuid:id>/", ControlledListView.as_view(), name="controlled_list"),
@@ -774,18 +781,6 @@
     path("api/controlled_list_item_image/", ControlledListItemImageView.as_view(), name="controlled_list_item_image_add"),
     path("api/controlled_list_item_image_metadata/<uuid:id>/", ControlledListItemImageMetadataView.as_view(), name="controlled_list_item_image_metadata"),
     path("api/controlled_list_item_image_metadata/", ControlledListItemImageMetadataView.as_view(), name="controlled_list_item_image_metadata_add"),
-=======
-    re_path(
-        r"^clear-user-permission-cache",
-        ClearUserPermissionCache.as_view(),
-        name="clear_user_permission_cache",
-    ),
-    re_path(
-        r"^transform-edtf-for-tile",
-        api.TransformEdtfForTile.as_view(),
-        name="transform_edtf_for_tile",
-    ),
->>>>>>> 8056d073
 ]
 
 # This must be included in core to keep webpack happy, but cannot be appended when running a project.
