"""
ARCHES - a program developed to inventory and manage immovable cultural heritage.
Copyright (C) 2013 J. Paul Getty Trust and World Monuments Fund

This program is free software: you can redistribute it and/or modify
it under the terms of the GNU Affero General Public License as
published by the Free Software Foundation, either version 3 of the
License, or (at your option) any later version.

This program is distributed in the hope that it will be useful,
but WITHOUT ANY WARRANTY; without even the implied warranty of
MERCHANTABILITY or FITNESS FOR A PARTICULAR PURPOSE. See the
GNU Affero General Public License for more details.

You should have received a copy of the GNU Affero General Public License
along with this program. If not, see <http://www.gnu.org/licenses/>.
"""

from arches.app.views.language import LanguageView
from django.views.decorators.cache import cache_page
from django.contrib.auth import views as auth_views
from django.contrib.staticfiles.urls import staticfiles_urlpatterns
from django.urls import include, path, re_path
from arches.app.views import concept, main, map, search, graph, api
from arches.app.views.admin import ReIndexResources, ClearUserPermissionCache
from arches.app.views.etl_manager import ETLManagerView
from arches.app.views.file import FileView, TempFileView
from arches.app.views.thumbnail import ThumbnailView
from arches.app.views.graph import (
    GraphDesignerView,
    GraphSettingsView,
    GraphDataView,
    GraphPublicationView,
    GraphManagerView,
    DatatypeTemplateView,
    CardView,
    FunctionManagerView,
    PermissionDataView,
    IconDataView,
    NodegroupView,
)
from arches.app.views.resource import (
    ResourceListView,
    ResourceData,
    ResourceCards,
    ResourceReportView,
    RelatedResourcesView,
    ResourceDescriptors,
    ResourceEditLogView,
    ResourceTiles,
    ResourcePermissionDataView,
)
from arches.app.views.resource import ResourceEditorView, ResourceActivityStreamPageView, ResourceActivityStreamCollectionView
from arches.app.views.plugin import PluginView
from arches.app.views.workflow_history import WorkflowHistoryView
from arches.app.views.concept import RDMView
from arches.app.views.user import UserManagerView
from arches.app.views.tile import TileData
from arches.app.views.transaction import ReverseTransaction
from arches.app.views.notifications import NotificationView
from arches.app.views.map import MapLayerManagerView, TileserverProxyView
from arches.app.views.manifest_manager import ManifestManagerView
from arches.app.views.manifest_manager import IIIFServerProxyView
from arches.app.views.auth import (
    LoginView,
    SignupView,
    ConfirmSignupView,
    ChangePasswordView,
    GetClientIdView,
    UserProfileView,
    ServerSettingView,
    PasswordResetView,
    PasswordResetConfirmView,
    Token,
    TwoFactorAuthenticationLoginView,
    TwoFactorAuthenticationSettingsView,
    TwoFactorAuthenticationResetView,
    ExternalOauth,
)
from arches.app.models.system_settings import settings
from django.views.decorators.cache import cache_page
from django.urls import path

# Uncomment the next two lines to enable the admin:
from django.contrib import admin

admin.autodiscover()
admin.site.login = LoginView.as_view()

uuid_regex = settings.UUID_REGEX


urlpatterns = [
    re_path(r"^$", main.index, name="root"),
    re_path(r"^index.htm", main.index, name="home"),
    re_path(r"^auth/password$", ChangePasswordView.as_view(), name="change_password"),
    re_path(r"^auth/signup$", SignupView.as_view(), name="signup"),
    re_path(r"^auth/confirm_signup$", ConfirmSignupView.as_view(), name="confirm_signup"),
    re_path(r"^auth/get_client_id$", GetClientIdView.as_view(), name="get_client_id"),
    re_path(r"^auth/user_profile$", UserProfileView.as_view(), name="user_profile"),
    re_path(r"^auth/server_settings$", ServerSettingView.as_view(), name="server_settings"),
    re_path(r"^auth/get_dev_token$", Token.as_view(), name="get_dev_token"),
    re_path(r"^auth/eoauth_cb$", ExternalOauth.callback, name="external_oauth_callback"),
    re_path(r"^auth/eoauth_start$", ExternalOauth.start, name="external_oauth_start"),
    re_path(r"^auth/", LoginView.as_view(), name="auth"),
    re_path(r"^rdm/(?P<conceptid>%s|())$" % uuid_regex, RDMView.as_view(), name="rdm"),
    re_path(r"^admin/reindex/resources$", ReIndexResources.as_view(), name="reindex"),
    re_path(r"^files/(?P<fileid>%s)$" % uuid_regex, FileView.as_view(), name="file_access"),
    re_path(r"^concepts/(?P<conceptid>%s)/manage_parents/$" % uuid_regex, concept.manage_parents, name="concept_manage_parents"),
    re_path(r"^concepts/(?P<conceptid>%s)/confirm_delete/$" % uuid_regex, concept.confirm_delete, name="confirm_delete"),
    re_path(r"^concepts/(?P<conceptid>%s)/make_collection/$" % uuid_regex, concept.make_collection, name="make_collection"),
    re_path(r"^concepts/(?P<conceptid>%s|())$" % uuid_regex, concept.concept, name="concept"),
    re_path(r"^concepts/tree/(?P<mode>.*)", concept.concept_tree, name="concept_tree"),
    re_path(r"^concepts/search$", concept.search, name="concept_search"),
    re_path(
        r"^concepts/(?P<conceptid>%s)/from_sparql_endpoint$" % uuid_regex,
        concept.add_concepts_from_sparql_endpoint,
        name="from_sparql_endpoint",
    ),
    re_path(r"^concepts/search_sparql_endpoint$", concept.search_sparql_endpoint_for_concepts, name="search_sparql_endpoint"),
    re_path(r"^concepts/dropdown", concept.dropdown, name="dropdown"),
    re_path(r"^concepts/paged_dropdown", concept.paged_dropdown, name="paged_dropdown"),
    re_path(r"^concepts/export/(?P<conceptid>%s)$" % uuid_regex, concept.export, name="export_concept"),
    re_path(r"^concepts/export/collections", concept.export_collections, name="export_concept_collections"),
    re_path(r"^concepts/collections", concept.get_concept_collections, name="get_concept_collections"),
    re_path(r"^concepts/get_pref_label", concept.get_pref_label, name="get_pref_label"),
    re_path(r"^conceptvalue/", concept.concept_value, name="concept_value"),
    re_path(r"^search$", search.SearchView.as_view(), name="search_home"),
    re_path(r"^search/terms$", search.search_terms, name="search_terms"),
    re_path(r"^search/resources$", search.search_results, name="search_results"),
    re_path(r"^search/time_wheel_config$", search.time_wheel_config, name="time_wheel_config"),
    re_path(r"^search/export_results$", search.export_results, name="export_results"),
    re_path(r"^search/get_export_file$", search.get_export_file, name="get_export_file"),
    re_path(r"^search/get_dsl$", search.get_dsl_from_search_string, name="get_dsl"),
    re_path(r"^buffer/$", search.buffer, name="buffer"),
    re_path(
        r"^settings/",
        ResourceEditorView.as_view(),
        {
            "resourceid": settings.RESOURCE_INSTANCE_ID,
            "view_template": "views/resource/editor.htm",
            "main_script": "views/resource/editor",
            "nav_menu": False,
        },
        name="config",
    ),
    re_path(r"^graph/new$", GraphDataView.as_view(action="new_graph"), name="new_graph"),
    re_path(r"^graph/import/", GraphDataView.as_view(action="import_graph"), name="import_graph"),
    re_path(r"^graph/reorder_nodes$", GraphDataView.as_view(action="reorder_nodes"), name="reorder_nodes"),
    re_path(r"^graph/permissions$", PermissionDataView.as_view(), name="permission_data"),
    re_path(r"^resource/permissions$", ResourcePermissionDataView.as_view(), name="resource_permission_data"),
    re_path(
        r"^graph/permissions/permission_manager_data$",
        PermissionDataView.as_view(action="get_permission_manager_data"),
        name="permission_manager_data",
    ),
    re_path(r"^graph/(?P<graphid>%s|())$" % uuid_regex, GraphManagerView.as_view(), name="graph"),
    re_path(r"^graph/(?P<graphid>%s)/nodes$" % uuid_regex, GraphDataView.as_view(action="get_nodes"), name="graph_nodes"),
    re_path(r"^graph/(?P<graphid>%s)/append_branch$" % uuid_regex, GraphDataView.as_view(action="append_branch"), name="append_branch"),
    re_path(r"^graph/(?P<graphid>%s)/append_node$" % uuid_regex, GraphDataView.as_view(action="append_node"), name="append_node"),
    re_path(r"^graph/(?P<graphid>%s)/move_node$" % uuid_regex, GraphDataView.as_view(action="move_node"), name="move_node"),
    re_path(r"^graph/(?P<graphid>%s)/update_node$" % uuid_regex, GraphDataView.as_view(action="update_node"), name="update_node"),
    re_path(r"^graph/(?P<graphid>%s)/delete_node$" % uuid_regex, GraphDataView.as_view(action="delete_node"), name="delete_node"),
    re_path(
        r"^graph/(?P<graphid>%s)/delete_instances$" % uuid_regex, GraphDataView.as_view(action="delete_instances"), name="delete_instances"
    ),
    re_path(r"^graph/(?P<graphid>%s)/clone$" % uuid_regex, GraphDataView.as_view(action="clone_graph"), name="clone_graph"),
    re_path(r"^graph/(?P<graphid>%s)/export$" % uuid_regex, GraphDataView.as_view(action="export_graph"), name="export_graph"),
    re_path(r"^graph/(?P<graphid>%s)/delete$" % uuid_regex, GraphDataView.as_view(action="delete_graph"), name="delete_graph"),
    re_path(r"^graph/(?P<graphid>%s)/export_branch$" % uuid_regex, GraphDataView.as_view(action="export_branch"), name="export_branch"),
    re_path(
        r"^graph/(?P<graphid>%s)/export_mapping_file$" % uuid_regex,
        GraphDataView.as_view(action="export_mapping_file"),
        name="export_mapping_file",
    ),
    re_path(
        r"^graph/(?P<graphid>%s)/get_related_nodes/(?P<nodeid>%s)$" % (uuid_regex, uuid_regex),
        GraphDataView.as_view(action="get_related_nodes"),
        name="get_related_nodes",
    ),
    re_path(
        r"^graph/(?P<graphid>%s)/get_valid_domain_nodes/(?P<nodeid>%s|())$" % (uuid_regex, uuid_regex),
        GraphDataView.as_view(action="get_valid_domain_nodes"),
        name="get_valid_domain_nodes",
    ),
    re_path(
        r"^graph/(?P<graphid>%s)/get_domain_connections$" % uuid_regex,
        GraphDataView.as_view(action="get_domain_connections"),
        name="get_domain_connections",
    ),
    re_path(r"^graph/(?P<graphid>%s)/publish$" % uuid_regex, GraphPublicationView.as_view(action="publish"), name="publish_graph"),
    re_path(r"^graph/(?P<graphid>%s)/revert$" % uuid_regex, GraphPublicationView.as_view(action="revert"), name="revert_graph"),
    re_path(r"^graph/(?P<graphid>%s)/function_manager$" % uuid_regex, FunctionManagerView.as_view(), name="function_manager"),
    re_path(r"^graph/(?P<graphid>%s)/apply_functions$" % uuid_regex, FunctionManagerView.as_view(), name="apply_functions"),
    re_path(r"^graph/(?P<graphid>%s)/remove_functions$" % uuid_regex, FunctionManagerView.as_view(), name="remove_functions"),
    re_path(r"^graph_designer/(?P<graphid>%s)$" % uuid_regex, GraphDesignerView.as_view(), name="graph_designer"),
    re_path(r"^graph_settings/(?P<graphid>%s)$" % uuid_regex, GraphSettingsView.as_view(), name="graph_settings"),
    re_path(r"^components/datatypes/(?P<template>[a-zA-Z_-]*)", DatatypeTemplateView.as_view(), name="datatype_template"),
    re_path(r"^resource$", ResourceListView.as_view(), name="resource"),
    re_path(r"^resource/(?P<resourceid>%s)$" % uuid_regex, ResourceEditorView.as_view(), name="resource_editor"),
    re_path(r"^add-resource/(?P<graphid>%s)$" % uuid_regex, ResourceEditorView.as_view(), name="add_resource"),
    re_path(r"^resource/(?P<resourceid>%s)/copy$" % uuid_regex, ResourceEditorView.as_view(action="copy"), name="resource_copy"),
    re_path(r"^resource/(?P<resourceid>%s)/history$" % uuid_regex, ResourceEditLogView.as_view(), name="resource_edit_log"),
    re_path(r"^resource/(?P<resourceid>%s)/data/(?P<formid>%s)$" % (uuid_regex, uuid_regex), ResourceData.as_view(), name="resource_data"),
    re_path(r"^resource/(?P<resourceid>%s)/cards$" % uuid_regex, ResourceCards.as_view(), name="resource_cards"),
    re_path(r"^resource/history$", ResourceEditLogView.as_view(), name="edit_history"),
    re_path(r"^resource/related/(?P<resourceid>%s|())$" % uuid_regex, RelatedResourcesView.as_view(), name="related_resources"),
    re_path(r"^resource/related/candidates", RelatedResourcesView.as_view(action="get_candidates"), name="related_resource_candidates"),
    re_path(r"^resource/related/relatable", RelatedResourcesView.as_view(action="get_relatable_resources"), name="relatable_resources"),
    re_path(r"^resource/descriptors/(?P<resourceid>%s|())$" % uuid_regex, ResourceDescriptors.as_view(), name="resource_descriptors"),
    re_path(r"^resource/(?P<resourceid>%s)/tiles$" % uuid_regex, ResourceTiles.as_view(), name="resource_tiles"),
    re_path(r"^report/(?P<resourceid>%s)$" % uuid_regex, ResourceReportView.as_view(), name="resource_report"),
    re_path(r"^transaction/(?P<transactionid>%s)/reverse$" % uuid_regex, ReverseTransaction.as_view(), name="transaction_reverse"),
    re_path(r"^card/(?P<cardid>%s|())$" % uuid_regex, CardView.as_view(action="update_card"), name="card"),
    re_path(r"^reorder_cards/", CardView.as_view(action="reorder_cards"), name="reorder_cards"),
    re_path(r"^node/(?P<graphid>%s)$" % uuid_regex, GraphDataView.as_view(action="update_node"), name="node"),
    re_path(r"^nodegroup/", NodegroupView.as_view(action="exportable"), name="nodegroup"),
    re_path(r"^language/", LanguageView.as_view(), name="language"),
    re_path(r"^node_layer/(?P<graphid>%s)$" % uuid_regex, GraphDataView.as_view(action="update_node_layer"), name="node_layer"),
    re_path(r"^widgets/(?P<template>[a-zA-Z_-]*)", main.widget, name="widgets"),
    re_path(r"^report-templates/(?P<template>[a-zA-Z_-]*)", main.report_templates, name="report-templates"),
    re_path(r"^function-templates/(?P<template>[a-zA-Z_-]*)", main.function_templates, name="function-templates"),
    re_path(r"^help-templates$", main.help_templates, name="help_templates"),
    re_path(r"^temp_file/(?P<file_id>[^\/]+)", TempFileView.as_view(), name="temp_file"),
    re_path(r"^temp_file$", TempFileView.as_view(), name="temp_file"),
    re_path(r"^tile$", TileData.as_view(action="update_tile"), name="tile"),
    re_path(r"^tiles/reorder_tiles$", TileData.as_view(action="reorder_tiles"), name="reorder_tiles"),
    re_path(r"^tiles/tile_history$", TileData.as_view(action="tile_history"), name="tile_history"),
    re_path(r"^tiles/delete_provisional_tile$", TileData.as_view(action="delete_provisional_tile"), name="delete_provisional_tile"),
    re_path(r"^tiles/download_files$", TileData.as_view(action="download_files"), name="download_files"),
    re_path(r"^templates/(?P<template>[a-zA-Z_\-./]*)", main.templates, name="templates"),
    re_path(r"^map_layer_manager/(?P<maplayerid>%s)$" % uuid_regex, MapLayerManagerView.as_view(), name="map_layer_update"),
    re_path(r"^map_layer_manager/*", MapLayerManagerView.as_view(), name="map_layer_manager"),
    re_path(r"^feature_popup_content$", main.feature_popup_content, name="feature_popup_content"),
    re_path(r"^user$", UserManagerView.as_view(), name="user_profile_manager"),
    re_path(r"^user/get_user_names$", UserManagerView.as_view(action="get_user_names"), name="get_user_names"),
    re_path(r"^notifications$", NotificationView.as_view(), name="get_notifications"),
    re_path(r"^notifications/dismiss$", NotificationView.as_view(action="dismiss"), name="dismiss_notifications"),
    re_path(r"^notifications/get_types$", NotificationView.as_view(action="get_types"), name="get_notification_types"),
    re_path(r"^notifications/update_types$", NotificationView.as_view(action="update_types"), name="update_notification_types"),
    re_path(r"^%s/(?P<path>.*)$" % settings.KIBANA_CONFIG_BASEPATH, api.KibanaProxy.as_view()),
    re_path(r"^graphs/(?P<graph_id>%s)$" % (uuid_regex), api.Graphs.as_view(), name="graphs_api"),
    re_path(r"^graphs", api.Graphs.as_view(action="get_graph_models"), name="get_graph_models_api"),
    re_path(
<<<<<<< HEAD
        r"^graph_has_unpublished_changes/(?P<graph_id>%s)$" % (uuid_regex),
        api.GraphHasUnpublishedChanges.as_view(),
        name="graph_has_unpublished_changes_api",
    ),
    re_path(r"^graph_is_active/(?P<graph_id>%s)$" % (uuid_regex), api.GraphIsActive.as_view(), name="graph_is_active_api"),
    re_path(r"^resources/(?P<graphid>%s)/(?P<resourceid>%s|())$" % (uuid_regex, uuid_regex), api.Resources.as_view(), name="resources_graphid"),
=======
        r"^resources/(?P<graphid>%s)/(?P<resourceid>%s|())$" % (uuid_regex, uuid_regex), api.Resources.as_view(), name="resources_graphid"
    ),
>>>>>>> e10813e3
    re_path(r"^resources/(?P<slug>[-\w]+)/(?P<resourceid>%s|())$" % uuid_regex, api.Resources.as_view(), name="resources_slug"),
    re_path(r"^resources/(?P<resourceid>%s|())$" % uuid_regex, api.Resources.as_view(), name="resources"),
    re_path(r"^api/tiles/(?P<tileid>%s|())$" % (uuid_regex), api.Tile.as_view(), name="api_tiles"),
    re_path(r"^api/nodes/(?P<nodeid>%s|())$" % (uuid_regex), api.Node.as_view(), name="api_nodes"),
    re_path(r"^api/nodegroup/(?P<nodegroupid>%s|())$" % (uuid_regex), api.NodeGroup.as_view(), name="api_nodegroup"),
    re_path(r"^api/instance_permissions/$", api.InstancePermission.as_view(), name="api_instance_permissions"),
    re_path(r"^api/node_value/$", api.NodeValue.as_view(), name="api_node_value"),
    re_path(r"^api/resource_report/(?P<resourceid>%s|())$" % (uuid_regex), api.ResourceReport.as_view(), name="api_resource_report"),
    re_path(r"^api/bulk_resource_report$", api.BulkResourceReport.as_view(), name="api_bulk_resource_report"),
    re_path(
        r"^api/bulk_disambiguated_resource_instance$",
        api.BulkDisambiguatedResourceInstance.as_view(),
        name="api_bulk_disambiguated_resource_instance",
    ),
    re_path(r"^api/search/export_results$", api.SearchExport.as_view(), name="api_export_results"),
    re_path(r"^api/user_incomplete_workflows$", api.UserIncompleteWorkflows.as_view(), name="api_user_incomplete_workflows"),
    re_path(r"^api/plugins/(?P<pluginid>%s)?$" % uuid_regex, api.Plugins.as_view(), name="api_plugins"),
    re_path(r"^rdm/concepts/(?P<conceptid>%s|())$" % uuid_regex, api.Concepts.as_view(), name="concepts"),
    re_path(r"^plugins/(?P<pluginid>%s)$" % uuid_regex, PluginView.as_view(), name="plugins"),
    re_path(r"^plugins/(?P<slug>[-\w]+)$", PluginView.as_view(), name="plugins"),
    re_path(r"^workflow_history/(?P<workflowid>%s|())$" % uuid_regex, WorkflowHistoryView.as_view(), name="workflow_history"),
    re_path(r"^cards/(?P<resourceid>%s|())$" % uuid_regex, api.Card.as_view(), name="api_card"),
    re_path(r"^search_component_data/(?P<componentname>[-\w]+)$", api.SearchComponentData.as_view(), name="api_search_component_data"),
    re_path(r"^geojson$", api.GeoJSON.as_view(), name="geojson"),
    re_path(
        r"^mvt/(?P<nodeid>%s)/(?P<zoom>[0-9]+|\{z\})/(?P<x>[0-9]+|\{x\})/(?P<y>[0-9]+|\{y\}).pbf$" % uuid_regex,
        api.MVT.as_view(),
        name="mvt",
    ),
    re_path(r"^images$", api.Images.as_view(), name="images"),
    re_path(r"^ontology_properties$", api.OntologyProperty.as_view(), name="ontology_properties"),
    re_path(r"^validate/(?P<itemtype>[-\w]+)/(?P<itemid>[-\w]+)", api.Validator.as_view(), name="validate"),
    re_path(r"^validate/(?P<itemtype>[-\w]+)", api.Validator.as_view(), name="validatejson"),
    re_path(r"^tileserver/(?P<path>.*)$", TileserverProxyView.as_view()),
    re_path(r"^history/$", ResourceActivityStreamCollectionView.as_view(), name="as_stream_collection"),
    re_path(r"^history/(?P<page>[0-9]+)$", ResourceActivityStreamPageView.as_view(), name="as_stream_page"),
    re_path(r"^icons$", IconDataView.as_view(), name="icons"),
    re_path(r"^thumbnail/(?P<resource_id>%s)$" % uuid_regex, ThumbnailView.as_view(), name="thumbnail"),
    # Uncomment the admin/doc line below to enable admin documentation:
    # re_path(r'^admin/doc/', include('django.contrib.admindocs.urls')),
    # Uncomment the next line to enable the admin:
    re_path(r"^admin/", admin.site.urls),
    path("i18n/", include("django.conf.urls.i18n")),
    re_path(
        r"^password_reset/$",
        PasswordResetView.as_view(),
        name="password_reset",
    ),
    re_path(r"^password_reset/done/$", auth_views.PasswordResetDoneView.as_view(), name="password_reset_done"),
    path(
        "reset/<uidb64>/<token>/",
        PasswordResetConfirmView.as_view(),
        name="password_reset_confirm",
    ),
    re_path(r"^reset/done/$", auth_views.PasswordResetCompleteView.as_view(), name="password_reset_complete"),
    re_path(r"^o/", include("oauth2_provider.urls", namespace="oauth2")),
    re_path(r"^iiifmanifest$", api.IIIFManifest.as_view(), name="iiifmanifest"),
    re_path(r"^iiifserver/(?P<path>.*)$", IIIFServerProxyView.as_view()),
    re_path(r"^iiifannotations$", api.IIIFAnnotations.as_view(), name="iiifannotations"),
    re_path(r"^iiifannotationnodes$", api.IIIFAnnotationNodes.as_view(), name="iiifannotationnodes"),
    re_path(r"^manifest/(?P<id>[0-9]+)$", api.Manifest.as_view(), name="manifest"),
    re_path(r"^manifest/(?P<id>%s)$" % uuid_regex, api.Manifest.as_view(), name="manifest"),
    re_path(r"^image-service-manager", ManifestManagerView.as_view(), name="manifest_manager"),
    re_path(
        r"^two-factor-authentication-settings", TwoFactorAuthenticationSettingsView.as_view(), name="two-factor-authentication-settings"
    ),
    re_path(r"^two-factor-authentication-login", TwoFactorAuthenticationLoginView.as_view(), name="two-factor-authentication-login"),
    re_path(r"^two-factor-authentication-reset", TwoFactorAuthenticationResetView.as_view(), name="two-factor-authentication-reset"),
    re_path(r"^etl-manager$", ETLManagerView.as_view(), name="etl_manager"),
    re_path(r"^clear-user-permission-cache", ClearUserPermissionCache.as_view(), name="clear_user_permission_cache"),
    re_path(r"^transform-edtf-for-tile", api.TransformEdtfForTile.as_view(), name="transform_edtf_for_tile"),
]

if settings.DEBUG:
    try:
        urlpatterns += [path("silk/", include("silk.urls", namespace="silk"))]
    except:
        pass<|MERGE_RESOLUTION|>--- conflicted
+++ resolved
@@ -242,17 +242,12 @@
     re_path(r"^graphs/(?P<graph_id>%s)$" % (uuid_regex), api.Graphs.as_view(), name="graphs_api"),
     re_path(r"^graphs", api.Graphs.as_view(action="get_graph_models"), name="get_graph_models_api"),
     re_path(
-<<<<<<< HEAD
         r"^graph_has_unpublished_changes/(?P<graph_id>%s)$" % (uuid_regex),
         api.GraphHasUnpublishedChanges.as_view(),
         name="graph_has_unpublished_changes_api",
     ),
     re_path(r"^graph_is_active/(?P<graph_id>%s)$" % (uuid_regex), api.GraphIsActive.as_view(), name="graph_is_active_api"),
     re_path(r"^resources/(?P<graphid>%s)/(?P<resourceid>%s|())$" % (uuid_regex, uuid_regex), api.Resources.as_view(), name="resources_graphid"),
-=======
-        r"^resources/(?P<graphid>%s)/(?P<resourceid>%s|())$" % (uuid_regex, uuid_regex), api.Resources.as_view(), name="resources_graphid"
-    ),
->>>>>>> e10813e3
     re_path(r"^resources/(?P<slug>[-\w]+)/(?P<resourceid>%s|())$" % uuid_regex, api.Resources.as_view(), name="resources_slug"),
     re_path(r"^resources/(?P<resourceid>%s|())$" % uuid_regex, api.Resources.as_view(), name="resources"),
     re_path(r"^api/tiles/(?P<tileid>%s|())$" % (uuid_regex), api.Tile.as_view(), name="api_tiles"),
