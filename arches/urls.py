'''
ARCHES - a program developed to inventory and manage immovable cultural heritage.
Copyright (C) 2013 J. Paul Getty Trust and World Monuments Fund

This program is free software: you can redistribute it and/or modify
it under the terms of the GNU Affero General Public License as
published by the Free Software Foundation, either version 3 of the
License, or (at your option) any later version.

This program is distributed in the hope that it will be useful,
but WITHOUT ANY WARRANTY; without even the implied warranty of
MERCHANTABILITY or FITNESS FOR A PARTICULAR PURPOSE. See the
GNU Affero General Public License for more details.

You should have received a copy of the GNU Affero General Public License
along with this program. If not, see <http://www.gnu.org/licenses/>.
'''

from django.conf import settings
from django.conf.urls import include, url
from django.contrib.staticfiles.urls import staticfiles_urlpatterns
from django.conf.urls.i18n import patterns
from arches.app.views import concept, entity, main, map, resources, search

# Uncomment the next two lines to enable the admin:
from django.contrib import admin
admin.autodiscover()

uuid_regex = '[0-9a-fA-F]{8}-[0-9a-fA-F]{4}-[0-9a-fA-F]{4}-[0-9a-fA-F]{4}-[0-9a-fA-F]{12}'

<<<<<<< HEAD
urlpatterns = patterns('',
    url(r'^$', 'arches.app.views.main.index'),
    url(r'^index.htm', 'arches.app.views.main.index', name='home'),
    url(r'^auth/', 'arches.app.views.main.auth', name='auth'),
    url(r'^rdm/(?P<conceptid>%s|())$' % uuid_regex , 'arches.app.views.concept.rdm', name='rdm'),
    url(r'^map', 'arches.app.views.map.get_page', name="map"),
    url(r'^geocoder', 'arches.app.views.search.geocode', name="geocoder"),

    url(r'^entities/(?P<entityid>%s)$' % uuid_regex , 'arches.app.views.entity.Entities'),
    url(r'^entityTypes/(?P<entitytypeid>.*)$', 'arches.app.views.entity.EntityTypes'),
    url(r'^concepts/(?P<conceptid>%s)/manage_parents/$' % uuid_regex, 'arches.app.views.concept.manage_parents', name="concept_manage_parents"),
    url(r'^concepts/(?P<conceptid>%s)/confirm_delete/$' % uuid_regex, 'arches.app.views.concept.confirm_delete', name="confirm_delete"),
    url(r'^concepts/(?P<conceptid>%s|())$' % uuid_regex , 'arches.app.views.concept.concept', name="concept"),
    url(r'^concepts/tree$', 'arches.app.views.concept.concept_tree', name="concept_tree"),
    url(r'^concepts/search$', 'arches.app.views.concept.search', name="concept_search"),
    url(r'^concepts/(?P<conceptid>%s)/from_sparql_endpoint$' % uuid_regex, 'arches.app.views.concept.add_concepts_from_sparql_endpoint', name="from_sparql_endpoint"),
    url(r'^concepts/search_sparql_endpoint$', 'arches.app.views.concept.search_sparql_endpoint_for_concepts', name="search_sparql_endpoint"),
    url(r'^search$', 'arches.app.views.search.home_page', name="search_home"),
    url(r'^search/terms$', 'arches.app.views.search.search_terms', name="search_terms"),
    url(r'^search/resources$', 'arches.app.views.search.search_results', name="search_results"),
    url(r'^search/export$', 'arches.app.views.search.export_results', name="search_results_export"),
    url(r'^buffer/$', 'arches.app.views.search.buffer', name="buffer"),
    url(r'^resources/(?P<resourcetypeid>[0-9a-zA-Z_.]*)/(?P<form_id>[a-zA-Z_-]*)/(?P<resourceid>%s|())$' % uuid_regex, 'arches.app.views.resources.resource_manager', name="resource_manager"),
    url(r'^resources/related/(?P<resourceid>%s|())$' % uuid_regex, 'arches.app.views.resources.related_resources', name="related_resources"),
    url(r'^resources/history/(?P<resourceid>%s|())$' % uuid_regex, 'arches.app.views.resources.edit_history', name="edit_history"),
    url(r'^resources/layers/(?P<entitytypeid>.*)$', 'arches.app.views.resources.map_layers', name="map_layers"),
    url(r'^resources/markers/(?P<entitytypeid>.*)$', 'arches.app.views.resources.map_layers', {'get_centroids':True}, name="map_markers"),
    url(r'^reports/(?P<resourceid>%s)$' % uuid_regex , 'arches.app.views.resources.report', name='report'),
    url(r'^get_admin_areas','arches.app.views.resources.get_admin_areas', name='get_admin_areas'),
=======
urlpatterns = [
    url(r'^$', main.index),
    url(r'^index.htm', main.index, name='home'),
    url(r'^auth/', main.auth, name='auth'),
    url(r'^rdm/(?P<conceptid>%s|())$' % uuid_regex , concept.rdm, name='rdm'),
    url(r'^map', map.get_page, name="map"),
    url(r'^geocoder', search.geocode, name="geocoder"),
    
    url(r'^entities/(?P<entityid>%s)$' % uuid_regex , entity.Entities),
    url(r'^concepts/(?P<conceptid>%s)/manage_parents/$' % uuid_regex, concept.manage_parents, name="concept_manage_parents"),        
    url(r'^concepts/(?P<conceptid>%s)/confirm_delete/$' % uuid_regex, concept.confirm_delete, name="confirm_delete"),     
    url(r'^concepts/(?P<conceptid>%s|())$' % uuid_regex , concept.concept, name="concept"),
    url(r'^concepts/tree$', concept.concept_tree, name="concept_tree"),      
    url(r'^concepts/search$', concept.search, name="concept_search"),
    url(r'^concepts/(?P<conceptid>%s)/from_sparql_endpoint$' % uuid_regex, concept.add_concepts_from_sparql_endpoint, name="from_sparql_endpoint"),
    url(r'^concepts/search_sparql_endpoint$', concept.search_sparql_endpoint_for_concepts, name="search_sparql_endpoint"),
    url(r'^search$', search.home_page, name="search_home"),
    url(r'^search/terms$', search.search_terms, name="search_terms"),
    url(r'^search/resources$', search.search_results, name="search_results"),
    url(r'^search/export$', search.export_results, name="search_results_export"),
    url(r'^buffer/$', search.buffer, name="buffer"),
    url(r'^resources/(?P<resourcetypeid>[0-9a-zA-Z_.]*)/(?P<form_id>[a-zA-Z_-]*)/(?P<resourceid>%s|())$' % uuid_regex, resources.resource_manager, name="resource_manager"),
    url(r'^resources/related/(?P<resourceid>%s|())$' % uuid_regex, resources.related_resources, name="related_resources"),
    url(r'^resources/history/(?P<resourceid>%s|())$' % uuid_regex, resources.edit_history, name="edit_history"),
    url(r'^resources/layers/(?P<entitytypeid>.*)$', resources.map_layers, name="map_layers"),
    url(r'^resources/markers/(?P<entitytypeid>.*)$', resources.map_layers, {'get_centroids':True}, name="map_markers"),
    url(r'^reports/(?P<resourceid>%s)$' % uuid_regex , resources.report, name='report'),
    url(r'^get_admin_areas', resources.get_admin_areas, name='get_admin_areas'),
>>>>>>> 8c0c9ca7

    # Uncomment the admin/doc line below to enable admin documentation:
    # url(r'^admin/doc/', include('django.contrib.admindocs.urls')),

    # Uncomment the next line to enable the admin:
<<<<<<< HEAD
    url(r'^admin/', include(admin.site.urls)),

    # Working on configmanager
    url(r'^configmanager.htm', 'arches.app.views.config.index'),
)
=======
    url(r'^admin/', admin.site.urls),
]
>>>>>>> 8c0c9ca7

urlpatterns += staticfiles_urlpatterns()

if settings.DEBUG:
    from django.conf.urls.static import static
    urlpatterns += static(settings.MEDIA_URL, document_root=settings.MEDIA_ROOT)
<|MERGE_RESOLUTION|>--- conflicted
+++ resolved
@@ -1,111 +1,71 @@
-'''
-ARCHES - a program developed to inventory and manage immovable cultural heritage.
-Copyright (C) 2013 J. Paul Getty Trust and World Monuments Fund
-
-This program is free software: you can redistribute it and/or modify
-it under the terms of the GNU Affero General Public License as
-published by the Free Software Foundation, either version 3 of the
-License, or (at your option) any later version.
-
-This program is distributed in the hope that it will be useful,
-but WITHOUT ANY WARRANTY; without even the implied warranty of
-MERCHANTABILITY or FITNESS FOR A PARTICULAR PURPOSE. See the
-GNU Affero General Public License for more details.
-
-You should have received a copy of the GNU Affero General Public License
-along with this program. If not, see <http://www.gnu.org/licenses/>.
-'''
-
-from django.conf import settings
-from django.conf.urls import include, url
-from django.contrib.staticfiles.urls import staticfiles_urlpatterns
-from django.conf.urls.i18n import patterns
-from arches.app.views import concept, entity, main, map, resources, search
-
-# Uncomment the next two lines to enable the admin:
-from django.contrib import admin
-admin.autodiscover()
-
-uuid_regex = '[0-9a-fA-F]{8}-[0-9a-fA-F]{4}-[0-9a-fA-F]{4}-[0-9a-fA-F]{4}-[0-9a-fA-F]{12}'
-
-<<<<<<< HEAD
-urlpatterns = patterns('',
-    url(r'^$', 'arches.app.views.main.index'),
-    url(r'^index.htm', 'arches.app.views.main.index', name='home'),
-    url(r'^auth/', 'arches.app.views.main.auth', name='auth'),
-    url(r'^rdm/(?P<conceptid>%s|())$' % uuid_regex , 'arches.app.views.concept.rdm', name='rdm'),
-    url(r'^map', 'arches.app.views.map.get_page', name="map"),
-    url(r'^geocoder', 'arches.app.views.search.geocode', name="geocoder"),
-
-    url(r'^entities/(?P<entityid>%s)$' % uuid_regex , 'arches.app.views.entity.Entities'),
-    url(r'^entityTypes/(?P<entitytypeid>.*)$', 'arches.app.views.entity.EntityTypes'),
-    url(r'^concepts/(?P<conceptid>%s)/manage_parents/$' % uuid_regex, 'arches.app.views.concept.manage_parents', name="concept_manage_parents"),
-    url(r'^concepts/(?P<conceptid>%s)/confirm_delete/$' % uuid_regex, 'arches.app.views.concept.confirm_delete', name="confirm_delete"),
-    url(r'^concepts/(?P<conceptid>%s|())$' % uuid_regex , 'arches.app.views.concept.concept', name="concept"),
-    url(r'^concepts/tree$', 'arches.app.views.concept.concept_tree', name="concept_tree"),
-    url(r'^concepts/search$', 'arches.app.views.concept.search', name="concept_search"),
-    url(r'^concepts/(?P<conceptid>%s)/from_sparql_endpoint$' % uuid_regex, 'arches.app.views.concept.add_concepts_from_sparql_endpoint', name="from_sparql_endpoint"),
-    url(r'^concepts/search_sparql_endpoint$', 'arches.app.views.concept.search_sparql_endpoint_for_concepts', name="search_sparql_endpoint"),
-    url(r'^search$', 'arches.app.views.search.home_page', name="search_home"),
-    url(r'^search/terms$', 'arches.app.views.search.search_terms', name="search_terms"),
-    url(r'^search/resources$', 'arches.app.views.search.search_results', name="search_results"),
-    url(r'^search/export$', 'arches.app.views.search.export_results', name="search_results_export"),
-    url(r'^buffer/$', 'arches.app.views.search.buffer', name="buffer"),
-    url(r'^resources/(?P<resourcetypeid>[0-9a-zA-Z_.]*)/(?P<form_id>[a-zA-Z_-]*)/(?P<resourceid>%s|())$' % uuid_regex, 'arches.app.views.resources.resource_manager', name="resource_manager"),
-    url(r'^resources/related/(?P<resourceid>%s|())$' % uuid_regex, 'arches.app.views.resources.related_resources', name="related_resources"),
-    url(r'^resources/history/(?P<resourceid>%s|())$' % uuid_regex, 'arches.app.views.resources.edit_history', name="edit_history"),
-    url(r'^resources/layers/(?P<entitytypeid>.*)$', 'arches.app.views.resources.map_layers', name="map_layers"),
-    url(r'^resources/markers/(?P<entitytypeid>.*)$', 'arches.app.views.resources.map_layers', {'get_centroids':True}, name="map_markers"),
-    url(r'^reports/(?P<resourceid>%s)$' % uuid_regex , 'arches.app.views.resources.report', name='report'),
-    url(r'^get_admin_areas','arches.app.views.resources.get_admin_areas', name='get_admin_areas'),
-=======
-urlpatterns = [
-    url(r'^$', main.index),
-    url(r'^index.htm', main.index, name='home'),
-    url(r'^auth/', main.auth, name='auth'),
-    url(r'^rdm/(?P<conceptid>%s|())$' % uuid_regex , concept.rdm, name='rdm'),
-    url(r'^map', map.get_page, name="map"),
-    url(r'^geocoder', search.geocode, name="geocoder"),
-    
-    url(r'^entities/(?P<entityid>%s)$' % uuid_regex , entity.Entities),
-    url(r'^concepts/(?P<conceptid>%s)/manage_parents/$' % uuid_regex, concept.manage_parents, name="concept_manage_parents"),        
-    url(r'^concepts/(?P<conceptid>%s)/confirm_delete/$' % uuid_regex, concept.confirm_delete, name="confirm_delete"),     
-    url(r'^concepts/(?P<conceptid>%s|())$' % uuid_regex , concept.concept, name="concept"),
-    url(r'^concepts/tree$', concept.concept_tree, name="concept_tree"),      
-    url(r'^concepts/search$', concept.search, name="concept_search"),
-    url(r'^concepts/(?P<conceptid>%s)/from_sparql_endpoint$' % uuid_regex, concept.add_concepts_from_sparql_endpoint, name="from_sparql_endpoint"),
-    url(r'^concepts/search_sparql_endpoint$', concept.search_sparql_endpoint_for_concepts, name="search_sparql_endpoint"),
-    url(r'^search$', search.home_page, name="search_home"),
-    url(r'^search/terms$', search.search_terms, name="search_terms"),
-    url(r'^search/resources$', search.search_results, name="search_results"),
-    url(r'^search/export$', search.export_results, name="search_results_export"),
-    url(r'^buffer/$', search.buffer, name="buffer"),
-    url(r'^resources/(?P<resourcetypeid>[0-9a-zA-Z_.]*)/(?P<form_id>[a-zA-Z_-]*)/(?P<resourceid>%s|())$' % uuid_regex, resources.resource_manager, name="resource_manager"),
-    url(r'^resources/related/(?P<resourceid>%s|())$' % uuid_regex, resources.related_resources, name="related_resources"),
-    url(r'^resources/history/(?P<resourceid>%s|())$' % uuid_regex, resources.edit_history, name="edit_history"),
-    url(r'^resources/layers/(?P<entitytypeid>.*)$', resources.map_layers, name="map_layers"),
-    url(r'^resources/markers/(?P<entitytypeid>.*)$', resources.map_layers, {'get_centroids':True}, name="map_markers"),
-    url(r'^reports/(?P<resourceid>%s)$' % uuid_regex , resources.report, name='report'),
-    url(r'^get_admin_areas', resources.get_admin_areas, name='get_admin_areas'),
->>>>>>> 8c0c9ca7
-
-    # Uncomment the admin/doc line below to enable admin documentation:
-    # url(r'^admin/doc/', include('django.contrib.admindocs.urls')),
-
-    # Uncomment the next line to enable the admin:
-<<<<<<< HEAD
-    url(r'^admin/', include(admin.site.urls)),
-
-    # Working on configmanager
-    url(r'^configmanager.htm', 'arches.app.views.config.index'),
-)
-=======
-    url(r'^admin/', admin.site.urls),
-]
->>>>>>> 8c0c9ca7
-
-urlpatterns += staticfiles_urlpatterns()
-
-if settings.DEBUG:
-    from django.conf.urls.static import static
-    urlpatterns += static(settings.MEDIA_URL, document_root=settings.MEDIA_ROOT)
+'''
+ARCHES - a program developed to inventory and manage immovable cultural heritage.
+Copyright (C) 2013 J. Paul Getty Trust and World Monuments Fund
+
+This program is free software: you can redistribute it and/or modify
+it under the terms of the GNU Affero General Public License as
+published by the Free Software Foundation, either version 3 of the
+License, or (at your option) any later version.
+
+This program is distributed in the hope that it will be useful,
+but WITHOUT ANY WARRANTY; without even the implied warranty of
+MERCHANTABILITY or FITNESS FOR A PARTICULAR PURPOSE. See the
+GNU Affero General Public License for more details.
+
+You should have received a copy of the GNU Affero General Public License
+along with this program. If not, see <http://www.gnu.org/licenses/>.
+'''
+
+from django.conf import settings
+from django.conf.urls import include, url
+from django.contrib.staticfiles.urls import staticfiles_urlpatterns
+from django.conf.urls.i18n import patterns
+from arches.app.views import concept, entity, main, map, resources, search
+
+# Uncomment the next two lines to enable the admin:
+from django.contrib import admin
+admin.autodiscover()
+
+uuid_regex = '[0-9a-fA-F]{8}-[0-9a-fA-F]{4}-[0-9a-fA-F]{4}-[0-9a-fA-F]{4}-[0-9a-fA-F]{12}'
+
+urlpatterns = [
+    url(r'^$', main.index),
+    url(r'^index.htm', main.index, name='home'),
+    url(r'^auth/', main.auth, name='auth'),
+    url(r'^rdm/(?P<conceptid>%s|())$' % uuid_regex , concept.rdm, name='rdm'),
+    url(r'^map', map.get_page, name="map"),
+    url(r'^geocoder', search.geocode, name="geocoder"),
+    
+    url(r'^entities/(?P<entityid>%s)$' % uuid_regex , entity.Entities),
+    url(r'^concepts/(?P<conceptid>%s)/manage_parents/$' % uuid_regex, concept.manage_parents, name="concept_manage_parents"),        
+    url(r'^concepts/(?P<conceptid>%s)/confirm_delete/$' % uuid_regex, concept.confirm_delete, name="confirm_delete"),     
+    url(r'^concepts/(?P<conceptid>%s|())$' % uuid_regex , concept.concept, name="concept"),
+    url(r'^concepts/tree$', concept.concept_tree, name="concept_tree"),      
+    url(r'^concepts/search$', concept.search, name="concept_search"),
+    url(r'^concepts/(?P<conceptid>%s)/from_sparql_endpoint$' % uuid_regex, concept.add_concepts_from_sparql_endpoint, name="from_sparql_endpoint"),
+    url(r'^concepts/search_sparql_endpoint$', concept.search_sparql_endpoint_for_concepts, name="search_sparql_endpoint"),
+    url(r'^search$', search.home_page, name="search_home"),
+    url(r'^search/terms$', search.search_terms, name="search_terms"),
+    url(r'^search/resources$', search.search_results, name="search_results"),
+    url(r'^search/export$', search.export_results, name="search_results_export"),
+    url(r'^buffer/$', search.buffer, name="buffer"),
+    url(r'^resources/(?P<resourcetypeid>[0-9a-zA-Z_.]*)/(?P<form_id>[a-zA-Z_-]*)/(?P<resourceid>%s|())$' % uuid_regex, resources.resource_manager, name="resource_manager"),
+    url(r'^resources/related/(?P<resourceid>%s|())$' % uuid_regex, resources.related_resources, name="related_resources"),
+    url(r'^resources/history/(?P<resourceid>%s|())$' % uuid_regex, resources.edit_history, name="edit_history"),
+    url(r'^resources/layers/(?P<entitytypeid>.*)$', resources.map_layers, name="map_layers"),
+    url(r'^resources/markers/(?P<entitytypeid>.*)$', resources.map_layers, {'get_centroids':True}, name="map_markers"),
+    url(r'^reports/(?P<resourceid>%s)$' % uuid_regex , resources.report, name='report'),
+    url(r'^get_admin_areas', resources.get_admin_areas, name='get_admin_areas'),
+
+    # Uncomment the admin/doc line below to enable admin documentation:
+    # url(r'^admin/doc/', include('django.contrib.admindocs.urls')),
+
+    # Uncomment the next line to enable the admin:
+    url(r'^admin/', admin.site.urls),
+]
+
+urlpatterns += staticfiles_urlpatterns()
+
+if settings.DEBUG:
+    from django.conf.urls.static import static
+    urlpatterns += static(settings.MEDIA_URL, document_root=settings.MEDIA_ROOT)