import uuid

from django.core.management.base import BaseCommand
import django.apps


class Command(BaseCommand):

    help = (
        "finds any arches objects whose primary key is the input uuid and"
        "returns these objects in the form of a list."
    )

    def add_arguments(self, parser):
        parser.add_argument("uuid", help="input the uuid string to find")

    def handle(self, *args, **options):
        self.find_uuid(options["uuid"])

    def find_uuid(self, in_uuid):

        ## check for valid uuid input
        try:
            val = uuid.UUID(in_uuid, version=4)
        except ValueError:
            self.stdout.write("  -- this is not a valid uuid")
            return False

        ## search all models and see if the UUID matches an existing object
        objs = []
        for m in django.apps.apps.get_models():
            if not m.__module__.startswith("arches"):
                continue
            if m._meta.pk.get_internal_type() != "UUIDField":
                continue
            ob = m.objects.filter(pk=in_uuid)
            objs += ob

        ## return False if nothing was found
        if not objs:
            self.stdout.write(
                "  -- this uuid doesn't match any objects in your database"
            )
            return False

        ## print summary of found objects
<<<<<<< HEAD
        print(80 * "=")
        print(
=======
        self.stdout.write(80 * "=")
        self.stdout.write(
>>>>>>> c87c7de2
            "This UUID is the primary key for {} object{}:".format(
                len(objs), "s" if len(objs) > 1 else ""
            )
        )
        for o in objs:
            self.stdout.write(80 * "-")
            self.stdout.write(str(o))
            keys = list(vars(o).keys())
            keys.sort()
            for k in keys:
                self.stdout.write(k)
                self.stdout.write("  {}".format(vars(o)[k]))
        self.stdout.write(80 * "=")
        return objs<|MERGE_RESOLUTION|>--- conflicted
+++ resolved
@@ -44,13 +44,8 @@
             return False
 
         ## print summary of found objects
-<<<<<<< HEAD
-        print(80 * "=")
-        print(
-=======
         self.stdout.write(80 * "=")
         self.stdout.write(
->>>>>>> c87c7de2
             "This UUID is the primary key for {} object{}:".format(
                 len(objs), "s" if len(objs) > 1 else ""
             )
