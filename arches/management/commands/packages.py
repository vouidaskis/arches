--- conflicted
+++ resolved
@@ -17,11 +17,7 @@
 )
 from arches.setup import unzip_file
 from arches.management.commands import utils
-<<<<<<< HEAD
-from arches.app.views.tileserver import seed_resource_cache
 from arches.app.utils import import_class_from_string
-=======
->>>>>>> faef9327
 from arches.app.utils.skos import SKOSReader
 from arches.app.utils.betterJSONSerializer import JSONSerializer, JSONDeserializer
 from arches.app.utils.system_metadata import system_metadata
@@ -29,9 +25,7 @@
 from arches.app.utils.data_management.resource_graphs import (
     exporter as ResourceGraphExporter,
 )
-from arches.app.utils.data_management.resource_graphs.importer import (
-    import_graph as ResourceGraphImporter,
-)
+from arches.app.utils.data_management.resource_graphs.importer import import_graph as ResourceGraphImporter
 from arches.app.utils.data_management.resources.formats.csvfile import (
     MissingConfigException,
     TileCsvReader,
@@ -538,30 +532,6 @@
         else:
             print("Creating template package in", dest_dir)
             dirs = [
-<<<<<<< HEAD
-                'business_data',
-                'business_data/files',
-                'business_data/relations',
-                'business_data/resource_views',
-                'extensions/datatypes',
-                'extensions/functions',
-                'extensions/widgets',
-                'extensions/css',
-                'extensions/bindings',
-                'extensions/card_components',
-                'extensions/plugins',
-                'graphs/branches',
-                'graphs/resource_models',
-                'map_layers/mapbox_spec_json/overlays',
-                'map_layers/mapbox_spec_json/basemaps',
-                'map_layers/tile_server/basemaps',
-                'map_layers/tile_server/overlays',
-                'preliminary_sql',
-                'reference_data/concepts',
-                'reference_data/collections',
-                'system_settings',
-                'search_indexes',
-=======
                 "business_data",
                 "business_data/files",
                 "business_data/relations",
@@ -581,7 +551,6 @@
                 "reference_data/concepts",
                 "reference_data/collections",
                 "system_settings",
->>>>>>> faef9327
             ]
             for directory in dirs:
                 os.makedirs(os.path.join(dest_dir, directory))
@@ -1080,13 +1049,9 @@
         load_resource_to_resource_constraints(package_location)
         print("loading map layers")
         load_map_layers(package_location)
-<<<<<<< HEAD
-        print('loading search indexes')
+        print("loading search indexes")
         load_indexes(package_location)
-        print('loading business data - resource instances and relationships')
-=======
         print("loading business data - resource instances and relationships")
->>>>>>> faef9327
         load_business_data(package_location)
         print("loading resource views")
         load_resource_views(package_location)
