--- conflicted
+++ resolved
@@ -8,11 +8,8 @@
 import sys
 import urllib
 import os
-<<<<<<< HEAD
 import imp
-=======
 import logging
->>>>>>> 69eba19f
 from arches.app.search.mappings import prepare_terms_index, prepare_concepts_index, prepare_resource_relations_index
 from arches.setup import get_elasticsearch_download_url, download_elasticsearch, unzip_file
 from arches.management.commands import utils
@@ -716,9 +713,6 @@
                     else:
                         logger.info('Not loading {0} from package. Extension already exists'.format(modules[0]))
 
-        def load_datatypes(package_dir):
-            load_extensions(package_dir, 'datatypes', 'datatype')
-
         def load_indexes(package_dir):
             index_files = glob.glob(os.path.join(package_dir, 'search_indexes', '*.py'))
             root = settings.APP_ROOT if settings.APP_ROOT is not None else os.path.join(
@@ -731,6 +725,9 @@
                 for index in package_settings.ELASTICSEARCH_CUSTOM_INDEXES:
                     es_index = import_class_from_string(index['module'])(index['name'])
                     es_index.prepare_index()
+
+        def load_datatypes(package_dir):
+            load_extensions(package_dir, 'datatypes', 'datatype')
 
         def load_widgets(package_dir):
             load_extensions(package_dir, 'widgets', 'widget')
