import json
import pyprind
import csv
import shutil
import subprocess
import glob
import uuid
import sys
import urllib.request, urllib.parse, urllib.error
import os
import imp
import logging
import requests
from arches.setup import unzip_file
from arches.management.commands import utils
from arches.app.utils import import_class_from_string
from arches.app.utils.skos import SKOSReader
from arches.app.utils.betterJSONSerializer import JSONSerializer, JSONDeserializer
from arches.app.utils.system_metadata import system_metadata
from arches.app.utils.data_management.resources.importer import BusinessDataImporter
from arches.app.utils.data_management.resource_graphs import exporter as ResourceGraphExporter
from arches.app.utils.data_management.resource_graphs.importer import import_graph as ResourceGraphImporter
from arches.app.utils.data_management.resources.formats.csvfile import (
    MissingConfigException,
    TileCsvReader,
)
from arches.app.utils.data_management.resources.formats.format import MissingGraphException
from arches.app.utils.data_management.resources.formats.format import Reader as RelationImporter
from arches.app.utils.data_management.resources.exporter import ResourceExporter
from arches.app.models.system_settings import settings
from arches.app.models import models
import arches.app.utils.data_management.resource_graphs.importer as graph_importer
import arches.app.utils.data_management.resource_graphs.exporter as graph_exporter
import arches.app.utils.data_management.resources.remover as resource_remover
import arches.app.utils.task_management as task_management
from django.forms.models import model_to_dict
from django.db.utils import IntegrityError
from django.db import transaction, connection
from django.utils.module_loading import import_string
from django.core.exceptions import ObjectDoesNotExist
from django.core.management.base import BaseCommand, CommandError
from django.core import management
from datetime import datetime, timedelta

logger = logging.getLogger(__name__)

"""
ARCHES - a program developed to inventory and manage immovable cultural heritage.
Copyright (C) 2013 J. Paul Getty Trust and World Monuments Fund

This program is free software: you can redistribute it and/or modify
it under the terms of the GNU Affero General Public License as
published by the Free Software Foundation, either version 3 of the
License, or (at your option) any later version.

This program is distributed in the hope that it will be useful,
but WITHOUT ANY WARRANTY; without even the implied warranty of
MERCHANTABILITY or FITNESS FOR A PARTICULAR PURPOSE. See the
GNU Affero General Public License for more details.

You should have received a copy of the GNU Affero General Public License
along with this program. If not, see <http://www.gnu.org/licenses/>.
"""

"""This module contains commands for building Arches."""


class Command(BaseCommand):
    """
    Commands for managing the loading and running of packages in Arches

    """

    def add_arguments(self, parser):
        parser.add_argument(
            "-o",
            "--operation",
            action="store",
            dest="operation",
            default="setup",
            choices=[
                "setup",
                "install",
                "setup_indexes",
                "load_concept_scheme",
                "export_business_data",
                "export_graphs",
                "delete_mapbox_layer",
                "create_mapping_file",
                "import_reference_data",
                "import_graphs",
                "import_business_data",
                "import_business_data_relations",
                "import_mapping_file",
                "save_system_settings",
                "add_mapbox_layer",
                "load_package",
                "create_package",
                "update_package",
                "export_package_configs",
                "import_node_value_data",
            ],
            help="Operation Type; "
            + "'setup'=Sets up the database schema and code"
            + "'setup_indexes'=Creates the indexes in Elastic Search needed by the system"
            + "'install'=Runs the setup file defined in your package root",
        )

        parser.add_argument(
            "-s", "--source", action="store", dest="source", default="", help="Directory or file for processing",
        )

        parser.add_argument(
            "-f", "--format", action="store", dest="format", default="arches", help="Format: shp or arches",
        )

        parser.add_argument(
            "-l",
            "--load_id",
            action="store",
            dest="load_id",
            help="Text string identifying the resources in the data load you want to delete.",
        )

        parser.add_argument(
            "-d", "--dest_dir", action="store", dest="dest_dir", default=".", help="Directory where you want to save exported files."
        )

        parser.add_argument(
            "-r",
            "--resources",
            action="store",
            dest="resources",
            default=False,
            help="A comma separated list of the resourceids of the resources you would like to import/export.",
        )

        parser.add_argument(
            "-g",
            "--graphs",
            action="store",
            dest="graphs",
            default=False,
            help="A comma separated list of the graphids of the resources you would like to import/export.",
        )

        parser.add_argument(
            "-c", "--config_file", action="store", dest="config_file", default=None, help="Usually an export mapping file.",
        )

        parser.add_argument(
            "-j",
            "--mapbox_json_path",
            action="store",
            dest="mapbox_json_path",
            default=False,
            help="A path to a mapbox json file to generate a layer from.",
        )

        parser.add_argument(
            "-n", "--layer_name", action="store", dest="layer_name", default=False, help="The name of the layer to add or delete."
        )

        parser.add_argument(
            "-ow",
            "--overwrite",
            action="store",
            dest="overwrite",
            default="",
            help="Whether to overwrite existing concepts with ones being imported or not.",
        )

        parser.add_argument(
            "-st",
            "--stage",
            action="store",
            dest="stage",
            default="keep",
            help="Whether to stage new concepts or add them to the existing concept scheme.",
        )

        parser.add_argument(
            "-i", "--layer_icon", action="store", dest="layer_icon", default="fa fa-globe", help="An icon class to use for a map layer."
        )

        parser.add_argument("-b", "--is_basemap", action="store_true", dest="is_basemap", help="Add to make the layer a basemap.")

        parser.add_argument("-db", "--setup_db", action="store_true", dest="setup_db", default=False, help="Rebuild database")
        parser.add_argument("-dev", "--dev", action="store_true", dest="dev", help="Loading package for development")

        parser.add_argument(
            "-bulk",
            "--bulk_load",
            action="store_true",
            dest="bulk_load",
            help="Bulk load values into the database.  By setting this flag the system will bypass any PreSave \
            functions attached to the resource, as well as prevent some logging statements from printing to console.",
        )

        parser.add_argument(
            "-di",
            "--defer_indexing",
            action="store",
            default=True,
            dest="defer_indexing",
            help="t/f - True(t) Defer indexing until all data is loaded (default).  Should speed up data load. False(f) to index resources and concepts incrementally during loading which allows users to search data while package load runs.",
        )

        parser.add_argument(
            "-pi",
            "--prevent_indexing",
            action="store_true",
            dest="prevent_indexing",
            help="Prevents indexing the resources or concepts into Elasticsearch.  If set to True will override any 'defer_indexing' setting.",
        )

        parser.add_argument(
            "-create_concepts",
            "--create_concepts",
            action="store",
            dest="create_concepts",
            help="Create concepts from your business data on import. When setting this flag the system will pull the \
            unique values from columns indicated as concepts and load them into candidates and collections.",
        )

        parser.add_argument(
            "-single_file",
            "--single_file",
            action="store_true",
            dest="single_file",
            help="Export grouped business data attrbiutes one or multiple csv files. By setting this flag the system \
            will export all grouped business data to one csv file.",
        )

        parser.add_argument("-type", "--graphtype", action="store", dest="type", help="indicates the type of graph intended for export")

        parser.add_argument(
            "-y", "--yes", action="store_true", dest="yes", help='used to force a yes answer to any user input "continue? y/n" prompt'
        )

        parser.add_argument("--use_multiprocessing", action="store_true", help="enables multiprocessing during data import")

    def handle(self, *args, **options):
        print("operation: " + options["operation"])
        package_name = settings.PACKAGE_NAME
        celery_worker_running = task_management.check_if_celery_available()

        if options["operation"] == "setup":
            self.setup(package_name, es_install_location=options["dest_dir"])

        if options["operation"] == "install":
            self.install(package_name)

        if options["operation"] == "setup_indexes":
            self.setup_indexes()

        if options["operation"] == "delete_indexes":
            self.delete_indexes()

        if options["operation"] == "load_concept_scheme":
            self.load_concept_scheme(package_name, options["source"])

        if options["operation"] == "export_business_data":
            self.export_business_data(
                options["dest_dir"], options["format"], options["config_file"], options["graphs"], options["single_file"]
            )

        if options["operation"] == "import_reference_data":
            self.import_reference_data(options["source"], options["overwrite"], options["stage"], options["prevent_indexing"])

        if options["operation"] == "import_graphs":
            self.import_graphs(options["source"])

        if options["operation"] == "export_graphs":
            self.export_graphs(options["dest_dir"], options["graphs"], options["type"])

        if options["operation"] == "import_business_data":
            defer_indexing = True
            if "defer_indexing" in options:
                if isinstance(options["defer_indexing"], bool):
                    defer_indexing = options["defer_indexing"]
                elif str(options["defer_indexing"])[0].lower() == "f":
                    defer_indexing = False

<<<<<<< HEAD
            defer_indexing = defer_indexing and not options["bulk_load"]
=======
            defer_indexing = defer_indexing and not options["bulk_load"] and not celery_worker_running
            prevent_indexing = True if options["prevent_indexing"] else defer_indexing

>>>>>>> a80aac40
            if defer_indexing:
                concept_count = models.Value.objects.count()
                relation_count = models.ResourceXResource.objects.count()

            self.import_business_data(
                options["source"],
                options["config_file"],
                options["overwrite"],
                options["bulk_load"],
                options["create_concepts"],
                use_multiprocessing=options["use_multiprocessing"],
                force=options["yes"],
<<<<<<< HEAD
                prevent_indexing=defer_indexing,
=======
                prevent_indexing=prevent_indexing,
>>>>>>> a80aac40
            )
            if defer_indexing:
                # index concepts if new concepts created
                if concept_count != models.Value.objects.count():
                    management.call_command("es", "index_concepts")
                # index relations if new relations created
                if relation_count != models.ResourceXResource.objects.count():
                    management.call_command("es", "index_resource_relations")
                # index resources of this model only
                path = utils.get_valid_path(options["config_file"])
                mapping = json.load(open(path, "r"))
                graphid = mapping["resource_model_id"]
                management.call_command("es", "index_resources_by_type", resource_types=[graphid])

            if defer_indexing and not prevent_indexing:
                # index concepts if new concepts created
                if concept_count != models.Value.objects.count():
                    management.call_command("es", "index_concepts")
                # index relations if new relations created via new r-i tiles created
                if relation_count != models.ResourceXResource.objects.count():
                    management.call_command("es", "index_resource_relations")
                # index resources of this model only
                path = utils.get_valid_path(options["config_file"])
                mapping = json.load(open(path, "r"))
                graphid = mapping["resource_model_id"]
                management.call_command("es", "index_resources_by_type", resource_types=[graphid])

        if options["operation"] == "import_node_value_data":
            self.import_node_value_data(options["source"], options["overwrite"])

        if options["operation"] == "import_business_data_relations":
            self.import_business_data_relations(options["source"])

        if options["operation"] == "import_mapping_file":
            self.import_mapping_file(options["source"])

        if options["operation"] == "save_system_settings":
            self.save_system_settings(options["dest_dir"])

        if options["operation"] == "add_mapbox_layer":
            self.add_mapbox_layer(
                options["layer_name"], options["mapbox_json_path"], options["layer_icon"], options["is_basemap"],
            )

        if options["operation"] == "delete_mapbox_layer":
            self.delete_mapbox_layer(options["layer_name"])

        if options["operation"] == "create_mapping_file":
            self.create_mapping_file(options["dest_dir"], options["graphs"])

        if options["operation"] in ["load", "load_package"]:
            defer_indexing = False if str(options["defer_indexing"])[0].lower() == "f" else True
            self.load_package(
                options["source"],
                options["setup_db"],
                options["overwrite"],
                options["bulk_load"],
                options["stage"],
                options["yes"],
                options["dev"],
                defer_indexing,
            )

        if options["operation"] in ["create", "create_package"]:
            self.create_package(options["dest_dir"])

        if options["operation"] in ["update", "update_package"]:
            self.update_package(options["dest_dir"], options["yes"])

        if options["operation"] == "export_package_configs":
            self.export_package_configs(options["dest_dir"])

    def export_package_configs(self, dest_dir):
        with open(os.path.join(dest_dir, "package_config.json"), "w") as config_file:
            try:
                constraints = models.Resource2ResourceConstraint.objects.all()
                configs = {"permitted_resource_relationships": constraints, "business_data_load_order": []}
                config_file.write(JSONSerializer().serialize(configs))
            except Exception as e:
                print(e)
                print("Could not read resource to resource constraints")

    def export_resource_graphs(self, dest_dir, force=False):
        """
        Saves a json file for each resource model in a project.
        Uses the graph name as the file name unless a graph
        (confirmed by matching graphid) already exists in the destination
        directory. In that case, the existing filename is used.
        """
        existing_resource_graphs = {}
        existing_resource_graph_paths = glob.glob(os.path.join(dest_dir, "*.json"))
        for existing_graph_file in existing_resource_graph_paths:
            print("reading", existing_graph_file)
            with open(existing_graph_file, "r") as f:
                existing_graph = json.loads(f.read())
                if "graph" in existing_graph:
                    existing_graph = existing_graph["graph"][0]
                existing_resource_graphs[existing_graph["graphid"]] = {
                    "name": existing_graph["name"],
                    "path": existing_graph_file,
                }

        resource_graphs = ResourceGraphExporter.get_graphs_for_export(["resource_models"])
        if "graph" in resource_graphs:
            for graph in resource_graphs["graph"]:
                output_graph = {"graph": [graph], "metadata": system_metadata()}
                graph_json = JSONSerializer().serialize(output_graph, indent=4)
                if graph["graphid"] not in existing_resource_graphs:
                    output_file = os.path.join(dest_dir, graph["name"] + ".json")
                    with open(output_file, "w") as f:
                        print("writing", output_file)
                        f.write(graph_json)
                else:
                    output_file = existing_resource_graphs[graph["graphid"]]["path"]
                    if force is False:
                        overwrite = input(
                            '"{0}" already exists in this directory. \
                        Overwrite? (Y/N): '.format(
                                existing_resource_graphs[graph["graphid"]]["name"]
                            )
                        )
                    else:
                        overwrite = "true"
                    if overwrite.lower() in ("t", "true", "y", "yes"):
                        with open(output_file, "w") as f:
                            print("writing", output_file)
                            f.write(graph_json)

    def export_package_settings(self, dest_dir, force=False):
        overwrite = True
        projects_package_settings_file = os.path.join(settings.APP_ROOT, "package_settings.py")
        packages_package_settings_file = os.path.join(dest_dir, "package_settings.py")
        if os.path.exists(projects_package_settings_file):
            if os.path.exists(packages_package_settings_file) and force is False:
                resp = input(
                    '"{0}" already exists in this directory.\
                    Overwrite? (Y/N): '.format(
                        "package_settings.py"
                    )
                )
                if resp.lower() in ("t", "true", "y", "yes"):
                    overwrite = True
                else:
                    overwrite = False
            if overwrite is True:
                shutil.copy(projects_package_settings_file, dest_dir)

    def export_widgets(self, dest_dir, force=False):
        overwrite = True
        widget_path = os.path.join(settings.APP_ROOT, "media", "js", "views", "components", "widgets")
        widget_template_path = os.path.join(settings.APP_ROOT, "templates", "views", "components", "widgets")
        widget_config_path = os.path.join(settings.APP_ROOT, "widgets")
        if os.path.exists(widget_path):
            widgets = glob.glob(os.path.join(widget_path, "*.js"))
            for widget in widgets:
                widget_basename = os.path.splitext(os.path.basename(widget))[0]
                widget_dir = os.path.join(dest_dir, widget_basename)
                widget_config_file = os.path.join(widget_config_path, widget_basename + ".json")
                widget_template_file = os.path.join(widget_template_path, widget_basename + ".htm")
                if os.path.exists(widget_dir) is False:
                    os.makedirs(widget_dir)
                shutil.copy(widget, widget_dir)
                if os.path.exists(widget_template_file):
                    shutil.copy(widget_template_file, widget_dir)
                if os.path.exists(widget_config_file):
                    with open(widget_config_file) as f:
                        details = json.load(f)
                        if "widgetid" not in details:
                            widget_instance = models.Widget.objects.get(name=details["name"])
                            details["widgetid"] = str(widget_instance.widgetid)
                            f.close()
                            with open(widget_config_file, "w") as of:
                                json.dump(details, of, sort_keys=True, indent=4)
                    shutil.copy(widget_config_file, widget_dir)

    def update_package(self, dest_dir, yes):
        if os.path.exists(os.path.join(dest_dir, "package_config.json")):
            print("Updating Widgets")
            self.export_widgets(os.path.join(dest_dir, "extensions", "widgets"))
            print("Updating Resource Models")
            self.export_resource_graphs(os.path.join(dest_dir, "graphs", "resource_models"), yes)
        else:
            print(
                "Could not update package. This directory does not have a package_config.json file. \
                It cannot be verified as a package."
            )
        self.export_package_settings(dest_dir, yes)

    def create_package(self, dest_dir):
        if os.path.exists(dest_dir):
            print("Cannot create package", dest_dir, "already exists")
        else:
            print("Creating template package in", dest_dir)
            dirs = [
                "business_data",
                "business_data/files",
                "business_data/relations",
                "business_data/resource_views",
                "extensions/datatypes",
                "extensions/functions",
                "extensions/widgets",
                "extensions/css",
                "extensions/bindings",
                "extensions/card_components",
                "extensions/plugins",
                "graphs/branches",
                "graphs/resource_models",
                "ontologies",
                "map_layers/mapbox_spec_json/overlays",
                "map_layers/mapbox_spec_json/basemaps",
                "preliminary_sql",
                "reference_data/concepts",
                "reference_data/collections",
                "system_settings",
            ]
            for directory in dirs:
                os.makedirs(os.path.join(dest_dir, directory))

            for directory in dirs:
                if len(glob.glob(os.path.join(dest_dir, directory, "*"))) == 0:
                    with open(os.path.join(dest_dir, directory, ".gitkeep"), "w"):
                        print("added", os.path.join(dest_dir, directory, ".gitkeep"))

            self.export_package_configs(dest_dir)
            self.export_resource_graphs(os.path.join(dest_dir, "graphs", "resource_models"), "true")
            self.export_widgets(os.path.join(dest_dir, "extensions", "widgets"))

            try:
                self.save_system_settings(data_dest=os.path.join(dest_dir, "system_settings"))
            except Exception as e:
                print(e)
                print("Could not save system settings")
            self.export_package_settings(dest_dir, "true")

    def load_package(
        self,
        source,
        setup_db=False,
        overwrite_concepts="ignore",
        bulk_load=False,
        stage_concepts="keep",
        yes=False,
        dev=False,
        defer_indexing=True,
    ):

        celery_worker_running = task_management.check_if_celery_available()

        # only defer indexing if the celery worker ISN'T running because celery processes
        # are async and we currently don't have a celery process to index data.  Once
        # we do, then we can think about deferring indexing in the celery task as well.
        defer_indexing = False if celery_worker_running else defer_indexing

        def load_ontologies(package_dir):
            ontologies = glob.glob(os.path.join(package_dir, "ontologies/*"))
            if len(ontologies) > 0:
                print("loading ontologies")
            else:
                print("No Ontologies to load")
            for ontology in ontologies:
                management.call_command("load_ontology", source=ontology)

        def load_system_settings(package_dir):
            update_system_settings = True
            if os.path.exists(settings.SYSTEM_SETTINGS_LOCAL_PATH):
                if yes is False:
                    response = input("Overwrite current system settings with package settings? (Y/N): ")
                    if response.lower() in ("t", "true", "y", "yes"):
                        update_system_settings = True
                        print("Using package system settings")
                    else:
                        update_system_settings = False

            if update_system_settings is True:
                if len(glob.glob(os.path.join(package_dir, "system_settings", "System_Settings.json"))) > 0:
                    system_settings = os.path.join(package_dir, "system_settings", "System_Settings.json")
                    shutil.copy(system_settings, settings.SYSTEM_SETTINGS_LOCAL_PATH)
                    self.import_business_data(settings.SYSTEM_SETTINGS_LOCAL_PATH, overwrite=True)

        def load_package_settings(package_dir):
            if os.path.exists(os.path.join(package_dir, "package_settings.py")) is True:
                update_package_settings = True
                if os.path.exists(os.path.join(settings.APP_ROOT, "package_settings.py")):
                    if yes is False:
                        response = input("Overwrite current packages_settings.py? (Y/N): ")
                        if response.lower() not in ("t", "true", "y", "yes"):
                            update_package_settings = False
                    if update_package_settings is True and os.path.exists(os.path.join(package_dir, "package_settings.py")):
                        package_settings = os.path.join(package_dir, "package_settings.py")
                        shutil.copy(package_settings, settings.APP_ROOT)
                elif os.path.exists(os.path.join(package_dir, "package_settings.py")):
                    package_settings = os.path.join(package_dir, "package_settings.py")
                    shutil.copy(package_settings, settings.APP_ROOT)

        def load_resource_to_resource_constraints(package_dir):
            config_paths = glob.glob(os.path.join(package_dir, "package_config.json"))
            if len(config_paths) > 0:
                try:
                    configs = json.load(open(config_paths[0]))
                    for relationship in configs["permitted_resource_relationships"]:
                        (obj, created) = models.Resource2ResourceConstraint.objects.update_or_create(
                            resourceclassfrom_id=uuid.UUID(relationship["resourceclassfrom_id"]),
                            resourceclassto_id=uuid.UUID(relationship["resourceclassto_id"]),
                            resource2resourceid=uuid.UUID(relationship["resource2resourceid"]),
                        )
                except json.decoder.JSONDecodeError as e:
                    logger.warn("Invalid syntax in package_config.json. Please inspect and then re-run command.")
                    logger.warn(e)
                    sys.exit()

        @transaction.atomic
        def load_sql(package_dir, sql_dir):
            sql_files = glob.glob(os.path.join(package_dir, sql_dir, "*.sql"))
            try:
                with connection.cursor() as cursor:
                    for sql_file in sql_files:
                        with open(sql_file, "r") as f:
                            sql = f.read()
                            cursor.execute(sql)
            except Exception as e:
                print(e)
                print("Failed to load sql files")

        def load_resource_views(package_dir):
            resource_views = glob.glob(os.path.join(package_dir, "business_data", "resource_views", "*.sql"))
            try:
                with connection.cursor() as cursor:
                    for view in resource_views:
                        with open(view, "r") as f:
                            sql = f.read()
                            cursor.execute(sql)
            except Exception as e:
                print(e)
                print("Failed to load resource views")

        def load_graphs(package_dir):
            try:
                branches = glob.glob(os.path.join(package_dir, "graphs", "branches"))[0]
            except IndexError as e:
                logger.warning("No branches in package")
                branches = ""
            resource_models = glob.glob(os.path.join(package_dir, "graphs", "resource_models"))[0]
            # self.import_graphs(os.path.join(settings.ROOT_DIR, 'db', 'graphs','branches'), overwrite_graphs=False)
            overwrite_graphs = True if yes is True else False
            self.import_graphs(branches, overwrite_graphs=overwrite_graphs)
            self.import_graphs(resource_models, overwrite_graphs=overwrite_graphs)

        def load_concepts(package_dir, overwrite, stage, defer_indexing):
            file_types = ["*.xml", "*.rdf"]

            from time import time

            start = time()

            concept_data = []
            for file_type in file_types:
                concept_data.extend(glob.glob(os.path.join(package_dir, "reference_data", "concepts", file_type)))

            bar1 = pyprind.ProgBar(len(concept_data), bar_char="█") if len(concept_data) > 1 else None
            for path in concept_data:
                if bar1 is None:
                    print(path)
                self.import_reference_data(path, overwrite, stage, defer_indexing)
                if bar1 is not None:
                    head, tail = os.path.split(path)
                    bar1.update(item_id=tail + (" " * 10))

            collection_data = []
            for file_type in file_types:
                collection_data.extend(glob.glob(os.path.join(package_dir, "reference_data", "collections", file_type)))

            bar2 = pyprind.ProgBar(len(collection_data), bar_char="█") if len(collection_data) > 1 else None
            for path in collection_data:
                if bar2 is None:
                    print(path)
                self.import_reference_data(path, overwrite, stage, defer_indexing)
                if bar2 is not None:
                    head, tail = os.path.split(path)
                    bar2.update(item_id=tail)

            print("Total time to load concepts: %s s" % (timedelta(seconds=time() - start)))

        def load_mapbox_styles(style_paths, basemap):
            for path in style_paths:
                style = json.load(open(path))
                try:
                    meta = {"icon": "fa fa-globe", "name": style["name"]}
                    if os.path.exists(os.path.join(os.path.dirname(path), "meta.json")):
                        meta = json.load(open(os.path.join(os.path.dirname(path), "meta.json")))
                    self.add_mapbox_layer(meta["name"], path, meta["icon"], basemap)
                except KeyError as e:
                    logger.warning("The map layer '{}' was not imported: {} is missing.".format(path, e))

        def load_map_layers(package_dir):
            basemap_styles = glob.glob(os.path.join(package_dir, "map_layers", "mapbox_spec_json", "basemaps", "*", "*.json"))
            overlay_styles = glob.glob(os.path.join(package_dir, "map_layers", "mapbox_spec_json", "overlays", "*", "*.json"))
            load_mapbox_styles(basemap_styles, True)
            load_mapbox_styles(overlay_styles, False)

        def load_business_data(package_dir, defer_indexing):
            config_paths = glob.glob(os.path.join(package_dir, "package_config.json"))
            configs = {}
            if len(config_paths) > 0:
                configs = json.load(open(config_paths[0]))

            business_data = []
            if dev and os.path.isdir(os.path.join(package_dir, "business_data", "dev_data")):
                if "business_data_load_order" in configs and len(configs["business_data_load_order"]) > 0:
                    for f in configs["business_data_load_order"]:
                        business_data.append(os.path.join(package_dir, "business_data", "dev_data", f))
                else:
                    for ext in ["*.json", "*.jsonl", "*.csv"]:
                        business_data += glob.glob(os.path.join(package_dir, "business_data", "dev_data", ext))
            else:
                if "business_data_load_order" in configs and len(configs["business_data_load_order"]) > 0:
                    for f in configs["business_data_load_order"]:
                        business_data.append(os.path.join(package_dir, "business_data", f))
                else:
                    for ext in ["*.json", "*.jsonl", "*.csv"]:
                        business_data += glob.glob(os.path.join(package_dir, "business_data", ext))

            erring_csvs = [
                path
                for path in business_data
                if os.path.splitext(path)[1] == ".csv" and os.path.isfile(os.path.splitext(path)[0] + ".mapping") is False
            ]
            message = (
                f"The following .csv files will not load because they are missing accompanying .mapping files: \n\t {','.join(erring_csvs)}"
            )
            if len(erring_csvs) > 0:
                print(message)
            if yes is False and len(erring_csvs) > 0:
                response = input("Proceed with package load without loading indicated csv files? (Y/N): ")
                if response.lower() in ("t", "true", "y", "yes"):
                    print("Proceeding with package load")
                else:
                    print("Aborting operation: Package Load")
                    sys.exit()

            if celery_worker_running:
                from celery import chord
                from arches.app.tasks import import_business_data, package_load_complete, on_chord_error

                valid_resource_paths = [
                    path
                    for path in business_data
                    if (".csv" in path and os.path.exists(path.replace(".csv", ".mapping"))) or (".json" in path)
                ]

                # assumes resources in csv do not depend on data being loaded prior from json in same dir
                chord(
                    [
                        import_business_data.s(data_source=path, overwrite=True, bulk_load=bulk_load, prevent_indexing=False)
                        for path in valid_resource_paths
                    ]
                )(package_load_complete.signature(kwargs={"valid_resource_paths": valid_resource_paths}).on_error(on_chord_error.s()))
            else:
                for path in business_data:
                    if path not in erring_csvs:
                        self.import_business_data(path, overwrite=True, bulk_load=bulk_load, prevent_indexing=defer_indexing)

            relations = glob.glob(os.path.join(package_dir, "business_data", "relations", "*.relations"))
            for relation in relations:
                self.import_business_data_relations(relation)

            uploaded_files = glob.glob(os.path.join(package_dir, "business_data", "files", "*"))
            dest_files_dir = os.path.join(settings.MEDIA_ROOT, "uploadedfiles")
            if os.path.exists(dest_files_dir) is False:
                os.makedirs(dest_files_dir)
            for f in uploaded_files:
                shutil.copy(f, dest_files_dir)

        def load_extensions(package_dir, ext_type, cmd):
            extensions = glob.glob(os.path.join(package_dir, "extensions", ext_type, "*"))
            root = settings.APP_ROOT if settings.APP_ROOT is not None else os.path.join(settings.ROOT_DIR, "app")
            component_dir = os.path.join(root, "media", "js", "views", "components", ext_type)
            module_dir = os.path.join(root, ext_type)
            template_dir = os.path.join(root, "templates", "views", "components", ext_type)

            for extension in extensions:
                templates = glob.glob(os.path.join(extension, "*.htm"))
                components = glob.glob(os.path.join(extension, "*.js"))

                if len(templates) == 1:
                    dest_path = os.path.join(template_dir, os.path.basename(templates[0]))
                    if os.path.exists(dest_path) is False:
                        if os.path.exists(template_dir) is False:
                            os.mkdir(template_dir)
                        shutil.copy(templates[0], template_dir)
                    else:
                        logger.info("Not loading {0} from package. Extension already exists".format(templates[0]))

                if len(components) == 1:
                    dest_path = os.path.join(component_dir, os.path.basename(components[0]))
                    if os.path.exists(dest_path) is False:
                        if os.path.exists(component_dir) is False:
                            os.mkdir(component_dir)
                        shutil.copy(components[0], component_dir)
                    else:
                        logger.info("Not loading {0} from package. Extension already exists".format(components[0]))

                modules = glob.glob(os.path.join(extension, "*.json"))
                modules.extend(glob.glob(os.path.join(extension, "*.py")))

                if len(modules) > 0:
                    dest_path = os.path.join(module_dir, os.path.basename(modules[0]))
                    if os.path.exists(dest_path) is False:
                        module = modules[0]
                        shutil.copy(module, module_dir)
                        management.call_command(cmd, "register", source=module)
                    else:
                        logger.info("Not loading {0} from package. Extension already exists".format(modules[0]))

        def load_indexes(package_dir):
            index_files = glob.glob(os.path.join(package_dir, "search_indexes", "*.py"))
            root = settings.APP_ROOT if settings.APP_ROOT is not None else os.path.join(settings.ROOT_DIR, "app")
            dest_dir = os.path.join(root, "search_indexes")

            for index_file in index_files:
                shutil.copy(index_file, dest_dir)
                package_settings = imp.load_source("", os.path.join(settings.APP_ROOT, "package_settings.py"))
                for index in package_settings.ELASTICSEARCH_CUSTOM_INDEXES:
                    es_index = import_class_from_string(index["module"])(index["name"])
                    es_index.prepare_index()

        def load_kibana_objects(package_dir):
            # only try and load Kibana objects if they exist
            if len(glob.glob(os.path.join(package_dir, "kibana_objects", "*.ndjson"))) > 0:
                commands = ["kibana", "--source_dir", os.path.join(package_dir, "kibana_objects"), "-ow"]
                if yes is True:
                    commands.append("-y")
                management.call_command(*commands, operation="load")

        def load_datatypes(package_dir):
            load_extensions(package_dir, "datatypes", "datatype")

        def load_widgets(package_dir):
            load_extensions(package_dir, "widgets", "widget")

        def load_card_components(package_dir):
            load_extensions(package_dir, "card_components", "card_component")

        def load_search_components(package_dir):
            load_extensions(package_dir, "search", "search")

        def load_plugins(package_dir):
            load_extensions(package_dir, "plugins", "plugin")

        def load_reports(package_dir):
            load_extensions(package_dir, "reports", "report")

        def load_functions(package_dir):
            load_extensions(package_dir, "functions", "fn")

        def cache_graphs():
            management.call_command("cache", operation="graphs")

        def update_resource_geojson_geometries():
            with connection.cursor() as cursor:
                cursor.execute("SELECT * FROM refresh_geojson_geometries();")

        def load_apps(package_dir):
            package_apps = glob.glob(os.path.join(package_dir, "apps", "*"))
            for app in package_apps:
                try:
                    app_name = os.path.basename(app)
                    management.call_command("startapp", "--template", app, app_name)
                    management.call_command("makemigrations", app_name, interactive=False)
                    management.call_command("migrate", new_name, interactive=False)
                except CommandError as e:
                    print(e)

        def handle_source(source):
            if os.path.isdir(source):
                return source

            package_dir = False

            unzip_into_dir = os.path.join(os.getcwd(), "_pkg_" + datetime.now().strftime("%y%m%d_%H%M%S"))
            os.mkdir(unzip_into_dir)

            if source.endswith(".zip") and os.path.isfile(source):
                unzip_file(source, unzip_into_dir)

            try:
                zip_file = os.path.join(unzip_into_dir, "source_data.zip")
                urllib.request.urlretrieve(source, zip_file)
                unzip_file(zip_file, unzip_into_dir)
            except Exception:
                pass

            for path in os.listdir(unzip_into_dir):
                if os.path.basename(path) != "__MACOSX":
                    full_path = os.path.join(unzip_into_dir, path)
                    if os.path.isdir(full_path):
                        package_dir = full_path
                        break

            return package_dir

        package_location = handle_source(source)
        if not package_location:
            raise Exception("this is an invalid package source")

        if setup_db:
            management.call_command("setup_db", force=True)
        if dev:
            management.call_command("add_test_users")
        load_ontologies(package_location)
        print("loading Kibana objects")
        load_kibana_objects(package_location)
        print("loading package_settings.py")
        load_package_settings(package_location)
        print("loading preliminary sql")
        load_sql(package_location, "preliminary_sql")
        print("loading system settings")
        load_system_settings(package_location)
        print("loading project extensions from project")
        management.call_command("project", "update")
        print("loading widgets")
        load_widgets(package_location)
        print("loading card components")
        load_card_components(package_location)
        print("loading search components")
        load_search_components(package_location)
        print("loading plugins")
        load_plugins(package_location)
        print("loading reports")
        load_reports(package_location)
        print("loading functions")
        load_functions(package_location)
        print("loading datatypes")
        load_datatypes(package_location)
        print("loading concepts")
        load_concepts(package_location, overwrite_concepts, stage_concepts, defer_indexing)
        print("loading resource models and branches")
        load_graphs(package_location)
        print("loading resource to resource constraints")
        load_resource_to_resource_constraints(package_location)
        print("loading map layers")
        load_map_layers(package_location)
        print("loading search indexes")
        load_indexes(package_location)
        print("loading business data - resource instances and relationships")
        load_business_data(package_location, defer_indexing)
        print("loading resource views")
        load_resource_views(package_location)
        print("loading apps")
        load_apps(package_location)
        root = settings.APP_ROOT if settings.APP_ROOT is not None else os.path.join(settings.ROOT_DIR, "app")
        print("loading package css")
        css_source = os.path.join(package_location, "extensions", "css")
        if os.path.exists(css_source):
            css_dest = os.path.join(root, "media", "css")
            if not os.path.exists(css_dest):
                os.mkdir(css_dest)
            css_files = glob.glob(os.path.join(css_source, "*.css"))
            for css_file in css_files:
                shutil.copy(css_file, css_dest)
        print("Refreshing the resource view")
        update_resource_geojson_geometries()
        print("loading post sql")
        load_sql(package_location, "post_sql")
        if defer_indexing is True and celery_worker_running is False:
            print("indexing database")
            management.call_command("es", "reindex_database")
        elif celery_worker_running:
            print("Celery detected: Resource instances loading. Log in to arches to be notified on completion.")
        else:
            print("package load complete")

    def setup(self, package_name, es_install_location=None):
        """
        Installs the database into postgres as "arches_<package_name>"

        """

        self.setup_db(package_name)

    def install(self, package_name):
        """
        Runs the setup.py file found in the package root

        """

        install = import_string("%s.setup.install" % package_name)
        install()

    def setup_db(self, package_name):
        """
        Drops and re-installs the database found at "arches_<package_name>"
        WARNING: This will destroy data

        """

        management.call_command("setup_db", force=True)

    def setup_indexes(self):
        management.call_command("es", operation="setup_indexes")

    def delete_indexes(self):
        management.call_command("es", operation="delete_indexes")

    def export_business_data(
        self, data_dest=None, file_format=None, config_file=None, graphid=None, single_file=False,
    ):
        graphids = []
        if graphid is False and file_format == "json":
            graphids = [
                str(graph.graphid)
                for graph in models.GraphModel.objects.filter(isresource=True).exclude(pk=settings.SYSTEM_SETTINGS_RESOURCE_MODEL_ID)
            ]
        if graphid is False and file_format != "json":
            utils.print_message(
                "Exporting data for all graphs is currently only supported for the json format. Please specify a graphid with the -g flag."
            )
            sys.exit()
        if graphid:
            graphids.append(graphid)
        if os.path.exists(data_dest):
            safe_characters = (" ", ".", "_", "-")
            for graphid in graphids:
                try:
                    resource_exporter = ResourceExporter(
                        file_format, configs=config_file, single_file=single_file
                    )  # New exporter needed for each graphid, else previous data is appended with each subsequent graph
                    data = resource_exporter.export(graph_id=graphid, resourceinstanceids=None)
                    for file in data:
                        with open(
                            os.path.join(
                                data_dest,
                                "".join(char if (char.isalnum() or char in safe_characters) else "-" for char in file["name"]).rstrip(),
                            ),
                            "w",
                        ) as f:
                            if file_format == "tilexl":
                                file["outputfile"].save(os.path.join(data_dest, file["name"]))
                            else:
                                file["outputfile"].seek(0)
                                shutil.copyfileobj(file["outputfile"], f, 16 * 1024)
                except KeyError:
                    utils.print_message("{0} is not a valid export file format.".format(file_format))
                    sys.exit()
                except MissingConfigException:
                    utils.print_message("No mapping file specified. Please rerun this command with the '-c' parameter populated.")
                    sys.exit()
        else:
            utils.print_message(
                "The destination is unspecified or invalid. Please rerun this command with the '-d' parameter populated with a valid path."
            )
            sys.exit()

    def import_reference_data(self, data_source, overwrite="ignore", stage="stage", prevent_indexing=False):
        if overwrite == "":
            overwrite = "overwrite"

        skos = SKOSReader()
        rdf = skos.read_file(data_source)
        ret = skos.save_concepts_from_skos(rdf, overwrite, stage, prevent_indexing)

    def import_business_data(
        self,
        data_source,
        config_file=None,
        overwrite=None,
        bulk_load=False,
        create_concepts=False,
        use_multiprocessing=False,
        force=False,
        prevent_indexing=False,
    ):
        """
        Imports business data from all formats. A config file (mapping file) is required for .csv format.
        """

        # messages about experimental multiprocessing and JSONL support.
        if data_source.endswith(".jsonl"):
            print(
                """
                WARNING: Support for loading JSONL files is still experimental. Be aware that
                the format of logging and console messages has not been updated."""
            )
            if use_multiprocessing is True:
                print(
                    """
                    WARNING: Support for multiprocessing files is still experimental. While using
                    multiprocessing to import resources, you will not be able to use ctrl+c (etc.)
                    to cancel the operation. You will need to manually kill all of the processes
                    with or just close the terminal. Also, be aware that print statements
                    will be very jumbled."""
                )
                if not force:
                    confirm = input("continue? Y/n ")
                    if len(confirm) > 0 and not confirm.lower().startswith("y"):
                        exit()
        if use_multiprocessing is True and not data_source.endswith(".jsonl"):
            print("Multiprocessing is only supported with JSONL import files.")

        if overwrite == "":
            utils.print_message("No overwrite option indicated. Please rerun command with '-ow' parameter.")
            sys.exit()

        if data_source == "":
            data_source = settings.BUSINESS_DATA_FILES

        if isinstance(data_source, str):
            data_source = [data_source]

        create_collections = False
        if create_concepts:
            create_concepts = str(create_concepts).lower()
            if create_concepts == "create":
                create_collections = True
                print("Creating new collections . . .")
            elif create_concepts == "append":
                print("Appending to existing collections . . .")
            create_concepts = True

        if len(data_source) > 0:
            transaction_id = uuid.uuid1()
            for source in data_source:
                path = utils.get_valid_path(source)
                if path is not None:
                    print("Importing {0}. . .".format(path))
                    BusinessDataImporter(path, config_file).import_business_data(
                        overwrite=overwrite,
                        bulk=bulk_load,
                        create_concepts=create_concepts,
                        create_collections=create_collections,
                        use_multiprocessing=use_multiprocessing,
                        prevent_indexing=prevent_indexing,
                        transaction_id=transaction_id,
                    )
                else:
                    utils.print_message("No file found at indicated location: {0}".format(source))
                    sys.exit()
        else:
            utils.print_message(
                "No BUSINESS_DATA_FILES locations specified in your settings file. \
                Please rerun this command with BUSINESS_DATA_FILES locations specified \
                or pass the locations in manually with the '-s' parameter."
            )
            sys.exit()

    def import_node_value_data(self, data_source, overwrite=None):
        """
        Imports node-value datatype business data only.
        """

        if overwrite == "":
            utils.print_message("No overwrite option indicated. Please rerun command with '-ow' parameter.")
            sys.exit()

        if isinstance(data_source, str):
            data_source = [data_source]

        if len(data_source) > 0:
            for source in data_source:
                path = utils.get_valid_path(source)
                if path is not None:
                    data = csv.DictReader(open(path, "r"), encoding="utf-8-sig")
                    business_data = list(data)
                    TileCsvReader(business_data).import_business_data(overwrite=None)
                else:
                    utils.print_message("No file found at indicated location: {0}".format(source))
                    sys.exit()
        else:
            utils.print_message(
                "No BUSINESS_DATA_FILES locations specified in your settings file.\
                Please rerun this command with BUSINESS_DATA_FILES locations specified or \
                pass the locations in manually with the '-s' parameter."
            )
            sys.exit()

    def import_business_data_relations(self, data_source):
        """
        Imports business data relations
        """
        if isinstance(data_source, str):
            data_source = [data_source]

        for path in data_source:
            if os.path.isfile(os.path.join(path)):
                relations = csv.DictReader(open(path, "r"))
                RelationImporter().import_relations(relations)
            else:
                utils.print_message("No file found at indicated location: {0}".format(path))
                sys.exit()

    def import_graphs(self, data_source="", overwrite_graphs=True):
        """
        Imports objects from arches.json.

        """

        if data_source == "":
            data_source = settings.RESOURCE_GRAPH_LOCATIONS

        if isinstance(data_source, str):
            data_source = [data_source]

        errors = []
        for path in data_source:
            if os.path.isfile(os.path.join(path)):
                print(os.path.join(path))
                with open(path, "rU") as f:
                    archesfile = JSONDeserializer().deserialize(f)
                    errs, importer = ResourceGraphImporter(archesfile["graph"], overwrite_graphs)
                    errors.extend(errs)
            else:
                file_paths = [file_path for file_path in os.listdir(path) if file_path.endswith(".json")]
                for file_path in file_paths:
                    print(os.path.join(path, file_path))
                    with open(os.path.join(path, file_path), "rU") as f:
                        archesfile = JSONDeserializer().deserialize(f)
                        errs, importer = ResourceGraphImporter(archesfile["graph"], overwrite_graphs)
                        errors.extend(errs)
        for e in errors:
            utils.print_message(e)

    def export_graphs(self, data_dest="", graphs="", graphtype=""):
        """
        Exports graphs to arches.json.

        """
        if data_dest != "":
            if not graphs:
                if not graphtype:
                    graphs = [
                        str(graph["graphid"])
                        for graph in models.GraphModel.objects.exclude(graphid=settings.SYSTEM_SETTINGS_RESOURCE_MODEL_ID).values("graphid")
                    ]
                elif graphtype == "branch":
                    graphs = [str(graph["graphid"]) for graph in models.GraphModel.objects.filter(isresource=False).values("graphid")]
                elif graphtype == "resource":
                    graphs = [
                        str(graph["graphid"])
                        for graph in models.GraphModel.objects.filter(isresource=True)
                        .exclude(graphid=settings.SYSTEM_SETTINGS_RESOURCE_MODEL_ID)
                        .values("graphid")
                    ]
            else:
                graphs = [graph.strip() for graph in graphs.split(",")]
            for graph in ResourceGraphExporter.get_graphs_for_export(graphids=graphs)["graph"]:
                graph_name = graph["name"].replace("/", "-")
                with open(os.path.join(data_dest, graph_name + ".json"), "wb") as f:
                    f.write(JSONSerializer().serialize({"graph": [graph]}, indent=4).encode("utf-8"))
        else:
            utils.print_message("No destination directory specified. Please rerun this command with the '-d' parameter populated.")
            sys.exit()

    def save_system_settings(
        self,
        data_dest=settings.SYSTEM_SETTINGS_LOCAL_PATH,
        file_format="json",
        config_file=None,
        graph=settings.SYSTEM_SETTINGS_RESOURCE_MODEL_ID,
        single_file=False,
    ):

        resource_exporter = ResourceExporter(file_format, configs=config_file, single_file=single_file)
        if data_dest == ".":
            data_dest = os.path.dirname(settings.SYSTEM_SETTINGS_LOCAL_PATH)
        if data_dest != "":
            data = resource_exporter.export(graph_id=graph)
            for file in data:
                with open(os.path.join(data_dest, file["name"]), "w") as f:
                    f.write(file["outputfile"].getvalue())
        else:
            utils.print_message("No destination directory specified. Please rerun this command with the '-d' parameter populated.")
            sys.exit()

    def add_mapbox_layer(
        self, layer_name=False, mapbox_json_path=False, layer_icon="fa fa-globe", is_basemap=False,
    ):
        if layer_name is not False and mapbox_json_path is not False:
            with open(mapbox_json_path) as data_file:
                data = json.load(data_file)
                with transaction.atomic():
                    for layer in data["layers"]:
                        if "source" in layer:
                            layer["source"] = layer["source"] + "-" + layer_name
                    for source_name, source_dict in data["sources"].items():
                        map_source = models.MapSource.objects.get_or_create(name=source_name + "-" + layer_name, source=source_dict)
                    map_layer = models.MapLayer(
                        name=layer_name, layerdefinitions=data["layers"], isoverlay=(not is_basemap), icon=layer_icon
                    )
                    try:
                        map_layer.save()
                    except IntegrityError as e:
                        print("Cannot save layer: {0} already exists".format(layer_name))

    def delete_mapbox_layer(self, layer_name=False):
        if layer_name is not False:
            try:
                mapbox_layer = models.MapLayer.objects.get(name=layer_name)
            except ObjectDoesNotExist:
                print('error: no mapbox layer named "{}"'.format(layer_name))
                return
            all_sources = [i.get("source") for i in mapbox_layer.layerdefinitions]
            # remove duplicates and None
            sources = {i for i in all_sources if i}
            with transaction.atomic():
                for source in sources:
                    src = models.MapSource.objects.get(name=source)
                    src.delete()
                mapbox_layer.delete()

    def create_mapping_file(self, dest_dir=None, graphs=None):
        if graphs is not False:
            graph = [x.strip(" ") for x in graphs.split(",")]
        include_concepts = True

        graph_exporter.create_mapping_configuration_file(graphs, include_concepts, dest_dir)

    def import_mapping_file(self, source=None):
        """
        Imports export mapping files for resource models.
        """
        if source == "":
            utils.print_message("No data source indicated. Please rerun command with '-s' parameter.")

        if isinstance(source, str):
            source = [source]

        for path in source:
            if os.path.isfile(os.path.join(path)):
                with open(path, "rU") as f:
                    mapping_file = json.load(f)
                    graph_importer.import_mapping_file(mapping_file)<|MERGE_RESOLUTION|>--- conflicted
+++ resolved
@@ -243,7 +243,6 @@
     def handle(self, *args, **options):
         print("operation: " + options["operation"])
         package_name = settings.PACKAGE_NAME
-        celery_worker_running = task_management.check_if_celery_available()
 
         if options["operation"] == "setup":
             self.setup(package_name, es_install_location=options["dest_dir"])
@@ -282,13 +281,9 @@
                 elif str(options["defer_indexing"])[0].lower() == "f":
                     defer_indexing = False
 
-<<<<<<< HEAD
-            defer_indexing = defer_indexing and not options["bulk_load"]
-=======
             defer_indexing = defer_indexing and not options["bulk_load"] and not celery_worker_running
             prevent_indexing = True if options["prevent_indexing"] else defer_indexing
 
->>>>>>> a80aac40
             if defer_indexing:
                 concept_count = models.Value.objects.count()
                 relation_count = models.ResourceXResource.objects.count()
@@ -301,24 +296,8 @@
                 options["create_concepts"],
                 use_multiprocessing=options["use_multiprocessing"],
                 force=options["yes"],
-<<<<<<< HEAD
-                prevent_indexing=defer_indexing,
-=======
                 prevent_indexing=prevent_indexing,
->>>>>>> a80aac40
             )
-            if defer_indexing:
-                # index concepts if new concepts created
-                if concept_count != models.Value.objects.count():
-                    management.call_command("es", "index_concepts")
-                # index relations if new relations created
-                if relation_count != models.ResourceXResource.objects.count():
-                    management.call_command("es", "index_resource_relations")
-                # index resources of this model only
-                path = utils.get_valid_path(options["config_file"])
-                mapping = json.load(open(path, "r"))
-                graphid = mapping["resource_model_id"]
-                management.call_command("es", "index_resources_by_type", resource_types=[graphid])
 
             if defer_indexing and not prevent_indexing:
                 # index concepts if new concepts created
@@ -705,7 +684,7 @@
             load_mapbox_styles(basemap_styles, True)
             load_mapbox_styles(overlay_styles, False)
 
-        def load_business_data(package_dir, defer_indexing):
+        def load_business_data(package_dir, prevent_indexing):
             config_paths = glob.glob(os.path.join(package_dir, "package_config.json"))
             configs = {}
             if len(config_paths) > 0:
@@ -765,7 +744,7 @@
             else:
                 for path in business_data:
                     if path not in erring_csvs:
-                        self.import_business_data(path, overwrite=True, bulk_load=bulk_load, prevent_indexing=defer_indexing)
+                        self.import_business_data(path, overwrite=True, bulk_load=bulk_load, prevent_indexing=prevent_indexing)
 
             relations = glob.glob(os.path.join(package_dir, "business_data", "relations", "*.relations"))
             for relation in relations:
@@ -969,10 +948,10 @@
         update_resource_geojson_geometries()
         print("loading post sql")
         load_sql(package_location, "post_sql")
-        if defer_indexing is True and celery_worker_running is False:
+        if defer_indexing is True:
             print("indexing database")
             management.call_command("es", "reindex_database")
-        elif celery_worker_running:
+        if celery_worker_running:
             print("Celery detected: Resource instances loading. Log in to arches to be notified on completion.")
         else:
             print("package load complete")
