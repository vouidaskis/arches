--- conflicted
+++ resolved
@@ -293,13 +293,6 @@
                 options["create_concepts"],
                 use_multiprocessing=options["use_multiprocessing"],
                 force=options["yes"],
-<<<<<<< HEAD
-                prevent_indexing=(options["prevent_indexing"] or options["bulk_load"]),
-            )
-            if options["prevent_indexing"] is False and options["bulk_load"] is True:
-                utils.print_message("indexing database")
-                management.call_command("es", "reindex_database")
-=======
                 prevent_indexing=defer_indexing,
             )
             if defer_indexing and not celery_worker_running:
@@ -314,7 +307,6 @@
                 mapping = json.load(open(path, "r"))
                 graphid = mapping["resource_model_id"]
                 management.call_command("es", "index_resources_by_type", resource_types=[graphid])
->>>>>>> 214c81e6
 
         if options["operation"] == "import_node_value_data":
             self.import_node_value_data(options["source"], options["overwrite"])
@@ -737,11 +729,7 @@
                 chord(
                     [
                         import_business_data.s(
-<<<<<<< HEAD
-                            data_source=path, overwrite=True, bulk_load=bulk_load, prevent_indexing=(bulk_load or prevent_indexing)
-=======
                             data_source=path, overwrite=overwrite, bulk_load=bulk_load, prevent_indexing=False
->>>>>>> 214c81e6
                         )
                         for path in valid_resource_paths
                     ]
@@ -752,11 +740,7 @@
                 for path in business_data:
                     if path not in erring_csvs:
                         self.import_business_data(
-<<<<<<< HEAD
-                            path, overwrite=True, bulk_load=bulk_load, prevent_indexing=(bulk_load or prevent_indexing)
-=======
                             path, overwrite=overwrite, bulk_load=bulk_load, prevent_indexing=defer_indexing
->>>>>>> 214c81e6
                         )
 
             relations = glob.glob(os.path.join(package_dir, "business_data", "relations", "*.relations"))
