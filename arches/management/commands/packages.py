--- conflicted
+++ resolved
@@ -39,47 +39,6 @@
 from arches.app.utils.data_management.arches_file_importer import ArchesFileImporter
 from arches.app.utils.data_management.arches_file_exporter import ArchesFileExporter
 from django.db import transaction
-<<<<<<< HEAD
-
-
-class Command(BaseCommand):
-    """
-    Commands for managing the loading and running of packages in Arches
-
-    """
-
-    def add_arguments(self, parser):
-        parser.add_argument('-o', '--operation', action='store', dest='operation', default='setup',
-            choices=['setup', 'install', 'setup_db', 'setup_indexes', 'start_elasticsearch', 'setup_elasticsearch', 'build_permissions', 'livereload', 'load_resources', 'remove_resources', 'load_concept_scheme', 'index_database','export_resources', 'import_json', 'export_json', 'add_tilserver_layer'],
-            help='Operation Type; ' +
-            '\'setup\'=Sets up Elasticsearch and core database schema and code' +
-            '\'setup_db\'=Truncate the entire arches based db and re-installs the base schema' +
-            '\'setup_indexes\'=Creates the indexes in Elastic Search needed by the system' +
-            '\'install\'=Runs the setup file defined in your package root' +
-            '\'start_elasticsearch\'=Runs the setup file defined in your package root' +
-            '\'build_permissions\'=generates "add,update,read,delete" permissions for each entity mapping'+
-            '\'livereload\'=Starts livereload for this package on port 35729')
-
-        parser.add_argument('-s', '--source', action='store', dest='source', default='',
-            help='Directory containing a .arches or .shp file containing resource records')
-
-        parser.add_argument('-f', '--format', action='store', dest='format', default='arches',
-            help='Format: shp or arches')
-
-        parser.add_argument('-l', '--load_id', action='store', dest='load_id',
-            help='Text string identifying the resources in the data load you want to delete.')
-
-        parser.add_argument('-d', '--dest_dir', action='store', dest='dest_dir', default='',
-            help='Directory where you want to save exported files.')
-
-        parser.add_argument('-r', '--resources', action='store', dest='resources', default=False,
-            help='A comma separated list of the resourceids of the resources you would like to import/export.')
-
-        parser.add_argument('-g', '--graphs', action='store', dest='graphs', default=False,
-            help='A comma separated list of the graphids of the resources you would like to import/export.')
-
-        parser.add_argument('-c', '--concepts', action='store', dest='concepts', default=False,
-=======
 
 
 class Command(BaseCommand):
@@ -119,15 +78,16 @@
             help='A comma separated list of the graphids of the resources you would like to import/export.')
 
         parser.add_argument('-c', '--concepts', action='store', dest='concepts', default=False,
->>>>>>> 31fa7fee
             help='A comma separated list of the conceptids of the concepts you would like to import/export.')
 
         parser.add_argument('-m', '--mapnik_xml_path', action='store', dest='mapnik_xml_path', default=False,
             help='A path to a mapnik xml file to generate a tileserver layer from.')
 
         parser.add_argument('-n', '--layer_name', action='store', dest='layer_name', default=False,
-<<<<<<< HEAD
-            help='A name to use for a new tileserver layer.')
+            help='The name of the tileserver layer to add or delete.')
+
+        parser.add_argument('-i', '--layer_icon', action='store', dest='layer_icon', default='fa fa-globe',
+            help='An icon class to use for a tileserver layer.')
 
 
     def handle(self, *args, **options):
@@ -182,7 +142,10 @@
             self.export(options['dest_dir'], options['graphs'], options['resources'], options['concepts'])
 
         if options['operation'] == 'add_tilserver_layer':
-            self.add_tilserver_layer(options['layer_name'], options['mapnik_xml_path'])
+            self.add_tilserver_layer(options['layer_name'], options['mapnik_xml_path'], options['layer_icon'])
+
+        if options['operation'] == 'delete_tilserver_layer':
+            self.delete_tilserver_layer(options['layer_name'])
 
     def setup(self, package_name):
         """
@@ -398,285 +361,6 @@
         resource_exporter.export(resources=resources, dest_dir=data_dest)
 
 
-=======
-            help='The name of the tileserver layer to add or delete.')
-
-        parser.add_argument('-i', '--layer_icon', action='store', dest='layer_icon', default='fa fa-globe',
-            help='An icon class to use for a tileserver layer.')
-
-
-    def handle(self, *args, **options):
-        print 'operation: '+ options['operation']
-        package_name = settings.PACKAGE_NAME
-        print 'package: '+ package_name
-
-        if options['operation'] == 'setup':
-            self.setup(package_name)
-
-        if options['operation'] == 'install':
-            self.install(package_name)
-
-        if options['operation'] == 'setup_db':
-            self.setup_db(package_name)
-            self.setup_indexes(package_name)
-
-        if options['operation'] == 'setup_indexes':
-            self.setup_indexes(package_name)
-
-        if options['operation'] == 'start_elasticsearch':
-            self.start_elasticsearch(package_name)
-
-        if options['operation'] == 'setup_elasticsearch':
-            self.setup_elasticsearch(package_name)
-
-        if options['operation'] == 'livereload':
-            self.start_livereload()
-
-        if options['operation'] == 'build_permissions':
-            self.build_permissions()
-
-        if options['operation'] == 'load_resources':
-            self.load_resources(package_name, options['source'])
-
-        if options['operation'] == 'remove_resources':
-            self.remove_resources(options['load_id'])
-
-        if options['operation'] == 'load_concept_scheme':
-            self.load_concept_scheme(package_name, options['source'])
-
-        if options['operation'] == 'index_database':
-            self.index_database(package_name)
-
-        if options['operation'] == 'export_resources':
-            self.export_resources(package_name, options['dest_dir'], options['resources'])
-
-        if options['operation'] == 'import_json':
-            self.import_json(options['source'], options['graphs'], options['resources'], options['concepts'])
-
-        if options['operation'] == 'export_json':
-            self.export(options['dest_dir'], options['graphs'], options['resources'], options['concepts'])
-
-        if options['operation'] == 'add_tilserver_layer':
-            self.add_tilserver_layer(options['layer_name'], options['mapnik_xml_path'], options['layer_icon'])
-
-        if options['operation'] == 'delete_tilserver_layer':
-            self.delete_tilserver_layer(options['layer_name'])
-
-    def setup(self, package_name):
-        """
-        Installs Elasticsearch into the package directory and
-        installs the database into postgres as "arches_<package_name>"
-
-        """
-        self.setup_elasticsearch(package_name, port=settings.ELASTICSEARCH_HTTP_PORT)
-        self.setup_db(package_name)
-        self.generate_procfile(package_name)
-
-    def install(self, package_name):
-        """
-        Runs the setup.py file found in the package root
-
-        """
-
-        install = import_string('%s.setup.install' % package_name)
-        install()
-
-    def setup_elasticsearch(self, package_name, port=9200):
-        """
-        Installs Elasticsearch into the package directory and
-        adds default settings for running in a test environment
-
-        Change these settings in production
-
-        """
-
-        install_location = self.get_elasticsearch_install_location(package_name)
-        install_root = os.path.abspath(os.path.join(install_location, '..'))
-        url = get_elasticsearch_download_url(os.path.join(settings.ROOT_DIR, 'install'))
-        file_name = url.split('/')[-1]
-
-        download_elasticsearch(os.path.join(settings.ROOT_DIR, 'install'))
-        unzip_file(os.path.join(settings.ROOT_DIR, 'install', file_name), install_root)
-
-        es_config_directory = os.path.join(install_location, 'config')
-        try:
-            os.rename(os.path.join(es_config_directory, 'elasticsearch.yml'), os.path.join(es_config_directory, 'elasticsearch.yml.orig'))
-        except: pass
-
-        with open(os.path.join(es_config_directory, 'elasticsearch.yml'), 'w') as f:
-            f.write('# ----------------- FOR TESTING ONLY -----------------')
-            f.write('\n# - THESE SETTINGS SHOULD BE REVIEWED FOR PRODUCTION -')
-            f.write('\nnode.max_local_storage_nodes: 1')
-            f.write('\nnode.local: true')
-            f.write('\nindex.number_of_shards: 1')
-            f.write('\nindex.number_of_replicas: 0')
-            f.write('\nhttp.port: %s' % port)
-            f.write('\ndiscovery.zen.ping.multicast.enabled: false')
-            f.write('\ndiscovery.zen.ping.unicast.hosts: ["localhost"]')
-            f.write('\ncluster.routing.allocation.disk.threshold_enabled: false')
-
-        # install plugin
-        if sys.platform == 'win32':
-            os.system("call %s install mobz/elasticsearch-head" % (os.path.join(install_location, 'bin', 'plugin.bat')))
-        else:
-            os.chdir(os.path.join(install_location, 'bin'))
-            os.system("chmod u+x plugin")
-            os.system("./plugin install mobz/elasticsearch-head")
-            os.system("chmod u+x elasticsearch")
-
-    def start_elasticsearch(self, package_name):
-        """
-        Starts the Elasticsearch process (blocking)
-        WARNING: this will block all subsequent python calls
-
-        """
-
-        es_start = os.path.join(self.get_elasticsearch_install_location(package_name), 'bin')
-
-        # use this instead to start in a non-blocking way
-        if sys.platform == 'win32':
-            import time
-            p = subprocess.Popen(['service.bat', 'install'], cwd=es_start, shell=True)
-            time.sleep(10)
-            p = subprocess.Popen(['service.bat', 'start'], cwd=es_start, shell=True)
-        else:
-            p = subprocess.Popen(es_start + '/elasticsearch', cwd=es_start, shell=False)
-        return p
-        #os.system('honcho start')
-
-    def setup_db(self, package_name):
-        """
-        Drops and re-installs the database found at "arches_<package_name>"
-        WARNING: This will destroy data
-
-        """
-
-        db_settings = settings.DATABASES['default']
-        truncate_path = os.path.join(settings.ROOT_DIR, 'db', 'install', 'truncate_db.sql')
-        db_settings['truncate_path'] = truncate_path
-
-        truncate_db.create_sqlfile(db_settings, truncate_path)
-
-        os.system('psql -h %(HOST)s -p %(PORT)s -U %(USER)s -d postgres -f "%(truncate_path)s"' % db_settings)
-
-        management.call_command('migrate')
-
-    def setup_indexes(self, package_name):
-        prepare_term_index(create=True)
-
-    def generate_procfile(self, package_name):
-        """
-        Generate a procfile for use with Honcho (https://honcho.readthedocs.org/en/latest/)
-
-        """
-
-        python_exe = os.path.abspath(sys.executable)
-
-        contents = []
-        contents.append('\nelasticsearch: %s' % os.path.join(self.get_elasticsearch_install_location(package_name), 'bin', 'elasticsearch'))
-        contents.append('django: %s manage.py runserver' % (python_exe))
-        contents.append('livereload: %s manage.py packages --operation livereload' % (python_exe))
-
-        package_root = settings.PACKAGE_ROOT
-        if hasattr(settings, 'SUBPACKAGE_ROOT'):
-            package_root = settings.SUBPACKAGE_ROOT
-
-        utils.write_to_file(os.path.join(package_root, '..', 'Procfile'), '\n'.join(contents))
-
-    def get_elasticsearch_install_location(self, package_name):
-        """
-        Get the path to the Elasticsearch install
-
-        """
-
-        url = get_elasticsearch_download_url(os.path.join(settings.ROOT_DIR, 'install'))
-        file_name = url.split('/')[-1]
-        file_name_wo_extention = file_name[:-4]
-        package_root = settings.PACKAGE_ROOT
-        return os.path.join(package_root, 'elasticsearch', file_name_wo_extention)
-
-    def build_permissions(self):
-        """
-        Creates permissions based on all the installed resource types
-
-        """
-
-        from arches.app.models import models
-        from django.contrib.auth.models import Permission, ContentType
-
-        resourcetypes = {}
-        mappings = models.Mappings.objects.all()
-        mapping_steps = models.MappingSteps.objects.all()
-        rules = models.Rules.objects.all()
-        for mapping in mappings:
-            #print '%s -- %s' % (mapping.entitytypeidfrom_id, mapping.entitytypeidto_id)
-            if mapping.entitytypeidfrom_id not in resourcetypes:
-                resourcetypes[mapping.entitytypeidfrom_id] = set([mapping.entitytypeidfrom_id])
-            for step in mapping_steps.filter(pk=mapping.pk):
-                resourcetypes[mapping.entitytypeidfrom_id].add(step.ruleid.entitytyperange_id)
-
-        for resourcetype in resourcetypes:
-            for entitytype in resourcetypes[resourcetype]:
-                content_type = ContentType.objects.get_or_create(app_label=resourcetype, model=entitytype)
-                Permission.objects.create(codename='add_%s' % entitytype, name='%s - add' % entitytype , content_type=content_type[0])
-                Permission.objects.create(codename='update_%s' % entitytype, name='%s - update' % entitytype , content_type=content_type[0])
-                Permission.objects.create(codename='read_%s' % entitytype, name='%s - read' % entitytype , content_type=content_type[0])
-                Permission.objects.create(codename='delete_%s' % entitytype, name='%s - delete' % entitytype , content_type=content_type[0])
-
-    def load_resources(self, package_name, data_source=None):
-        """
-        Runs the setup.py file found in the package root
-
-        """
-        # data_source = None if data_source == '' else data_source
-        # load = import_string('%s.setup.load_resources' % package_name)
-        # load(data_source)
-        ArchesFileImporter(data_source).import_business_data()
-
-
-    def remove_resources(self, load_id):
-        """
-        Runs the resource_remover command found in package_utils
-
-        """
-        resource_remover.delete_resources(load_id)
-
-    def load_concept_scheme(self, package_name, data_source=None):
-        """
-        Runs the setup.py file found in the package root
-
-        """
-        data_source = None if data_source == '' else data_source
-        load = import_string('%s.management.commands.package_utils.authority_files.load_authority_files' % package_name)
-        load(data_source)
-
-    def index_database(self, package_name):
-        """
-        Runs the index_database command found in package_utils
-        """
-        # self.setup_indexes(package_name)
-        index_database.index_db()
-
-
-    def export_resources(self, package_name, data_dest=None, resources=''):
-        """
-        Exports resources to archesjson
-        """
-    #     resource_exporter = ResourceExporter('json')
-    #     resource_exporter.export(search_results=False, dest_dir=data_dest)
-    #     related_resources = [{'RESOURCEID_FROM':rr.entityid1, 'RESOURCEID_TO':rr.entityid2,'RELATION_TYPE':rr.relationshiptype,'START_DATE':rr.datestarted,'END_DATE':rr.dateended,'NOTES':rr.notes} for rr in models.RelatedResource.objects.all()]
-    #     relations_file = os.path.splitext(data_dest)[0] + '.relations'
-    #     with open(relations_file, 'w') as f:
-    #         csvwriter = csv.DictWriter(f, delimiter='|', fieldnames=['RESOURCEID_FROM','RESOURCEID_TO','START_DATE','END_DATE','RELATION_TYPE','NOTES'])
-    #         csvwriter.writeheader()
-    #         for csv_record in related_resources:
-    #             csvwriter.writerow({k: str(v).encode('utf8') for k, v in csv_record.items()})
-
-        resource_exporter = ResourceExporter('json')
-        resource_exporter.export(resources=resources, dest_dir=data_dest)
-
-
->>>>>>> 31fa7fee
     def import_json(self, data_source='', graphs=None, resources=None, concepts=None):
         """
         Imports objects from arches.json.
