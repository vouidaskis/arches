import json
import pyprind
import csv
import shutil
import subprocess
import glob
import uuid
import sys
import urllib.request, urllib.parse, urllib.error
import os
import imp
import logging
import requests
from arches.setup import unzip_file
from arches.management.commands import utils
from arches.app.utils import import_class_from_string
from arches.app.utils.skos import SKOSReader
from arches.app.utils.betterJSONSerializer import JSONSerializer, JSONDeserializer
from arches.app.utils.system_metadata import system_metadata
from arches.app.utils.data_management.resources.importer import BusinessDataImporter
from arches.app.utils.data_management.resource_graphs import exporter as ResourceGraphExporter
from arches.app.utils.data_management.resource_graphs.importer import import_graph as ResourceGraphImporter
from arches.app.utils.data_management.resources.formats.csvfile import (
    MissingConfigException,
    TileCsvReader,
)
from arches.app.utils.data_management.resources.formats.format import MissingGraphException
from arches.app.utils.data_management.resources.formats.format import Reader as RelationImporter
from arches.app.utils.data_management.resources.exporter import ResourceExporter
from arches.app.models.system_settings import settings
from arches.app.models import models
import arches.app.utils.data_management.resource_graphs.importer as graph_importer
import arches.app.utils.data_management.resource_graphs.exporter as graph_exporter
import arches.app.utils.data_management.resources.remover as resource_remover
import arches.app.utils.task_management as task_management
from django.forms.models import model_to_dict
from django.db.utils import IntegrityError
from django.db import transaction, connection
from django.utils.module_loading import import_string
from django.core.exceptions import ObjectDoesNotExist
from django.core.management.base import BaseCommand, CommandError
from django.core import management
from datetime import datetime, timedelta

logger = logging.getLogger(__name__)

"""
ARCHES - a program developed to inventory and manage immovable cultural heritage.
Copyright (C) 2013 J. Paul Getty Trust and World Monuments Fund

This program is free software: you can redistribute it and/or modify
it under the terms of the GNU Affero General Public License as
published by the Free Software Foundation, either version 3 of the
License, or (at your option) any later version.

This program is distributed in the hope that it will be useful,
but WITHOUT ANY WARRANTY; without even the implied warranty of
MERCHANTABILITY or FITNESS FOR A PARTICULAR PURPOSE. See the
GNU Affero General Public License for more details.

You should have received a copy of the GNU Affero General Public License
along with this program. If not, see <http://www.gnu.org/licenses/>.
"""

"""This module contains commands for building Arches."""


class Command(BaseCommand):
    """
    Commands for managing the loading and running of packages in Arches

    """

    def add_arguments(self, parser):
        parser.add_argument(
            "-o",
            "--operation",
            action="store",
            dest="operation",
            default="setup",
            choices=[
                "setup",
                "install",
                "setup_indexes",
                "load_concept_scheme",
                "export_business_data",
                "export_graphs",
                "delete_mapbox_layer",
                "create_mapping_file",
                "import_reference_data",
                "import_graphs",
                "import_business_data",
                "import_business_data_relations",
                "import_mapping_file",
                "save_system_settings",
                "add_mapbox_layer",
                "load_package",
                "create_package",
                "update_package",
                "export_package_configs",
                "import_node_value_data",
            ],
            help="Operation Type; "
            + "'setup'=Sets up the database schema and code"
            + "'setup_indexes'=Creates the indexes in Elastic Search needed by the system"
            + "'install'=Runs the setup file defined in your package root",
        )

        parser.add_argument(
            "-s", "--source", action="store", dest="source", default="", help="Directory or file for processing",
        )

        parser.add_argument(
            "-f", "--format", action="store", dest="format", default="arches", help="Format: shp or arches",
        )

        parser.add_argument(
            "-l",
            "--load_id",
            action="store",
            dest="load_id",
            help="Text string identifying the resources in the data load you want to delete.",
        )

        parser.add_argument(
            "-d", "--dest_dir", action="store", dest="dest_dir", default=".", help="Directory where you want to save exported files."
        )

        parser.add_argument(
            "-r",
            "--resources",
            action="store",
            dest="resources",
            default=False,
            help="A comma separated list of the resourceids of the resources you would like to import/export.",
        )

        parser.add_argument(
            "-g",
            "--graphs",
            action="store",
            dest="graphs",
            default=False,
            help="A comma separated list of the graphids of the resources you would like to import/export.",
        )

        parser.add_argument(
            "-c", "--config_file", action="store", dest="config_file", default=None, help="Usually an export mapping file.",
        )

        parser.add_argument(
            "-j",
            "--mapbox_json_path",
            action="store",
            dest="mapbox_json_path",
            default=False,
            help="A path to a mapbox json file to generate a layer from.",
        )

        parser.add_argument(
            "-n", "--layer_name", action="store", dest="layer_name", default=False, help="The name of the layer to add or delete."
        )

        parser.add_argument(
            "-ow",
            "--overwrite",
            action="store",
            dest="overwrite",
            default="",
            help="Whether to overwrite existing concepts with ones being imported or not.",
        )

        parser.add_argument(
            "-st",
            "--stage",
            action="store",
            dest="stage",
            default="keep",
            help="Whether to stage new concepts or add them to the existing concept scheme.",
        )

        parser.add_argument(
            "-i", "--layer_icon", action="store", dest="layer_icon", default="fa fa-globe", help="An icon class to use for a map layer."
        )

        parser.add_argument("-b", "--is_basemap", action="store_true", dest="is_basemap", help="Add to make the layer a basemap.")

        parser.add_argument("-db", "--setup_db", action="store_true", dest="setup_db", default=False, help="Rebuild database")
        parser.add_argument("-dev", "--dev", action="store_true", dest="dev", help="Loading package for development")

        parser.add_argument(
            "-bulk",
            "--bulk_load",
            action="store_true",
            dest="bulk_load",
            help="Bulk load values into the database.  By setting this flag the system will bypass any PreSave \
            functions attached to the resource, as well as prevent some logging statements from printing to console.",
        )

        parser.add_argument(
            "-di",
            "--defer_indexing",
            action="store",
            default=True,
            dest="defer_indexing",
            help="t/f - True(t) Defer indexing until all data is loaded (default).  Should speed up data load. False(f) to index resources and concepts incrementally during loading which allows users to search data while package load runs.",
        )

        parser.add_argument(
            "-pi",
            "--prevent_indexing",
            action="store_true",
            dest="prevent_indexing",
            help="Prevents indexing the resources or concepts into Elasticsearch.  If set to True will override any 'defer_indexing' setting.",
        )

        parser.add_argument(
            "-create_concepts",
            "--create_concepts",
            action="store",
            dest="create_concepts",
            help="Create concepts from your business data on import. When setting this flag the system will pull the \
            unique values from columns indicated as concepts and load them into candidates and collections.",
        )

        parser.add_argument(
            "-single_file",
            "--single_file",
            action="store_true",
            dest="single_file",
            help="Export grouped business data attrbiutes one or multiple csv files. By setting this flag the system \
            will export all grouped business data to one csv file.",
        )

        parser.add_argument("-type", "--graphtype", action="store", dest="type", help="indicates the type of graph intended for export")

        parser.add_argument(
            "-y", "--yes", action="store_true", dest="yes", help='used to force a yes answer to any user input "continue? y/n" prompt'
        )

        parser.add_argument("--use_multiprocessing", action="store_true", help="enables multiprocessing during data import")

    def handle(self, *args, **options):
        print("operation: " + options["operation"])
        package_name = settings.PACKAGE_NAME

        if options["operation"] == "setup":
            self.setup(package_name, es_install_location=options["dest_dir"])

        if options["operation"] == "install":
            self.install(package_name)

        if options["operation"] == "setup_indexes":
            self.setup_indexes()

        if options["operation"] == "delete_indexes":
            self.delete_indexes()

        if options["operation"] == "load_concept_scheme":
            self.load_concept_scheme(package_name, options["source"])

        if options["operation"] == "export_business_data":
            self.export_business_data(
                options["dest_dir"], options["format"], options["config_file"], options["graphs"], options["single_file"]
            )

        if options["operation"] == "import_reference_data":
            self.import_reference_data(options["source"], options["overwrite"], options["stage"], options["prevent_indexing"])

        if options["operation"] == "import_graphs":
            self.import_graphs(options["source"])

        if options["operation"] == "export_graphs":
            self.export_graphs(options["dest_dir"], options["graphs"], options["type"])

        if options["operation"] == "import_business_data":
            defer_indexing = True
            if "defer_indexing" in options:
                if isinstance(options["defer_indexing"], bool):
                    defer_indexing = options["defer_indexing"]
                elif str(options["defer_indexing"])[0].lower() == "f":
                    defer_indexing = False

<<<<<<< HEAD
            defer_indexing = defer_indexing and not options["bulk_load"] and options["config_file"] is not None
=======
            defer_indexing = defer_indexing and not options["bulk_load"] and not celery_worker_running
            prevent_indexing = True if options["prevent_indexing"] else defer_indexing

>>>>>>> 34ccbab2
            if defer_indexing:
                concept_count = models.Value.objects.count()
                relation_count = models.ResourceXResource.objects.count()

            self.import_business_data(
                options["source"],
                options["config_file"],
                options["overwrite"],
                options["bulk_load"],
                options["create_concepts"],
                use_multiprocessing=options["use_multiprocessing"],
                force=options["yes"],
                prevent_indexing=prevent_indexing,
            )
<<<<<<< HEAD
            if defer_indexing:
=======

            if defer_indexing and not prevent_indexing:
>>>>>>> 34ccbab2
                # index concepts if new concepts created
                if concept_count != models.Value.objects.count():
                    management.call_command("es", "index_concepts")
                # index relations if new relations created via new r-i tiles created
                if relation_count != models.ResourceXResource.objects.count():
                    management.call_command("es", "index_resource_relations")
                # index resources of this model only
                path = utils.get_valid_path(options["config_file"])
                mapping = json.load(open(path, "r"))
                graphid = mapping["resource_model_id"]
                management.call_command("es", "index_resources_by_type", resource_types=[graphid])

        if options["operation"] == "import_node_value_data":
            self.import_node_value_data(options["source"], options["overwrite"])

        if options["operation"] == "import_business_data_relations":
            self.import_business_data_relations(options["source"])

        if options["operation"] == "import_mapping_file":
            self.import_mapping_file(options["source"])

        if options["operation"] == "save_system_settings":
            self.save_system_settings(options["dest_dir"])

        if options["operation"] == "add_mapbox_layer":
            self.add_mapbox_layer(
                options["layer_name"], options["mapbox_json_path"], options["layer_icon"], options["is_basemap"],
            )

        if options["operation"] == "delete_mapbox_layer":
            self.delete_mapbox_layer(options["layer_name"])

        if options["operation"] == "create_mapping_file":
            self.create_mapping_file(options["dest_dir"], options["graphs"])

        if options["operation"] in ["load", "load_package"]:
            defer_indexing = False if str(options["defer_indexing"])[0].lower() == "f" else True
            self.load_package(
                options["source"],
                options["setup_db"],
                options["overwrite"],
                options["bulk_load"],
                options["stage"],
                options["yes"],
                options["dev"],
                defer_indexing,
            )

        if options["operation"] in ["create", "create_package"]:
            self.create_package(options["dest_dir"])

        if options["operation"] in ["update", "update_package"]:
            self.update_package(options["dest_dir"], options["yes"])

        if options["operation"] == "export_package_configs":
            self.export_package_configs(options["dest_dir"])

    def export_package_configs(self, dest_dir):
        with open(os.path.join(dest_dir, "package_config.json"), "w") as config_file:
            try:
                constraints = models.Resource2ResourceConstraint.objects.all()
                configs = {"permitted_resource_relationships": constraints, "business_data_load_order": []}
                config_file.write(JSONSerializer().serialize(configs))
            except Exception as e:
                print(e)
                print("Could not read resource to resource constraints")

    def export_resource_graphs(self, dest_dir, force=False):
        """
        Saves a json file for each resource model in a project.
        Uses the graph name as the file name unless a graph
        (confirmed by matching graphid) already exists in the destination
        directory. In that case, the existing filename is used.
        """
        existing_resource_graphs = {}
        existing_resource_graph_paths = glob.glob(os.path.join(dest_dir, "*.json"))
        for existing_graph_file in existing_resource_graph_paths:
            print("reading", existing_graph_file)
            with open(existing_graph_file, "r") as f:
                existing_graph = json.loads(f.read())
                if "graph" in existing_graph:
                    existing_graph = existing_graph["graph"][0]
                existing_resource_graphs[existing_graph["graphid"]] = {
                    "name": existing_graph["name"],
                    "path": existing_graph_file,
                }

        resource_graphs = ResourceGraphExporter.get_graphs_for_export(["resource_models"])
        if "graph" in resource_graphs:
            for graph in resource_graphs["graph"]:
                output_graph = {"graph": [graph], "metadata": system_metadata()}
                graph_json = JSONSerializer().serialize(output_graph, indent=4)
                if graph["graphid"] not in existing_resource_graphs:
                    output_file = os.path.join(dest_dir, graph["name"] + ".json")
                    with open(output_file, "w") as f:
                        print("writing", output_file)
                        f.write(graph_json)
                else:
                    output_file = existing_resource_graphs[graph["graphid"]]["path"]
                    if force is False:
                        overwrite = input(
                            '"{0}" already exists in this directory. \
                        Overwrite? (Y/N): '.format(
                                existing_resource_graphs[graph["graphid"]]["name"]
                            )
                        )
                    else:
                        overwrite = "true"
                    if overwrite.lower() in ("t", "true", "y", "yes"):
                        with open(output_file, "w") as f:
                            print("writing", output_file)
                            f.write(graph_json)

    def export_package_settings(self, dest_dir, force=False):
        overwrite = True
        projects_package_settings_file = os.path.join(settings.APP_ROOT, "package_settings.py")
        packages_package_settings_file = os.path.join(dest_dir, "package_settings.py")
        if os.path.exists(projects_package_settings_file):
            if os.path.exists(packages_package_settings_file) and force is False:
                resp = input(
                    '"{0}" already exists in this directory.\
                    Overwrite? (Y/N): '.format(
                        "package_settings.py"
                    )
                )
                if resp.lower() in ("t", "true", "y", "yes"):
                    overwrite = True
                else:
                    overwrite = False
            if overwrite is True:
                shutil.copy(projects_package_settings_file, dest_dir)

    def export_widgets(self, dest_dir, force=False):
        overwrite = True
        widget_path = os.path.join(settings.APP_ROOT, "media", "js", "views", "components", "widgets")
        widget_template_path = os.path.join(settings.APP_ROOT, "templates", "views", "components", "widgets")
        widget_config_path = os.path.join(settings.APP_ROOT, "widgets")
        if os.path.exists(widget_path):
            widgets = glob.glob(os.path.join(widget_path, "*.js"))
            for widget in widgets:
                widget_basename = os.path.splitext(os.path.basename(widget))[0]
                widget_dir = os.path.join(dest_dir, widget_basename)
                widget_config_file = os.path.join(widget_config_path, widget_basename + ".json")
                widget_template_file = os.path.join(widget_template_path, widget_basename + ".htm")
                if os.path.exists(widget_dir) is False:
                    os.makedirs(widget_dir)
                shutil.copy(widget, widget_dir)
                if os.path.exists(widget_template_file):
                    shutil.copy(widget_template_file, widget_dir)
                if os.path.exists(widget_config_file):
                    with open(widget_config_file) as f:
                        details = json.load(f)
                        if "widgetid" not in details:
                            widget_instance = models.Widget.objects.get(name=details["name"])
                            details["widgetid"] = str(widget_instance.widgetid)
                            f.close()
                            with open(widget_config_file, "w") as of:
                                json.dump(details, of, sort_keys=True, indent=4)
                    shutil.copy(widget_config_file, widget_dir)

    def update_package(self, dest_dir, yes):
        if os.path.exists(os.path.join(dest_dir, "package_config.json")):
            print("Updating Widgets")
            self.export_widgets(os.path.join(dest_dir, "extensions", "widgets"))
            print("Updating Resource Models")
            self.export_resource_graphs(os.path.join(dest_dir, "graphs", "resource_models"), yes)
        else:
            print(
                "Could not update package. This directory does not have a package_config.json file. \
                It cannot be verified as a package."
            )
        self.export_package_settings(dest_dir, yes)

    def create_package(self, dest_dir):
        if os.path.exists(dest_dir):
            print("Cannot create package", dest_dir, "already exists")
        else:
            print("Creating template package in", dest_dir)
            dirs = [
                "business_data",
                "business_data/files",
                "business_data/relations",
                "business_data/resource_views",
                "extensions/datatypes",
                "extensions/functions",
                "extensions/widgets",
                "extensions/css",
                "extensions/bindings",
                "extensions/card_components",
                "extensions/plugins",
                "graphs/branches",
                "graphs/resource_models",
                "ontologies",
                "map_layers/mapbox_spec_json/overlays",
                "map_layers/mapbox_spec_json/basemaps",
                "preliminary_sql",
                "reference_data/concepts",
                "reference_data/collections",
                "system_settings",
            ]
            for directory in dirs:
                os.makedirs(os.path.join(dest_dir, directory))

            for directory in dirs:
                if len(glob.glob(os.path.join(dest_dir, directory, "*"))) == 0:
                    with open(os.path.join(dest_dir, directory, ".gitkeep"), "w"):
                        print("added", os.path.join(dest_dir, directory, ".gitkeep"))

            self.export_package_configs(dest_dir)
            self.export_resource_graphs(os.path.join(dest_dir, "graphs", "resource_models"), "true")
            self.export_widgets(os.path.join(dest_dir, "extensions", "widgets"))

            try:
                self.save_system_settings(data_dest=os.path.join(dest_dir, "system_settings"))
            except Exception as e:
                print(e)
                print("Could not save system settings")
            self.export_package_settings(dest_dir, "true")

    def load_package(
        self,
        source,
        setup_db=False,
        overwrite_concepts="ignore",
        bulk_load=False,
        stage_concepts="keep",
        yes=False,
        dev=False,
        defer_indexing=True,
    ):

        celery_worker_running = task_management.check_if_celery_available()

        # only defer indexing if the celery worker ISN'T running because celery processes
        # are async and we currently don't have a celery process to index data.  Once
        # we do, then we can think about deferring indexing in the celery task as well.
        defer_indexing = False if celery_worker_running else defer_indexing

        def load_ontologies(package_dir):
            ontologies = glob.glob(os.path.join(package_dir, "ontologies/*"))
            if len(ontologies) > 0:
                print("loading ontologies")
            else:
                print("No Ontologies to load")
            for ontology in ontologies:
                management.call_command("load_ontology", source=ontology)

        def load_system_settings(package_dir):
            update_system_settings = True
            if os.path.exists(settings.SYSTEM_SETTINGS_LOCAL_PATH):
                if yes is False:
                    response = input("Overwrite current system settings with package settings? (Y/N): ")
                    if response.lower() in ("t", "true", "y", "yes"):
                        update_system_settings = True
                        print("Using package system settings")
                    else:
                        update_system_settings = False

            if update_system_settings is True:
                if len(glob.glob(os.path.join(package_dir, "system_settings", "System_Settings.json"))) > 0:
                    system_settings = os.path.join(package_dir, "system_settings", "System_Settings.json")
                    shutil.copy(system_settings, settings.SYSTEM_SETTINGS_LOCAL_PATH)
                    self.import_business_data(settings.SYSTEM_SETTINGS_LOCAL_PATH, overwrite=True)

        def load_package_settings(package_dir):
            if os.path.exists(os.path.join(package_dir, "package_settings.py")) is True:
                update_package_settings = True
                if os.path.exists(os.path.join(settings.APP_ROOT, "package_settings.py")):
                    if yes is False:
                        response = input("Overwrite current packages_settings.py? (Y/N): ")
                        if response.lower() not in ("t", "true", "y", "yes"):
                            update_package_settings = False
                    if update_package_settings is True and os.path.exists(os.path.join(package_dir, "package_settings.py")):
                        package_settings = os.path.join(package_dir, "package_settings.py")
                        shutil.copy(package_settings, settings.APP_ROOT)
                elif os.path.exists(os.path.join(package_dir, "package_settings.py")):
                    package_settings = os.path.join(package_dir, "package_settings.py")
                    shutil.copy(package_settings, settings.APP_ROOT)

        def load_resource_to_resource_constraints(package_dir):
            config_paths = glob.glob(os.path.join(package_dir, "package_config.json"))
            if len(config_paths) > 0:
                try:
                    configs = json.load(open(config_paths[0]))
                    for relationship in configs["permitted_resource_relationships"]:
                        (obj, created) = models.Resource2ResourceConstraint.objects.update_or_create(
                            resourceclassfrom_id=uuid.UUID(relationship["resourceclassfrom_id"]),
                            resourceclassto_id=uuid.UUID(relationship["resourceclassto_id"]),
                            resource2resourceid=uuid.UUID(relationship["resource2resourceid"]),
                        )
                except json.decoder.JSONDecodeError as e:
                    logger.warn("Invalid syntax in package_config.json. Please inspect and then re-run command.")
                    logger.warn(e)
                    sys.exit()

        @transaction.atomic
        def load_sql(package_dir, sql_dir):
            sql_files = glob.glob(os.path.join(package_dir, sql_dir, "*.sql"))
            try:
                with connection.cursor() as cursor:
                    for sql_file in sql_files:
                        with open(sql_file, "r") as f:
                            sql = f.read()
                            cursor.execute(sql)
            except Exception as e:
                print(e)
                print("Failed to load sql files")

        def load_resource_views(package_dir):
            resource_views = glob.glob(os.path.join(package_dir, "business_data", "resource_views", "*.sql"))
            try:
                with connection.cursor() as cursor:
                    for view in resource_views:
                        with open(view, "r") as f:
                            sql = f.read()
                            cursor.execute(sql)
            except Exception as e:
                print(e)
                print("Failed to load resource views")

        def load_graphs(package_dir):
            try:
                branches = glob.glob(os.path.join(package_dir, "graphs", "branches"))[0]
            except IndexError as e:
                logger.warning("No branches in package")
                branches = ""
            resource_models = glob.glob(os.path.join(package_dir, "graphs", "resource_models"))[0]
            # self.import_graphs(os.path.join(settings.ROOT_DIR, 'db', 'graphs','branches'), overwrite_graphs=False)
            overwrite_graphs = True if yes is True else False
            self.import_graphs(branches, overwrite_graphs=overwrite_graphs)
            self.import_graphs(resource_models, overwrite_graphs=overwrite_graphs)

        def load_concepts(package_dir, overwrite, stage, defer_indexing):
            file_types = ["*.xml", "*.rdf"]

            from time import time

            start = time()

            concept_data = []
            for file_type in file_types:
                concept_data.extend(glob.glob(os.path.join(package_dir, "reference_data", "concepts", file_type)))

            bar1 = pyprind.ProgBar(len(concept_data), bar_char="█") if len(concept_data) > 1 else None
            for path in concept_data:
                if bar1 is None:
                    print(path)
                self.import_reference_data(path, overwrite, stage, defer_indexing)
                if bar1 is not None:
                    head, tail = os.path.split(path)
                    bar1.update(item_id=tail + (" " * 10))

            collection_data = []
            for file_type in file_types:
                collection_data.extend(glob.glob(os.path.join(package_dir, "reference_data", "collections", file_type)))

            bar2 = pyprind.ProgBar(len(collection_data), bar_char="█") if len(collection_data) > 1 else None
            for path in collection_data:
                if bar2 is None:
                    print(path)
                self.import_reference_data(path, overwrite, stage, defer_indexing)
                if bar2 is not None:
                    head, tail = os.path.split(path)
                    bar2.update(item_id=tail)

            print("Total time to load concepts: %s s" % (timedelta(seconds=time() - start)))

        def load_mapbox_styles(style_paths, basemap):
            for path in style_paths:
                style = json.load(open(path))
                try:
                    meta = {"icon": "fa fa-globe", "name": style["name"]}
                    if os.path.exists(os.path.join(os.path.dirname(path), "meta.json")):
                        meta = json.load(open(os.path.join(os.path.dirname(path), "meta.json")))
                    self.add_mapbox_layer(meta["name"], path, meta["icon"], basemap)
                except KeyError as e:
                    logger.warning("The map layer '{}' was not imported: {} is missing.".format(path, e))

        def load_map_layers(package_dir):
            basemap_styles = glob.glob(os.path.join(package_dir, "map_layers", "mapbox_spec_json", "basemaps", "*", "*.json"))
            overlay_styles = glob.glob(os.path.join(package_dir, "map_layers", "mapbox_spec_json", "overlays", "*", "*.json"))
            load_mapbox_styles(basemap_styles, True)
            load_mapbox_styles(overlay_styles, False)

<<<<<<< HEAD
        def load_business_data(package_dir, defer_indexing):
=======
        def load_business_data(package_dir, prevent_indexing):
>>>>>>> 34ccbab2
            config_paths = glob.glob(os.path.join(package_dir, "package_config.json"))
            configs = {}
            if len(config_paths) > 0:
                configs = json.load(open(config_paths[0]))

            business_data = []
            if dev and os.path.isdir(os.path.join(package_dir, "business_data", "dev_data")):
                if "business_data_load_order" in configs and len(configs["business_data_load_order"]) > 0:
                    for f in configs["business_data_load_order"]:
                        business_data.append(os.path.join(package_dir, "business_data", "dev_data", f))
                else:
                    for ext in ["*.json", "*.jsonl", "*.csv"]:
                        business_data += glob.glob(os.path.join(package_dir, "business_data", "dev_data", ext))
            else:
                if "business_data_load_order" in configs and len(configs["business_data_load_order"]) > 0:
                    for f in configs["business_data_load_order"]:
                        business_data.append(os.path.join(package_dir, "business_data", f))
                else:
                    for ext in ["*.json", "*.jsonl", "*.csv"]:
                        business_data += glob.glob(os.path.join(package_dir, "business_data", ext))

            erring_csvs = [
                path
                for path in business_data
                if os.path.splitext(path)[1] == ".csv" and os.path.isfile(os.path.splitext(path)[0] + ".mapping") is False
            ]
            message = (
                f"The following .csv files will not load because they are missing accompanying .mapping files: \n\t {','.join(erring_csvs)}"
            )
            if len(erring_csvs) > 0:
                print(message)
            if yes is False and len(erring_csvs) > 0:
                response = input("Proceed with package load without loading indicated csv files? (Y/N): ")
                if response.lower() in ("t", "true", "y", "yes"):
                    print("Proceeding with package load")
                else:
                    print("Aborting operation: Package Load")
                    sys.exit()

            if celery_worker_running:
                from celery import chord
                from arches.app.tasks import import_business_data, package_load_complete, on_chord_error

                valid_resource_paths = [
                    path
                    for path in business_data
                    if (".csv" in path and os.path.exists(path.replace(".csv", ".mapping"))) or (".json" in path)
                ]

                # assumes resources in csv do not depend on data being loaded prior from json in same dir
                chord(
                    [
                        import_business_data.s(data_source=path, overwrite=True, bulk_load=bulk_load, prevent_indexing=False)
                        for path in valid_resource_paths
                    ]
                )(package_load_complete.signature(kwargs={"valid_resource_paths": valid_resource_paths}).on_error(on_chord_error.s()))
            else:
                for path in business_data:
                    if path not in erring_csvs:
<<<<<<< HEAD
                        self.import_business_data(path, overwrite=True, bulk_load=bulk_load, prevent_indexing=defer_indexing)
=======
                        self.import_business_data(path, overwrite=True, bulk_load=bulk_load, prevent_indexing=prevent_indexing)
>>>>>>> 34ccbab2

            relations = glob.glob(os.path.join(package_dir, "business_data", "relations", "*.relations"))
            for relation in relations:
                self.import_business_data_relations(relation)

            uploaded_files = glob.glob(os.path.join(package_dir, "business_data", "files", "*"))
            dest_files_dir = os.path.join(settings.MEDIA_ROOT, "uploadedfiles")
            if os.path.exists(dest_files_dir) is False:
                os.makedirs(dest_files_dir)
            for f in uploaded_files:
                shutil.copy(f, dest_files_dir)

        def load_extensions(package_dir, ext_type, cmd):
            extensions = glob.glob(os.path.join(package_dir, "extensions", ext_type, "*"))
            root = settings.APP_ROOT if settings.APP_ROOT is not None else os.path.join(settings.ROOT_DIR, "app")
            component_dir = os.path.join(root, "media", "js", "views", "components", ext_type)
            module_dir = os.path.join(root, ext_type)
            template_dir = os.path.join(root, "templates", "views", "components", ext_type)

            for extension in extensions:
                templates = glob.glob(os.path.join(extension, "*.htm"))
                components = glob.glob(os.path.join(extension, "*.js"))

                if len(templates) == 1:
                    dest_path = os.path.join(template_dir, os.path.basename(templates[0]))
                    if os.path.exists(dest_path) is False:
                        if os.path.exists(template_dir) is False:
                            os.mkdir(template_dir)
                        shutil.copy(templates[0], template_dir)
                    else:
                        logger.info("Not loading {0} from package. Extension already exists".format(templates[0]))

                if len(components) == 1:
                    dest_path = os.path.join(component_dir, os.path.basename(components[0]))
                    if os.path.exists(dest_path) is False:
                        if os.path.exists(component_dir) is False:
                            os.mkdir(component_dir)
                        shutil.copy(components[0], component_dir)
                    else:
                        logger.info("Not loading {0} from package. Extension already exists".format(components[0]))

                modules = glob.glob(os.path.join(extension, "*.json"))
                modules.extend(glob.glob(os.path.join(extension, "*.py")))

                if len(modules) > 0:
                    dest_path = os.path.join(module_dir, os.path.basename(modules[0]))
                    if os.path.exists(dest_path) is False:
                        module = modules[0]
                        shutil.copy(module, module_dir)
                        management.call_command(cmd, "register", source=module)
                    else:
                        logger.info("Not loading {0} from package. Extension already exists".format(modules[0]))

        def load_indexes(package_dir):
            index_files = glob.glob(os.path.join(package_dir, "search_indexes", "*.py"))
            root = settings.APP_ROOT if settings.APP_ROOT is not None else os.path.join(settings.ROOT_DIR, "app")
            dest_dir = os.path.join(root, "search_indexes")

            for index_file in index_files:
                shutil.copy(index_file, dest_dir)
                package_settings = imp.load_source("", os.path.join(settings.APP_ROOT, "package_settings.py"))
                for index in package_settings.ELASTICSEARCH_CUSTOM_INDEXES:
                    es_index = import_class_from_string(index["module"])(index["name"])
                    es_index.prepare_index()

        def load_kibana_objects(package_dir):
            # only try and load Kibana objects if they exist
            if len(glob.glob(os.path.join(package_dir, "kibana_objects", "*.ndjson"))) > 0:
                commands = ["kibana", "--source_dir", os.path.join(package_dir, "kibana_objects"), "-ow"]
                if yes is True:
                    commands.append("-y")
                management.call_command(*commands, operation="load")

        def load_datatypes(package_dir):
            load_extensions(package_dir, "datatypes", "datatype")

        def load_widgets(package_dir):
            load_extensions(package_dir, "widgets", "widget")

        def load_card_components(package_dir):
            load_extensions(package_dir, "card_components", "card_component")

        def load_search_components(package_dir):
            load_extensions(package_dir, "search", "search")

        def load_plugins(package_dir):
            load_extensions(package_dir, "plugins", "plugin")

        def load_reports(package_dir):
            load_extensions(package_dir, "reports", "report")

        def load_functions(package_dir):
            load_extensions(package_dir, "functions", "fn")

        def cache_graphs():
            management.call_command("cache", operation="graphs")

        def update_resource_geojson_geometries():
            with connection.cursor() as cursor:
                cursor.execute("SELECT * FROM refresh_geojson_geometries();")

        def load_apps(package_dir):
            package_apps = glob.glob(os.path.join(package_dir, "apps", "*"))
            for app in package_apps:
                try:
                    app_name = os.path.basename(app)
                    management.call_command("startapp", "--template", app, app_name)
                    management.call_command("makemigrations", app_name, interactive=False)
                    management.call_command("migrate", new_name, interactive=False)
                except CommandError as e:
                    print(e)

        def handle_source(source):
            if os.path.isdir(source):
                return source

            package_dir = False

            unzip_into_dir = os.path.join(os.getcwd(), "_pkg_" + datetime.now().strftime("%y%m%d_%H%M%S"))
            os.mkdir(unzip_into_dir)

            if source.endswith(".zip") and os.path.isfile(source):
                unzip_file(source, unzip_into_dir)

            try:
                zip_file = os.path.join(unzip_into_dir, "source_data.zip")
                urllib.request.urlretrieve(source, zip_file)
                unzip_file(zip_file, unzip_into_dir)
            except Exception:
                pass

            for path in os.listdir(unzip_into_dir):
                if os.path.basename(path) != "__MACOSX":
                    full_path = os.path.join(unzip_into_dir, path)
                    if os.path.isdir(full_path):
                        package_dir = full_path
                        break

            return package_dir

        package_location = handle_source(source)
        if not package_location:
            raise Exception("this is an invalid package source")

        if setup_db:
            management.call_command("setup_db", force=True)
        if dev:
            management.call_command("add_test_users")
        load_ontologies(package_location)
        print("loading Kibana objects")
        load_kibana_objects(package_location)
        print("loading package_settings.py")
        load_package_settings(package_location)
        print("loading preliminary sql")
        load_sql(package_location, "preliminary_sql")
        print("loading system settings")
        load_system_settings(package_location)
        print("loading project extensions from project")
        management.call_command("project", "update")
        print("loading widgets")
        load_widgets(package_location)
        print("loading card components")
        load_card_components(package_location)
        print("loading search components")
        load_search_components(package_location)
        print("loading plugins")
        load_plugins(package_location)
        print("loading reports")
        load_reports(package_location)
        print("loading functions")
        load_functions(package_location)
        print("loading datatypes")
        load_datatypes(package_location)
        print("loading concepts")
        load_concepts(package_location, overwrite_concepts, stage_concepts, defer_indexing)
        print("loading resource models and branches")
        load_graphs(package_location)
        print("loading resource to resource constraints")
        load_resource_to_resource_constraints(package_location)
        print("loading map layers")
        load_map_layers(package_location)
        print("loading search indexes")
        load_indexes(package_location)
        print("loading business data - resource instances and relationships")
        load_business_data(package_location, defer_indexing)
        print("loading resource views")
        load_resource_views(package_location)
        print("loading apps")
        load_apps(package_location)
        root = settings.APP_ROOT if settings.APP_ROOT is not None else os.path.join(settings.ROOT_DIR, "app")
        print("loading package css")
        css_source = os.path.join(package_location, "extensions", "css")
        if os.path.exists(css_source):
            css_dest = os.path.join(root, "media", "css")
            if not os.path.exists(css_dest):
                os.mkdir(css_dest)
            css_files = glob.glob(os.path.join(css_source, "*.css"))
            for css_file in css_files:
                shutil.copy(css_file, css_dest)
        print("Refreshing the resource view")
        update_resource_geojson_geometries()
        print("loading post sql")
        load_sql(package_location, "post_sql")
        if defer_indexing is True:
            print("indexing database")
            management.call_command("es", "reindex_database")
        if celery_worker_running:
            print("Celery detected: Resource instances loading. Log in to arches to be notified on completion.")
        else:
            print("package load complete")

    def setup(self, package_name, es_install_location=None):
        """
        Installs the database into postgres as "arches_<package_name>"

        """

        self.setup_db(package_name)

    def install(self, package_name):
        """
        Runs the setup.py file found in the package root

        """

        install = import_string("%s.setup.install" % package_name)
        install()

    def setup_db(self, package_name):
        """
        Drops and re-installs the database found at "arches_<package_name>"
        WARNING: This will destroy data

        """

        management.call_command("setup_db", force=True)

    def setup_indexes(self):
        management.call_command("es", operation="setup_indexes")

    def delete_indexes(self):
        management.call_command("es", operation="delete_indexes")

    def export_business_data(
        self, data_dest=None, file_format=None, config_file=None, graphid=None, single_file=False,
    ):
        graphids = []
        if graphid is False and file_format == "json":
            graphids = [
                str(graph.graphid)
                for graph in models.GraphModel.objects.filter(isresource=True).exclude(pk=settings.SYSTEM_SETTINGS_RESOURCE_MODEL_ID)
            ]
        if graphid is False and file_format != "json":
            utils.print_message(
                "Exporting data for all graphs is currently only supported for the json format. Please specify a graphid with the -g flag."
            )
            sys.exit()
        if graphid:
            graphids.append(graphid)
        if os.path.exists(data_dest):
            safe_characters = (" ", ".", "_", "-")
            for graphid in graphids:
                try:
                    resource_exporter = ResourceExporter(
                        file_format, configs=config_file, single_file=single_file
                    )  # New exporter needed for each graphid, else previous data is appended with each subsequent graph
                    data = resource_exporter.export(graph_id=graphid, resourceinstanceids=None)
                    for file in data:
                        with open(
                            os.path.join(
                                data_dest,
                                "".join(char if (char.isalnum() or char in safe_characters) else "-" for char in file["name"]).rstrip(),
                            ),
                            "w",
                        ) as f:
                            if file_format == "tilexl":
                                file["outputfile"].save(os.path.join(data_dest, file["name"]))
                            else:
                                file["outputfile"].seek(0)
                                shutil.copyfileobj(file["outputfile"], f, 16 * 1024)
                except KeyError:
                    utils.print_message("{0} is not a valid export file format.".format(file_format))
                    sys.exit()
                except MissingConfigException:
                    utils.print_message("No mapping file specified. Please rerun this command with the '-c' parameter populated.")
                    sys.exit()
        else:
            utils.print_message(
                "The destination is unspecified or invalid. Please rerun this command with the '-d' parameter populated with a valid path."
            )
            sys.exit()

    def import_reference_data(self, data_source, overwrite="ignore", stage="stage", prevent_indexing=False):
        if overwrite == "":
            overwrite = "overwrite"

        skos = SKOSReader()
        rdf = skos.read_file(data_source)
        ret = skos.save_concepts_from_skos(rdf, overwrite, stage, prevent_indexing)

    def import_business_data(
        self,
        data_source,
        config_file=None,
        overwrite=None,
        bulk_load=False,
        create_concepts=False,
        use_multiprocessing=False,
        force=False,
        prevent_indexing=False,
    ):
        """
        Imports business data from all formats. A config file (mapping file) is required for .csv format.
        """

        # messages about experimental multiprocessing and JSONL support.
        if data_source.endswith(".jsonl"):
            print(
                """
                WARNING: Support for loading JSONL files is still experimental. Be aware that
                the format of logging and console messages has not been updated."""
            )
            if use_multiprocessing is True:
                print(
                    """
                    WARNING: Support for multiprocessing files is still experimental. While using
                    multiprocessing to import resources, you will not be able to use ctrl+c (etc.)
                    to cancel the operation. You will need to manually kill all of the processes
                    with or just close the terminal. Also, be aware that print statements
                    will be very jumbled."""
                )
                if not force:
                    confirm = input("continue? Y/n ")
                    if len(confirm) > 0 and not confirm.lower().startswith("y"):
                        exit()
        if use_multiprocessing is True and not data_source.endswith(".jsonl"):
            print("Multiprocessing is only supported with JSONL import files.")

        if overwrite == "":
            utils.print_message("No overwrite option indicated. Please rerun command with '-ow' parameter.")
            sys.exit()

        if data_source == "":
            data_source = settings.BUSINESS_DATA_FILES

        if isinstance(data_source, str):
            data_source = [data_source]

        create_collections = False
        if create_concepts:
            create_concepts = str(create_concepts).lower()
            if create_concepts == "create":
                create_collections = True
                print("Creating new collections . . .")
            elif create_concepts == "append":
                print("Appending to existing collections . . .")
            create_concepts = True

        if len(data_source) > 0:
            transaction_id = uuid.uuid1()
            for source in data_source:
                path = utils.get_valid_path(source)
                if path is not None:
                    print("Importing {0}. . .".format(path))
                    BusinessDataImporter(path, config_file).import_business_data(
                        overwrite=overwrite,
                        bulk=bulk_load,
                        create_concepts=create_concepts,
                        create_collections=create_collections,
                        use_multiprocessing=use_multiprocessing,
                        prevent_indexing=prevent_indexing,
                        transaction_id=transaction_id,
                    )
                else:
                    utils.print_message("No file found at indicated location: {0}".format(source))
                    sys.exit()
        else:
            utils.print_message(
                "No BUSINESS_DATA_FILES locations specified in your settings file. \
                Please rerun this command with BUSINESS_DATA_FILES locations specified \
                or pass the locations in manually with the '-s' parameter."
            )
            sys.exit()

    def import_node_value_data(self, data_source, overwrite=None):
        """
        Imports node-value datatype business data only.
        """

        if overwrite == "":
            utils.print_message("No overwrite option indicated. Please rerun command with '-ow' parameter.")
            sys.exit()

        if isinstance(data_source, str):
            data_source = [data_source]

        if len(data_source) > 0:
            for source in data_source:
                path = utils.get_valid_path(source)
                if path is not None:
                    data = csv.DictReader(open(path, "r"), encoding="utf-8-sig")
                    business_data = list(data)
                    TileCsvReader(business_data).import_business_data(overwrite=None)
                else:
                    utils.print_message("No file found at indicated location: {0}".format(source))
                    sys.exit()
        else:
            utils.print_message(
                "No BUSINESS_DATA_FILES locations specified in your settings file.\
                Please rerun this command with BUSINESS_DATA_FILES locations specified or \
                pass the locations in manually with the '-s' parameter."
            )
            sys.exit()

    def import_business_data_relations(self, data_source):
        """
        Imports business data relations
        """
        if isinstance(data_source, str):
            data_source = [data_source]

        for path in data_source:
            if os.path.isfile(os.path.join(path)):
                relations = csv.DictReader(open(path, "r"))
                RelationImporter().import_relations(relations)
            else:
                utils.print_message("No file found at indicated location: {0}".format(path))
                sys.exit()

    def import_graphs(self, data_source="", overwrite_graphs=True):
        """
        Imports objects from arches.json.

        """

        if data_source == "":
            data_source = settings.RESOURCE_GRAPH_LOCATIONS

        if isinstance(data_source, str):
            data_source = [data_source]

        errors = []
        for path in data_source:
            if os.path.isfile(os.path.join(path)):
                print(os.path.join(path))
                with open(path, "rU") as f:
                    archesfile = JSONDeserializer().deserialize(f)
                    errs, importer = ResourceGraphImporter(archesfile["graph"], overwrite_graphs)
                    errors.extend(errs)
            else:
                file_paths = [file_path for file_path in os.listdir(path) if file_path.endswith(".json")]
                for file_path in file_paths:
                    print(os.path.join(path, file_path))
                    with open(os.path.join(path, file_path), "rU") as f:
                        archesfile = JSONDeserializer().deserialize(f)
                        errs, importer = ResourceGraphImporter(archesfile["graph"], overwrite_graphs)
                        errors.extend(errs)
        for e in errors:
            utils.print_message(e)

    def export_graphs(self, data_dest="", graphs="", graphtype=""):
        """
        Exports graphs to arches.json.

        """
        if data_dest != "":
            if not graphs:
                if not graphtype:
                    graphs = [
                        str(graph["graphid"])
                        for graph in models.GraphModel.objects.exclude(graphid=settings.SYSTEM_SETTINGS_RESOURCE_MODEL_ID).values("graphid")
                    ]
                elif graphtype == "branch":
                    graphs = [str(graph["graphid"]) for graph in models.GraphModel.objects.filter(isresource=False).values("graphid")]
                elif graphtype == "resource":
                    graphs = [
                        str(graph["graphid"])
                        for graph in models.GraphModel.objects.filter(isresource=True)
                        .exclude(graphid=settings.SYSTEM_SETTINGS_RESOURCE_MODEL_ID)
                        .values("graphid")
                    ]
            else:
                graphs = [graph.strip() for graph in graphs.split(",")]
            for graph in ResourceGraphExporter.get_graphs_for_export(graphids=graphs)["graph"]:
                graph_name = graph["name"].replace("/", "-")
                with open(os.path.join(data_dest, graph_name + ".json"), "wb") as f:
                    f.write(JSONSerializer().serialize({"graph": [graph]}, indent=4).encode("utf-8"))
        else:
            utils.print_message("No destination directory specified. Please rerun this command with the '-d' parameter populated.")
            sys.exit()

    def save_system_settings(
        self,
        data_dest=settings.SYSTEM_SETTINGS_LOCAL_PATH,
        file_format="json",
        config_file=None,
        graph=settings.SYSTEM_SETTINGS_RESOURCE_MODEL_ID,
        single_file=False,
    ):

        resource_exporter = ResourceExporter(file_format, configs=config_file, single_file=single_file)
        if data_dest == ".":
            data_dest = os.path.dirname(settings.SYSTEM_SETTINGS_LOCAL_PATH)
        if data_dest != "":
            data = resource_exporter.export(graph_id=graph)
            for file in data:
                with open(os.path.join(data_dest, file["name"]), "w") as f:
                    f.write(file["outputfile"].getvalue())
        else:
            utils.print_message("No destination directory specified. Please rerun this command with the '-d' parameter populated.")
            sys.exit()

    def add_mapbox_layer(
        self, layer_name=False, mapbox_json_path=False, layer_icon="fa fa-globe", is_basemap=False,
    ):
        if layer_name is not False and mapbox_json_path is not False:
            with open(mapbox_json_path) as data_file:
                data = json.load(data_file)
                with transaction.atomic():
                    for layer in data["layers"]:
                        if "source" in layer:
                            layer["source"] = layer["source"] + "-" + layer_name
                    for source_name, source_dict in data["sources"].items():
                        map_source = models.MapSource.objects.get_or_create(name=source_name + "-" + layer_name, source=source_dict)
                    map_layer = models.MapLayer(
                        name=layer_name, layerdefinitions=data["layers"], isoverlay=(not is_basemap), icon=layer_icon
                    )
                    try:
                        map_layer.save()
                    except IntegrityError as e:
                        print("Cannot save layer: {0} already exists".format(layer_name))

    def delete_mapbox_layer(self, layer_name=False):
        if layer_name is not False:
            try:
                mapbox_layer = models.MapLayer.objects.get(name=layer_name)
            except ObjectDoesNotExist:
                print('error: no mapbox layer named "{}"'.format(layer_name))
                return
            all_sources = [i.get("source") for i in mapbox_layer.layerdefinitions]
            # remove duplicates and None
            sources = {i for i in all_sources if i}
            with transaction.atomic():
                for source in sources:
                    src = models.MapSource.objects.get(name=source)
                    src.delete()
                mapbox_layer.delete()

    def create_mapping_file(self, dest_dir=None, graphs=None):
        if graphs is not False:
            graph = [x.strip(" ") for x in graphs.split(",")]
        include_concepts = True

        graph_exporter.create_mapping_configuration_file(graphs, include_concepts, dest_dir)

    def import_mapping_file(self, source=None):
        """
        Imports export mapping files for resource models.
        """
        if source == "":
            utils.print_message("No data source indicated. Please rerun command with '-s' parameter.")

        if isinstance(source, str):
            source = [source]

        for path in source:
            if os.path.isfile(os.path.join(path)):
                with open(path, "rU") as f:
                    mapping_file = json.load(f)
                    graph_importer.import_mapping_file(mapping_file)<|MERGE_RESOLUTION|>--- conflicted
+++ resolved
@@ -281,13 +281,9 @@
                 elif str(options["defer_indexing"])[0].lower() == "f":
                     defer_indexing = False
 
-<<<<<<< HEAD
-            defer_indexing = defer_indexing and not options["bulk_load"] and options["config_file"] is not None
-=======
             defer_indexing = defer_indexing and not options["bulk_load"] and not celery_worker_running
             prevent_indexing = True if options["prevent_indexing"] else defer_indexing
 
->>>>>>> 34ccbab2
             if defer_indexing:
                 concept_count = models.Value.objects.count()
                 relation_count = models.ResourceXResource.objects.count()
@@ -302,12 +298,8 @@
                 force=options["yes"],
                 prevent_indexing=prevent_indexing,
             )
-<<<<<<< HEAD
-            if defer_indexing:
-=======
 
             if defer_indexing and not prevent_indexing:
->>>>>>> 34ccbab2
                 # index concepts if new concepts created
                 if concept_count != models.Value.objects.count():
                     management.call_command("es", "index_concepts")
@@ -692,11 +684,7 @@
             load_mapbox_styles(basemap_styles, True)
             load_mapbox_styles(overlay_styles, False)
 
-<<<<<<< HEAD
-        def load_business_data(package_dir, defer_indexing):
-=======
         def load_business_data(package_dir, prevent_indexing):
->>>>>>> 34ccbab2
             config_paths = glob.glob(os.path.join(package_dir, "package_config.json"))
             configs = {}
             if len(config_paths) > 0:
@@ -756,11 +744,7 @@
             else:
                 for path in business_data:
                     if path not in erring_csvs:
-<<<<<<< HEAD
-                        self.import_business_data(path, overwrite=True, bulk_load=bulk_load, prevent_indexing=defer_indexing)
-=======
                         self.import_business_data(path, overwrite=True, bulk_load=bulk_load, prevent_indexing=prevent_indexing)
->>>>>>> 34ccbab2
 
             relations = glob.glob(os.path.join(package_dir, "business_data", "relations", "*.relations"))
             for relation in relations:
