import json
import csv
import shutil
import subprocess
import glob
import uuid
import sys
import urllib.request, urllib.parse, urllib.error
import os
import logging
from arches.app.search.mappings import prepare_terms_index, prepare_concepts_index, prepare_resource_relations_index
from arches.setup import get_elasticsearch_download_url, download_elasticsearch, unzip_file
from arches.management.commands import utils
from arches.app.utils.skos import SKOSReader
from arches.app.utils.betterJSONSerializer import JSONSerializer, JSONDeserializer
from arches.app.utils.system_metadata import system_metadata
from arches.app.utils.data_management.resources.importer import BusinessDataImporter
from arches.app.utils.data_management.resource_graphs import exporter as ResourceGraphExporter
from arches.app.utils.data_management.resource_graphs.importer import import_graph as ResourceGraphImporter
from arches.app.utils.data_management.resources.formats.csvfile import MissingConfigException, TileCsvReader
from arches.app.utils.data_management.resources.formats.format import MissingGraphException
from arches.app.utils.data_management.resources.formats.format import Reader as RelationImporter
from arches.app.utils.data_management.resources.exporter import ResourceExporter
from arches.app.models.system_settings import settings
from arches.app.models import models
import arches.app.utils.data_management.resource_graphs.importer as graph_importer
import arches.app.utils.data_management.resource_graphs.exporter as graph_exporter
import arches.app.utils.data_management.resources.remover as resource_remover
from django.forms.models import model_to_dict
from django.db.utils import IntegrityError
from django.db import transaction, connection
from django.utils.module_loading import import_string
from django.core.exceptions import ObjectDoesNotExist
from django.core.management.base import BaseCommand, CommandError
from django.core import management
from datetime import datetime
logger = logging.getLogger(__name__)

'''
ARCHES - a program developed to inventory and manage immovable cultural heritage.
Copyright (C) 2013 J. Paul Getty Trust and World Monuments Fund

This program is free software: you can redistribute it and/or modify
it under the terms of the GNU Affero General Public License as
published by the Free Software Foundation, either version 3 of the
License, or (at your option) any later version.

This program is distributed in the hope that it will be useful,
but WITHOUT ANY WARRANTY; without even the implied warranty of
MERCHANTABILITY or FITNESS FOR A PARTICULAR PURPOSE. See the
GNU Affero General Public License for more details.

You should have received a copy of the GNU Affero General Public License
along with this program. If not, see <http://www.gnu.org/licenses/>.
'''

"""This module contains commands for building Arches."""


class Command(BaseCommand):
    """
    Commands for managing the loading and running of packages in Arches

    """

    def add_arguments(self, parser):
        parser.add_argument(
            '-o', '--operation', action='store', dest='operation', default='setup',
            choices=[
                'setup',
                'install',
                'setup_db',
                'setup_indexes',
                'start_elasticsearch',
                'setup_elasticsearch',
                'build_permissions',
                'load_concept_scheme',
                'export_business_data',
                'export_graphs',
                'delete_mapbox_layer',
                'create_mapping_file',
                'import_reference_data',
                'import_graphs',
                'import_business_data',
                'import_business_data_relations',
                'import_mapping_file',
                'save_system_settings',
                'add_mapbox_layer',
                'load_package',
                'create_package',
                'update_package',
                'export_package_configs',
                'import_node_value_data'],
            help='Operation Type; ' +
            '\'setup\'=Sets up Elasticsearch and core database schema and code' +
            '\'setup_db\'=Truncate the entire arches based db and re-installs the base schema' +
            '\'setup_indexes\'=Creates the indexes in Elastic Search needed by the system' +
            '\'install\'=Runs the setup file defined in your package root' +
            '\'start_elasticsearch\'=Runs the setup file defined in your package root' +
            '\'build_permissions\'=generates "add,update,read,delete" permissions for each entity mapping')

        parser.add_argument(
            '-s', '--source', action='store', dest='source', default='',
            help='Directory or file for processing')

        parser.add_argument(
            '-f', '--format', action='store', dest='format', default='arches',
            help='Format: shp or arches')

        parser.add_argument(
            '-l', '--load_id', action='store', dest='load_id',
            help='Text string identifying the resources in the data load you want to delete.')

        parser.add_argument(
            '-d', '--dest_dir', action='store', dest='dest_dir', default='.',
            help='Directory where you want to save exported files.')

        parser.add_argument(
            '-r', '--resources', action='store', dest='resources', default=False,
            help='A comma separated list of the resourceids of the resources you would like to import/export.')

        parser.add_argument(
            '-g', '--graphs', action='store', dest='graphs', default=False,
            help='A comma separated list of the graphids of the resources you would like to import/export.')

        parser.add_argument(
            '-c', '--config_file', action='store', dest='config_file', default=None,
            help='Usually an export mapping file.')

        parser.add_argument(
            '-j', '--mapbox_json_path', action='store', dest='mapbox_json_path', default=False,
            help='A path to a mapbox json file to generate a layer from.')

        parser.add_argument(
            '-n', '--layer_name', action='store', dest='layer_name', default=False,
            help='The name of the layer to add or delete.')

        parser.add_argument(
            '-ow', '--overwrite', action='store', dest='overwrite', default='',
            help='Whether to overwrite existing concepts with ones being imported or not.')

        parser.add_argument(
            '-st', '--stage', action='store', dest='stage', default='keep',
            help='Whether to stage new concepts or add them to the existing concept scheme.')

        parser.add_argument(
            '-i', '--layer_icon', action='store', dest='layer_icon', default='fa fa-globe',
            help='An icon class to use for a map layer.')

        parser.add_argument(
            '-b', '--is_basemap', action='store_true', dest='is_basemap',
            help='Add to make the layer a basemap.')

        parser.add_argument(
            '-db', '--setup_db', action='store', dest='setup_db', default=False,
            help='Rebuild database')

        parser.add_argument(
            '-bulk', '--bulk_load', action='store_true', dest='bulk_load',
            help='Bulk load values into the database.  By setting this flag the system will bypass any PreSave \
            functions attached to the resource.')

        parser.add_argument(
            '-create_concepts', '--create_concepts', action='store', dest='create_concepts',
            help='Create concepts from your business data on import. When setting this flag the system will pull the \
            unique values from columns indicated as concepts and load them into candidates and collections.')

        parser.add_argument(
            '-single_file', '--single_file', action='store_true', dest='single_file',
            help='Export grouped business data attrbiutes one or multiple csv files. By setting this flag the system \
            will export all grouped business data to one csv file.')

        parser.add_argument(
            '-y', '--yes', action='store_true', dest='yes',
            help='used to force a yes answer to any user input "continue? y/n" prompt')

        parser.add_argument('--use_multiprocessing', action='store_true',
                            help='enables multiprocessing during data import')

    def handle(self, *args, **options):
        print('operation: ' + options['operation'])
        package_name = settings.PACKAGE_NAME

        if options['operation'] == 'setup':
            self.setup(package_name, es_install_location=options['dest_dir'])

        if options['operation'] == 'install':
            self.install(package_name)

        if options['operation'] == 'setup_db':
            self.setup_db(package_name)

        if options['operation'] == 'setup_indexes':
            self.setup_indexes()

        if options['operation'] == 'delete_indexes':
            self.delete_indexes()

        if options['operation'] == 'start_elasticsearch':
            self.start_elasticsearch(package_name)

        if options['operation'] == 'setup_elasticsearch':
            self.setup_elasticsearch(install_location=options['dest_dir'])

        if options['operation'] == 'build_permissions':
            self.build_permissions()

        if options['operation'] == 'load_concept_scheme':
            self.load_concept_scheme(package_name, options['source'])

        if options['operation'] == 'export_business_data':
            self.export_business_data(
                options['dest_dir'],
                options['format'],
                options['config_file'],
                options['graphs'],
                options['single_file'])

        if options['operation'] == 'import_reference_data':
            self.import_reference_data(options['source'], options['overwrite'], options['stage'])

        if options['operation'] == 'import_graphs':
            self.import_graphs(options['source'])

        if options['operation'] == 'export_graphs':
            self.export_graphs(options['dest_dir'], options['graphs'])

        if options['operation'] == 'import_business_data':

            self.import_business_data(
                options['source'],
                options['config_file'],
                options['overwrite'],
                options['bulk_load'],
                options['create_concepts'],
                use_multiprocessing=options['use_multiprocessing'],
                force=options['yes'])

        if options['operation'] == 'import_node_value_data':
            self.import_node_value_data(options['source'], options['overwrite'])

        if options['operation'] == 'import_business_data_relations':
            self.import_business_data_relations(options['source'])

        if options['operation'] == 'import_mapping_file':
            self.import_mapping_file(options['source'])

        if options['operation'] == 'save_system_settings':
            self.save_system_settings(options['dest_dir'])

        if options['operation'] == 'add_mapbox_layer':
            self.add_mapbox_layer(
                options['layer_name'], options['mapbox_json_path'], options['layer_icon'], options['is_basemap'])

        if options['operation'] == 'delete_mapbox_layer':
            self.delete_mapbox_layer(options['layer_name'])

        if options['operation'] == 'create_mapping_file':
            self.create_mapping_file(options['dest_dir'], options['graphs'])

        if options['operation'] in ['load', 'load_package']:
            self.load_package(
                options['source'],
                options['setup_db'],
                options['overwrite'],
                options['stage'],
                options['yes'])

        if options['operation'] in ['create', 'create_package']:
            self.create_package(options['dest_dir'])

        if options['operation'] in ['update', 'update_package']:
            self.update_package(options['dest_dir'], options['yes'])

        if options['operation'] == 'export_package_configs':
            self.export_package_configs(options['dest_dir'])

    def export_package_configs(self, dest_dir):
        with open(os.path.join(dest_dir, 'package_config.json'), 'w') as config_file:
            try:
                constraints = models.Resource2ResourceConstraint.objects.all()
                configs = {"permitted_resource_relationships": constraints}
                config_file.write(JSONSerializer().serialize(configs))
            except Exception as e:
                print(e)
                print('Could not read resource to resource constraints')

    def export_resource_graphs(self, dest_dir, force=False):
        """
        Saves a json file for each resource model in a project.
        Uses the graph name as the file name unless a graph
        (confirmed by matching graphid) already exists in the destination
        directory. In that case, the existing filename is used.
        """
        existing_resource_graphs = {}
        existing_resource_graph_paths = glob.glob(os.path.join(dest_dir, '*.json'))
        for existing_graph_file in existing_resource_graph_paths:
            print('reading', existing_graph_file)
            with open(existing_graph_file, 'r') as f:
                existing_graph = json.loads(f.read())
                if 'graph' in existing_graph:
                    existing_graph = existing_graph['graph'][0]
                existing_resource_graphs[existing_graph['graphid']] = {
                    'name': existing_graph['name'],
                    'path': existing_graph_file}

        resource_graphs = ResourceGraphExporter.get_graphs_for_export(['resource_models'])
        if 'graph' in resource_graphs:
            for graph in resource_graphs['graph']:
                output_graph = {
                    'graph': [graph],
                    'metadata': system_metadata()
                }
                graph_json = JSONSerializer().serialize(output_graph, indent=4)
                if graph['graphid'] not in existing_resource_graphs:
                    output_file = os.path.join(dest_dir, graph['name'] + '.json')
                    with open(output_file, 'w') as f:
                        print('writing', output_file)
                        f.write(graph_json)
                else:
                    output_file = existing_resource_graphs[graph['graphid']]['path']
                    if force is False:
                        overwrite = input('"{0}" already exists in this directory. \
                        Overwrite? (Y/N): '.format(existing_resource_graphs[graph['graphid']]['name']))
                    else:
                        overwrite = 'true'
                    if overwrite.lower() in ('t', 'true', 'y', 'yes'):
                        with open(output_file, 'w') as f:
                            print('writing', output_file)
                            f.write(graph_json)

    def export_package_settings(self, dest_dir, force=False):
        overwrite = True
        projects_package_settings_file = os.path.join(settings.APP_ROOT, 'package_settings.py')
        packages_package_settings_file = os.path.join(dest_dir, 'package_settings.py')
        if os.path.exists(projects_package_settings_file):
            if os.path.exists(packages_package_settings_file) and force is False:
                resp = input('"{0}" already exists in this directory.\
                    Overwrite? (Y/N): '.format('package_settings.py'))
                if resp.lower() in ('t', 'true', 'y', 'yes'):
                    overwrite = True
                else:
                    overwrite = False
            if overwrite is True:
                shutil.copy(projects_package_settings_file, dest_dir)

    def export_widgets(self, dest_dir, force=False):
        overwrite = True
        widget_path = os.path.join(settings.APP_ROOT, 'media', 'js',
                                   'views', 'components', 'widgets')
        widget_template_path = os.path.join(
            settings.APP_ROOT, 'templates', 'views', 'components', 'widgets')
        widget_config_path = os.path.join(settings.APP_ROOT, 'widgets')
        if os.path.exists(widget_path):
            widgets = glob.glob(os.path.join(widget_path, '*.js'))
            for widget in widgets:
                widget_basename = os.path.splitext(os.path.basename(widget))[0]
                widget_dir = os.path.join(dest_dir, widget_basename)
                widget_config_file = os.path.join(widget_config_path, widget_basename + '.json')
                widget_template_file = os.path.join(widget_template_path, widget_basename + '.htm')
                if os.path.exists(widget_dir) is False:
                    os.makedirs(widget_dir)
                shutil.copy(widget, widget_dir)
                if os.path.exists(widget_template_file):
                    shutil.copy(widget_template_file, widget_dir)
                if os.path.exists(widget_config_file):
                    with open(widget_config_file) as f:
                        details = json.load(f)
                        if 'widgetid' not in details:
                            widget_instance = models.Widget.objects.get(name=details['name'])
                            details['widgetid'] = str(widget_instance.widgetid)
                            f.close()
                            with open(widget_config_file, 'w') as of:
                                json.dump(details, of, sort_keys=True, indent=4)
                    shutil.copy(widget_config_file, widget_dir)

    def update_package(self, dest_dir, yes):
        if os.path.exists(os.path.join(dest_dir, 'package_config.json')):
            print('Updating Widgets')
            self.export_widgets(os.path.join(dest_dir, 'extensions', 'widgets'))
            print('Updating Resource Models')
            self.export_resource_graphs(os.path.join(dest_dir, 'graphs', 'resource_models'), yes)
        else:
            print("Could not update package. This directory does not have a package_config.json file. \
                It cannot be verified as a package.")
        self.export_package_settings(dest_dir, yes)

    def create_package(self, dest_dir):
        if os.path.exists(dest_dir):
            print('Cannot create package', dest_dir, 'already exists')
        else:
            print('Creating template package in', dest_dir)
            dirs = [
                'business_data',
                'business_data/files',
                'business_data/relations',
                'business_data/resource_views',
                'extensions/datatypes',
                'extensions/functions',
                'extensions/widgets',
                'extensions/css',
                'extensions/bindings',
                'extensions/card_components',
                'extensions/plugins',
                'graphs/branches',
                'graphs/resource_models',
                'map_layers/mapbox_spec_json/overlays',
                'map_layers/mapbox_spec_json/basemaps',
                'preliminary_sql',
                'reference_data/concepts',
                'reference_data/collections',
                'system_settings',
            ]
            for directory in dirs:
                os.makedirs(os.path.join(dest_dir, directory))

            for directory in dirs:
                if len(glob.glob(os.path.join(dest_dir, directory, '*'))) == 0:
                    with open(os.path.join(dest_dir, directory, '.gitkeep'), 'w'):
                        print('added', os.path.join(dest_dir, directory, '.gitkeep'))

            self.export_package_configs(dest_dir)
            self.export_resource_graphs(os.path.join(dest_dir, 'graphs', 'resource_models'), 'true')
            self.export_widgets(os.path.join(dest_dir, 'extensions', 'widgets'))

            try:
                self.save_system_settings(data_dest=os.path.join(dest_dir, 'system_settings'))
            except Exception as e:
                print(e)
                print("Could not save system settings")
            self.export_package_settings(dest_dir, 'true')

    def load_package(
            self, source, setup_db=True, overwrite_concepts='ignore', stage_concepts='keep', yes=False):

        def load_ontology():
            load_default_ontology = True
            if settings.ONTOLOGY_BASE_NAME != None:
                if yes is False:
                    response = input(
                        'Would you like to load the {0} ontology? (Y/N): '.format(settings.ONTOLOGY_BASE_NAME))
                    if response.lower() not in ('t', 'true', 'y', 'yes'):
                        load_default_ontology = False
            else:
                load_default_ontology = False

            if load_default_ontology == True:
                print('loading the {0} ontology'.format(settings.ONTOLOGY_BASE_NAME))
                extensions = [os.path.join(settings.ONTOLOGY_PATH, x) for x in settings.ONTOLOGY_EXT]
                management.call_command('load_ontology', source=os.path.join(settings.ONTOLOGY_PATH, settings.ONTOLOGY_BASE),
                    version=settings.ONTOLOGY_BASE_VERSION, ontology_name=settings.ONTOLOGY_BASE_NAME, id=settings.ONTOLOGY_BASE_ID, extensions=','.join(extensions), verbosity=0)

        def load_system_settings(package_dir):
            update_system_settings = True
            if os.path.exists(settings.SYSTEM_SETTINGS_LOCAL_PATH):
                if yes is False:
                    response = input(
                        'Overwrite current system settings with package settings? (Y/N): ')
                    if response.lower() in ('t', 'true', 'y', 'yes'):
                        update_system_settings = True
                        print('Using package system settings')
                    else:
                        update_system_settings = False

            if update_system_settings is True:
                if len(glob.glob(os.path.join(package_dir, 'system_settings', 'System_Settings.json'))) > 0:
                    system_settings = os.path.join(
                        package_dir, 'system_settings', 'System_Settings.json')
                    shutil.copy(system_settings, settings.SYSTEM_SETTINGS_LOCAL_PATH)
                    self.import_business_data(settings.SYSTEM_SETTINGS_LOCAL_PATH, overwrite=True)

        def load_package_settings(package_dir):
            if os.path.exists(os.path.join(package_dir, 'package_settings.py')) is True:
                update_package_settings = True
                if os.path.exists(os.path.join(settings.APP_ROOT, 'package_settings.py')):
                    if yes is False:
                        response = input('Overwrite current packages_settings.py? (Y/N): ')
                        if response.lower() not in ('t', 'true', 'y', 'yes'):
                            update_package_settings = False
                    if update_package_settings is True \
                            and os.path.exists(os.path.join(package_dir, 'package_settings.py')):
                        package_settings = os.path.join(package_dir, 'package_settings.py')
                        shutil.copy(package_settings, settings.APP_ROOT)
                elif os.path.exists(os.path.join(package_dir, 'package_settings.py')):
                    package_settings = os.path.join(package_dir, 'package_settings.py')
                    shutil.copy(package_settings, settings.APP_ROOT)

        def load_resource_to_resource_constraints(package_dir):
            config_paths = glob.glob(os.path.join(package_dir, 'package_config.json'))
            if len(config_paths) > 0:
                configs = json.load(open(config_paths[0]))
                for relationship in configs['permitted_resource_relationships']:
                    obj, created = models.Resource2ResourceConstraint.objects.update_or_create(
                        resourceclassfrom_id=uuid.UUID(relationship['resourceclassfrom_id']),
                        resourceclassto_id=uuid.UUID(relationship['resourceclassto_id']),
                        resource2resourceid=uuid.UUID(relationship['resource2resourceid'])
                    )

        @transaction.atomic
        def load_preliminary_sql(package_dir):
            resource_views = glob.glob(os.path.join(package_dir, 'preliminary_sql', '*.sql'))
            try:
                with connection.cursor() as cursor:
                    for view in resource_views:
                        with open(view, 'r') as f:
                            sql = f.read()
                            cursor.execute(sql)
            except Exception as e:
                print(e)
                print('Could not connect to db')

        def load_resource_views(package_dir):
            resource_views = glob.glob(os.path.join(
                package_dir, 'business_data', 'resource_views', '*.sql'))
            try:
                with connection.cursor() as cursor:
                    for view in resource_views:
                        with open(view, 'r') as f:
                            sql = f.read()
                            cursor.execute(sql)
            except Exception as e:
                print(e)
                print('Could not connect to db')

        def load_graphs(package_dir):
            branches = glob.glob(os.path.join(package_dir, 'graphs', 'branches'))[0]
            resource_models = glob.glob(os.path.join(package_dir, 'graphs', 'resource_models'))[0]
            # self.import_graphs(os.path.join(settings.ROOT_DIR, 'db', 'graphs','branches'), overwrite_graphs=False)
            overwrite_graphs = True if yes is True else False
            self.import_graphs(branches, overwrite_graphs=overwrite_graphs)
            self.import_graphs(resource_models, overwrite_graphs=overwrite_graphs)

        def load_concepts(package_dir, overwrite, stage):
            file_types = ['*.xml', '*.rdf']

            concept_data = []
            for file_type in file_types:
                concept_data.extend(glob.glob(os.path.join(
                    package_dir, 'reference_data', 'concepts', file_type)))

            for path in concept_data:
                print(path)
                self.import_reference_data(path, overwrite, stage)

            collection_data = []
            for file_type in file_types:
                collection_data.extend(glob.glob(os.path.join(
                    package_dir, 'reference_data', 'collections', file_type)))

            for path in collection_data:
                print(path)
                self.import_reference_data(path, overwrite, stage)

        def load_mapbox_styles(style_paths, basemap):
            for path in style_paths:
                style = json.load(open(path))
                try:
                    meta = {
                        "icon": "fa fa-globe",
                        "name": style["name"]
                    }
                    if os.path.exists(os.path.join(os.path.dirname(path), 'meta.json')):
                        meta = json.load(open(os.path.join(os.path.dirname(path), 'meta.json')))
                    self.add_mapbox_layer(meta["name"], path, meta["icon"], basemap)
                except KeyError as e:
                    logger.warning("The map layer '{}' was not imported: {} is missing.".format(path, e))


        def load_map_layers(package_dir):
            basemap_styles = glob.glob(os.path.join(
                package_dir, 'map_layers', 'mapbox_spec_json', 'basemaps', '*', '*.json'))
            overlay_styles = glob.glob(os.path.join(
                package_dir, 'map_layers', 'mapbox_spec_json', 'overlays', '*', '*.json'))
            load_mapbox_styles(basemap_styles, True)
            load_mapbox_styles(overlay_styles, False)

        def load_business_data(package_dir):
            config_paths = glob.glob(os.path.join(package_dir, 'package_config.json'))
            configs = {}
            if len(config_paths) > 0:
                configs = json.load(open(config_paths[0]))

            business_data = []
            if 'business_data_load_order' in configs and len(configs['business_data_load_order']) > 0:
                for f in configs['business_data_load_order']:
                    business_data.append(os.path.join(package_dir, 'business_data', f))
            else:
                business_data += glob.glob(os.path.join(package_dir, 'business_data', '*.json'))
                business_data += glob.glob(os.path.join(package_dir, 'business_data', '*.jsonl'))
                business_data += glob.glob(os.path.join(package_dir, 'business_data', '*.csv'))

            relations = glob.glob(os.path.join(
                package_dir, 'business_data', 'relations', '*.relations'))

            for path in business_data:
                if path.endswith('csv'):
                    config_file = path.replace('.csv', '.mapping')
                    self.import_business_data(path, overwrite=True, bulk_load=True)
                else:
                    self.import_business_data(path, overwrite=True)

            for relation in relations:
                self.import_business_data_relations(relation)

            uploaded_files = glob.glob(os.path.join(package_dir, 'business_data', 'files', '*'))
            dest_files_dir = os.path.join(settings.MEDIA_ROOT, 'uploadedfiles')
            if os.path.exists(dest_files_dir) is False:
                os.makedirs(dest_files_dir)
            for f in uploaded_files:
                shutil.copy(f, dest_files_dir)

        def load_extensions(package_dir, ext_type, cmd):
            extensions = glob.glob(os.path.join(package_dir, 'extensions', ext_type, '*'))
            root = settings.APP_ROOT if settings.APP_ROOT is not None else os.path.join(
                settings.ROOT_DIR, 'app')
            component_dir = os.path.join(root, 'media', 'js', 'views', 'components', ext_type)
            module_dir = os.path.join(root, ext_type)
            template_dir = os.path.join(root, 'templates', 'views', 'components', ext_type)

            for extension in extensions:
                templates = glob.glob(os.path.join(extension, '*.htm'))
                components = glob.glob(os.path.join(extension, '*.js'))

                if len(templates) == 1:
                    dest_path = os.path.join(template_dir, os.path.basename(templates[0]))
                    if os.path.exists(dest_path) is False:
                        if os.path.exists(template_dir) is False:
                            os.mkdir(template_dir)
                        shutil.copy(templates[0], template_dir)
                    else:
                        logger.info('Not loading {0} from package. Extension already exists'.format(templates[0]))

                if len(components) == 1:
                    dest_path = os.path.join(component_dir, os.path.basename(components[0]))
                    if os.path.exists(dest_path) is False:
                        if os.path.exists(component_dir) is False:
                            os.mkdir(component_dir)
                        shutil.copy(components[0], component_dir)
                    else:
                        logger.info('Not loading {0} from package. Extension already exists'.format(components[0]))

                modules = glob.glob(os.path.join(extension, '*.json'))
                modules.extend(glob.glob(os.path.join(extension, '*.py')))

                if len(modules) > 0:
                    dest_path = os.path.join(module_dir, os.path.basename(modules[0]))
                    if os.path.exists(dest_path) is False:
                        module = modules[0]
                        shutil.copy(module, module_dir)
                        management.call_command(cmd, 'register', source=module)
                    else:
                        logger.info('Not loading {0} from package. Extension already exists'.format(modules[0]))

        def load_datatypes(package_dir):
            load_extensions(package_dir, 'datatypes', 'datatype')

        def load_widgets(package_dir):
            load_extensions(package_dir, 'widgets', 'widget')

        def load_card_components(package_dir):
            load_extensions(package_dir, 'card_components', 'card_component')

        def load_search_components(package_dir):
            load_extensions(package_dir, 'search', 'search')

        def load_plugins(package_dir):
            load_extensions(package_dir, 'plugins', 'plugin')

        def load_reports(package_dir):
            load_extensions(package_dir, 'reports', 'report')

        def load_functions(package_dir):
            load_extensions(package_dir, 'functions', 'fn')

        def load_apps(package_dir):
            package_apps = glob.glob(os.path.join(package_dir, 'apps', '*'))
            for app in package_apps:
                try:
                    app_name = os.path.basename(app)
                    management.call_command('startapp', '--template', app, app_name)
                    management.call_command('makemigrations', app_name, interactive=False)
                    management.call_command('migrate', new_name, interactive=False)
                except CommandError as e:
                    print(e)

        def handle_source(source):
            if os.path.isdir(source):
                return source

            package_dir = False

            unzip_into_dir = os.path.join(
                os.getcwd(), '_pkg_' + datetime.now().strftime('%y%m%d_%H%M%S'))
            os.mkdir(unzip_into_dir)

            if source.endswith(".zip") and os.path.isfile(source):
                unzip_file(source, unzip_into_dir)

            try:
                zip_file = os.path.join(unzip_into_dir, "source_data.zip")
                urllib.request.urlretrieve(source, zip_file)
                unzip_file(zip_file, unzip_into_dir)
            except Exception as e:
                pass

            for path in os.listdir(unzip_into_dir):
                if os.path.basename(path) != '__MACOSX':
                    full_path = os.path.join(unzip_into_dir, path)
                    if os.path.isdir(full_path):
                        package_dir = full_path
                        break

            return package_dir

        package_location = handle_source(source)
        if not package_location:
            raise Exception("this is an invalid package source")

        if setup_db is not False:
            if setup_db.lower() in ('t', 'true', 'y', 'yes'):
                management.call_command("setup_db", force=True)

        load_ontology()
        print('loading package_settings.py')
        load_package_settings(package_location)
        print('loading preliminary sql')
        load_preliminary_sql(package_location)
        print('loading system settings')
        load_system_settings(package_location)
        print('loading project extensions from project')
        management.call_command('project', 'update')
        print('loading widgets')
        load_widgets(package_location)
        print('loading card components')
        load_card_components(package_location)
        print('loading search components')
        load_search_components(package_location)
        print('loading plugins')
        load_plugins(package_location)
        print('loading reports')
        load_reports(package_location)
        print('loading functions')
        load_functions(package_location)
        print('loading datatypes')
        load_datatypes(package_location)
        print('loading concepts')
        load_concepts(package_location, overwrite_concepts, stage_concepts)
        print('loading resource models and branches')
        load_graphs(package_location)
        print('loading resource to resource constraints')
        load_resource_to_resource_constraints(package_location)
        print('loading map layers')
        load_map_layers(package_location)
        print('loading business data - resource instances and relationships')
        load_business_data(package_location)
        print('loading resource views')
        load_resource_views(package_location)
        print('loading apps')
        load_apps(package_location)
        root = settings.APP_ROOT if settings.APP_ROOT is not None else os.path.join(
            settings.ROOT_DIR, 'app')
        print('loading package css')
        css_source = os.path.join(package_location, 'extensions', 'css')
        if os.path.exists(css_source):
            css_dest = os.path.join(root, 'media', 'css')
            if not os.path.exists(css_dest):
                os.mkdir(css_dest)
            css_files = glob.glob(os.path.join(css_source, '*.css'))
            for css_file in css_files:
                shutil.copy(css_file, css_dest)
        print('package load complete')

    def setup(self, package_name, es_install_location=None):
        """
        Installs Elasticsearch into the package directory and
        installs the database into postgres as "arches_<package_name>"

        """
        self.setup_elasticsearch(install_location=es_install_location,
                                 port=settings.ELASTICSEARCH_HTTP_PORT)
        self.setup_db(package_name)

    def install(self, package_name):
        """
        Runs the setup.py file found in the package root

        """

        install = import_string('%s.setup.install' % package_name)
        install()

    def setup_elasticsearch(self, install_location=None, port=9200):
        management.call_command('es', operation='install', dest_dir=install_location, port=port)

    def start_elasticsearch(self, package_name):
        """
        Starts the Elasticsearch process (blocking)
        WARNING: this will block all subsequent python calls

        """

        es_start = os.path.join(self.get_elasticsearch_install_location(package_name), 'bin')

        # use this instead to start in a non-blocking way
        if sys.platform == 'win32':
            import time
            p = subprocess.Popen(['service.bat', 'install'], cwd=es_start, shell=True)
            time.sleep(10)
            p = subprocess.Popen(['service.bat', 'start'], cwd=es_start, shell=True)
        else:
            p = subprocess.Popen(es_start + '/elasticsearch', cwd=es_start, shell=False)
        return p

    def setup_db(self, package_name):
        """
        Drops and re-installs the database found at "arches_<package_name>"
        WARNING: This will destroy data

        """

        management.call_command("setup_db", force=True)

        print("\n"+"~"*80+"\n"
              "Warning: This command will be deprecated in Arches 4.5. From now on please use\n\n"
              "    python manage.py setup_db [--force]\n\nThe --force argument will "
              "suppress the interactive confirmation prompt.\n"+"~"*80)

    def setup_indexes(self):
        management.call_command('es', operation='setup_indexes')

    def drop_resources(self, packages_name):
        drop_all_resources()

    def delete_indexes(self):
        management.call_command('es', operation='delete_indexes')

    def get_elasticsearch_install_location(self, package_name):
        """
        Get the path to the Elasticsearch install

        """

        url = get_elasticsearch_download_url(os.path.join(settings.ROOT_DIR, 'install'))
        file_name = url.split('/')[-1]
        file_name_wo_extention = file_name[:-4]
        package_root = settings.PACKAGE_ROOT
        return os.path.join(package_root, 'elasticsearch', file_name_wo_extention)

    def build_permissions(self):
        """
        Creates permissions based on all the installed resource types

        """

        from arches.app.models import models
        from django.contrib.auth.models import Permission, ContentType

        resourcetypes = {}
        mappings = models.Mappings.objects.all()
        mapping_steps = models.MappingSteps.objects.all()
        rules = models.Rules.objects.all()
        for mapping in mappings:
            # print('%s -- %s' % (mapping.entitytypeidfrom_id, mapping.entitytypeidto_id))
            if mapping.entitytypeidfrom_id not in resourcetypes:
                resourcetypes[mapping.entitytypeidfrom_id] = {mapping.entitytypeidfrom_id}
            for step in mapping_steps.filter(pk=mapping.pk):
                resourcetypes[mapping.entitytypeidfrom_id].add(step.ruleid.entitytyperange_id)

        for resourcetype in resourcetypes:
            for entitytype in resourcetypes[resourcetype]:
                content_type = ContentType.objects.get_or_create(
                    app_label=resourcetype, model=entitytype)
                Permission.objects.create(codename='add_%s' % entitytype,
                                          name='%s - add' % entitytype, content_type=content_type[0])
                Permission.objects.create(codename='update_%s' % entitytype,
                                          name='%s - update' % entitytype, content_type=content_type[0])
                Permission.objects.create(codename='read_%s' % entitytype,
                                          name='%s - read' % entitytype, content_type=content_type[0])
                Permission.objects.create(codename='delete_%s' % entitytype,
                                          name='%s - delete' % entitytype, content_type=content_type[0])

    def export_business_data(self, data_dest=None, file_format=None, config_file=None, graph=None, single_file=False):
        try:
            resource_exporter = ResourceExporter(
                file_format, configs=config_file, single_file=single_file)
        except KeyError as e:
            utils.print_message('{0} is not a valid export file format.'.format(file_format))
            sys.exit()
        except MissingConfigException as e:
            utils.print_message(
                'No mapping file specified. Please rerun this command with the \'-c\' parameter populated.')
            sys.exit()

        if data_dest != '':
            try:
                data = resource_exporter.export(graph_id=graph, resourceinstanceids=None)
            except MissingGraphException as e:

                print(utils.print_message(
                    'No resource graph specified. Please rerun this command with the \'-g\' parameter populated.'))

                sys.exit()

            for file in data:
                with open(os.path.join(data_dest, file['name']), 'w') as f:
<<<<<<< HEAD
                    f.write(file['outputfile'].getvalue())
=======
                    bufsize = 16 * 1024
                    file['outputfile'].seek(0)
                    shutil.copyfileobj(file['outputfile'], f ,bufsize)
>>>>>>> 6e53377d
        else:
            utils.print_message(
                'No destination directory specified. Please rerun this command with the \'-d\' parameter populated.')
            sys.exit()

    def import_reference_data(self, data_source, overwrite='ignore', stage='stage'):
        if overwrite == '':
            overwrite = 'overwrite'

        skos = SKOSReader()
        rdf = skos.read_file(data_source)
        ret = skos.save_concepts_from_skos(rdf, overwrite, stage)

    def import_business_data(
        self, data_source, config_file=None, overwrite=None, bulk_load=False,
            create_concepts=False, use_multiprocessing=False, force=False):
        """
        Imports business data from all formats. A config file (mapping file) is required for .csv format.
        """

        # messages about experimental multiprocessing and JSONL support.
        if data_source.endswith(".jsonl"):
            print("""
WARNING: Support for loading JSONL files is still experimental. Be aware that
the format of logging and console messages has not been updated.""")
            if use_multiprocessing is True:
                print("""
WARNING: Support for multiprocessing files is still experimental. While using
multiprocessing to import resources, you will not be able to use ctrl+c (etc.)
to cancel the operation. You will need to manually kill all of the processes
with or just close the terminal. Also, be aware that print statements
will be very jumbled.""")
                if not force:
                    confirm = input("continue? Y/n ")
                    if len(confirm) > 0 and not confirm.lower().startswith("y"):
                        exit()
        if use_multiprocessing is True and not data_source.endswith(".jsonl"):
            print("Multiprocessing is only supported with JSONL import files.")

        if overwrite == '':
            utils.print_message(
                'No overwrite option indicated. Please rerun command with \'-ow\' parameter.')
            sys.exit()

        if data_source == '':
            data_source = settings.BUSINESS_DATA_FILES

        if isinstance(data_source, str):
            data_source = [data_source]

        create_collections = False
        if create_concepts:
            create_concepts = str(create_concepts).lower()
            if create_concepts == 'create':
                create_collections = True
                print('Creating new collections . . .')
            elif create_concepts == 'append':
                print('Appending to existing collections . . .')
            create_concepts = True

        if len(data_source) > 0:
            for source in data_source:
                path = utils.get_valid_path(source)
                if path is not None:
                    print('Importing {0}. . .'.format(path))
                    BusinessDataImporter(path, config_file).import_business_data(
                        overwrite=overwrite,
                        bulk=bulk_load,
                        create_concepts=create_concepts,
                        create_collections=create_collections,
                        use_multiprocessing=use_multiprocessing)
                else:
                    utils.print_message('No file found at indicated location: {0}'.format(source))
                    sys.exit()
        else:
            utils.print_message(
                'No BUSINESS_DATA_FILES locations specified in your settings file. \
                Please rerun this command with BUSINESS_DATA_FILES locations specified \
                or pass the locations in manually with the \'-s\' parameter.')
            sys.exit()

    def import_node_value_data(self, data_source, overwrite=None):
        """
        Imports node-value datatype business data only.
        """

        if overwrite == '':
            utils.print_message(
                'No overwrite option indicated. Please rerun command with \'-ow\' parameter.')
            sys.exit()

        if isinstance(data_source, str):
            data_source = [data_source]

        if len(data_source) > 0:
            for source in data_source:
                path = utils.get_valid_path(source)
                if path is not None:
                    data = csv.DictReader(open(path, 'r'), encoding='utf-8-sig')
                    business_data = list(data)
                    TileCsvReader(business_data).import_business_data(overwrite=None)
                else:
                    utils.print_message('No file found at indicated location: {0}'.format(source))
                    sys.exit()
        else:
            utils.print_message(
                'No BUSINESS_DATA_FILES locations specified in your settings file.\
                Please rerun this command with BUSINESS_DATA_FILES locations specified or \
                pass the locations in manually with the \'-s\' parameter.')
            sys.exit()

    def import_business_data_relations(self, data_source):
        """
        Imports business data relations
        """
        if isinstance(data_source, str):
            data_source = [data_source]

        for path in data_source:
            if os.path.isabs(path):
                if os.path.isfile(os.path.join(path)):
                    relations = csv.DictReader(open(path, 'r'))
                    RelationImporter().import_relations(relations)
                else:
                    utils.print_message('No file found at indicated location: {0}'.format(path))
                    sys.exit()
            else:
                utils.print_message(
                    'ERROR: The specified file path appears to be relative. \
                    Please rerun command with an absolute file path.')
                sys.exit()

    def import_graphs(self, data_source='', overwrite_graphs=True):
        """
        Imports objects from arches.json.

        """

        if data_source == '':
            data_source = settings.RESOURCE_GRAPH_LOCATIONS

        if isinstance(data_source, str):
            data_source = [data_source]

        for path in data_source:
            if os.path.isfile(os.path.join(path)):
                print(os.path.join(path))
                with open(path, 'rU') as f:
                    archesfile = JSONDeserializer().deserialize(f)
                    ResourceGraphImporter(archesfile['graph'], overwrite_graphs)
            else:
                file_paths = [file_path for file_path in os.listdir(path) if file_path.endswith('.json')]
                for file_path in file_paths:
                    print(os.path.join(path, file_path))
                    with open(os.path.join(path, file_path), 'rU') as f:
                        archesfile = JSONDeserializer().deserialize(f)
                        ResourceGraphImporter(archesfile['graph'], overwrite_graphs)

    def export_graphs(self, data_dest='', graphs=''):
        """
        Exports graphs to arches.json.

        """
        if data_dest != '':
            graphs = [graph.strip() for graph in graphs.split(',')]
            for graph in ResourceGraphExporter.get_graphs_for_export(graphids=graphs)['graph']:
                graph_name = graph['name'].replace('/', '-')
                with open(os.path.join(data_dest, graph_name + '.json'), 'wb') as f:
                    f.write(JSONSerializer().serialize({'graph': [graph]}, indent=4))
        else:
            utils.print_message(
                'No destination directory specified. Please rerun this command with the \'-d\' parameter populated.')
            sys.exit()

    def save_system_settings(
        self, data_dest=settings.SYSTEM_SETTINGS_LOCAL_PATH, file_format='json', config_file=None,
            graph=settings.SYSTEM_SETTINGS_RESOURCE_MODEL_ID, single_file=False):

        resource_exporter = ResourceExporter(
            file_format, configs=config_file, single_file=single_file)
        if data_dest == '.':
            data_dest = os.path.dirname(settings.SYSTEM_SETTINGS_LOCAL_PATH)
        if data_dest != '':
            data = resource_exporter.export(graph_id=graph)
            for file in data:
                with open(os.path.join(data_dest, file['name']), 'wb') as f:
                    f.write(file['outputfile'].getvalue())
        else:
            utils.print_message(
                'No destination directory specified. Please rerun this command with the \'-d\' parameter populated.')
            sys.exit()

    def add_mapbox_layer(self, layer_name=False, mapbox_json_path=False, layer_icon='fa fa-globe', is_basemap=False):
        if layer_name is not False and mapbox_json_path is not False:
            with open(mapbox_json_path) as data_file:
                data = json.load(data_file)
                with transaction.atomic():
                    for layer in data['layers']:
                        if 'source' in layer:
                            layer['source'] = layer['source'] + '-' + layer_name
                    for source_name, source_dict in data['sources'].items():
                        map_source = models.MapSource.objects.get_or_create(
                            name=source_name + '-' + layer_name, source=source_dict)
                    map_layer = models.MapLayer(
                        name=layer_name, layerdefinitions=data['layers'], isoverlay=(not is_basemap), icon=layer_icon)
                    try:
                        map_layer.save()
                    except IntegrityError as e:
                        print("Cannot save layer: {0} already exists".format(layer_name))

    def delete_mapbox_layer(self, layer_name=False):
        if layer_name is not False:
            try:
                mapbox_layer = models.MapLayer.objects.get(name=layer_name)
            except ObjectDoesNotExist:
                print("error: no mapbox layer named \"{}\"".format(layer_name))
                return
            all_sources = [i.get('source') for i in mapbox_layer.layerdefinitions]
            # remove duplicates and None
            sources = {i for i in all_sources if i}
            with transaction.atomic():
                for source in sources:
                    src = models.MapSource.objects.get(name=source)
                    src.delete()
                mapbox_layer.delete()

    def create_mapping_file(self, dest_dir=None, graphs=None):
        if graphs is not False:
            graph = [x.strip(' ') for x in graphs.split(",")]
        include_concepts = True

        graph_exporter.create_mapping_configuration_file(graphs, include_concepts, dest_dir)

    def import_mapping_file(self, source=None):
        """
        Imports export mapping files for resource models.
        """
        if source == '':
            utils.print_message(
                'No data source indicated. Please rerun command with \'-s\' parameter.')

        if isinstance(source, str):
            source = [source]

        for path in source:
            if os.path.isfile(os.path.join(path)):
                with open(path, 'rU') as f:
                    mapping_file = json.load(f)
                    graph_importer.import_mapping_file(mapping_file)<|MERGE_RESOLUTION|>--- conflicted
+++ resolved
@@ -903,13 +903,9 @@
 
             for file in data:
                 with open(os.path.join(data_dest, file['name']), 'w') as f:
-<<<<<<< HEAD
-                    f.write(file['outputfile'].getvalue())
-=======
                     bufsize = 16 * 1024
                     file['outputfile'].seek(0)
                     shutil.copyfileobj(file['outputfile'], f ,bufsize)
->>>>>>> 6e53377d
         else:
             utils.print_message(
                 'No destination directory specified. Please rerun this command with the \'-d\' parameter populated.')
