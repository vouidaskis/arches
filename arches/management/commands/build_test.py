"""
ARCHES - a program developed to inventory and manage immovable cultural heritage.
Copyright (C) 2013 J. Paul Getty Trust and World Monuments Fund

This program is free software: you can redistribute it and/or modify
it under the terms of the GNU Affero General Public License as
published by the Free Software Foundation, either version 3 of the
License, or (at your option) any later version.

This program is distributed in the hope that it will be useful,
but WITHOUT ANY WARRANTY; without even the implied warranty of
MERCHANTABILITY or FITNESS FOR A PARTICULAR PURPOSE. See the
GNU Affero General Public License for more details.

You should have received a copy of the GNU Affero General Public License
along with this program. If not, see <http://www.gnu.org/licenses/>.
"""

"""This module contains commands for building Arches."""

import subprocess
import os
from django.core.management.base import BaseCommand, CommandError
from django.core import management
from arches.app.models.system_settings import settings


class Command(BaseCommand):
    """A general command used in compiling all the required static data files and js file in Arches."""

    def add_arguments(self, parser):
        parser.add_argument(
            "-o",
            "--operation",
            action="store",
            dest="operation",
            default="build",
            choices=["build"],
            help="Operation Type; build=Alias for `npm run build_test`",
        )

        parser.add_argument(
            "-r",
            "--reinstall_node_modules",
            action="store_true",
            dest="reinstall_node_modules",
            help="Reinstall node_modules",
        )

    def handle(self, *args, **options):

        print("operation: " + options["operation"])
        if options["operation"] == "build":
            if settings.STATIC_ROOT != "":
                if options["reinstall_node_modules"] == True:
                    subprocess.call("rm -rf ./node_modules", shell=True)
<<<<<<< HEAD
                    subprocess.call("rm yarn.lock", shell=True)
                    subprocess.call("yarn", shell=True)

                subprocess.call("yarn build_test", shell=True)
=======
                    subprocess.call("rm package-lock.json", shell=True)
                    subprocess.call("npm install", shell=True)

                subprocess.call("npm run build_test", shell=True)
>>>>>>> c87c7de2
<|MERGE_RESOLUTION|>--- conflicted
+++ resolved
@@ -54,14 +54,7 @@
             if settings.STATIC_ROOT != "":
                 if options["reinstall_node_modules"] == True:
                     subprocess.call("rm -rf ./node_modules", shell=True)
-<<<<<<< HEAD
-                    subprocess.call("rm yarn.lock", shell=True)
-                    subprocess.call("yarn", shell=True)
-
-                subprocess.call("yarn build_test", shell=True)
-=======
                     subprocess.call("rm package-lock.json", shell=True)
                     subprocess.call("npm install", shell=True)
 
-                subprocess.call("npm run build_test", shell=True)
->>>>>>> c87c7de2
+                subprocess.call("npm run build_test", shell=True)