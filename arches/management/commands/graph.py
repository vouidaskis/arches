--- conflicted
+++ resolved
@@ -86,21 +86,20 @@
     def publish(self, username):
         user = User.objects.get(username=username)
         print("\nPublishing ...")
+
         graphids = []
         for graph in self.graphs:
-<<<<<<< HEAD
             if not graph.source_identifier_id:
                 graphids.append(str(graph.pk))
-=======
-            print(graph.name)
             
-            if self.update:
-                graph.update_published_graphs()
-            else:
-                graph.publish(user)
+                print(graph.name)
+                
+                if self.update:
+                    graph.update_published_graphs()
+                else:
+                    graph.publish(user)
 
             graphids.append(str(graph.pk))
->>>>>>> 09d50084
         if self.update_instances:
             graphids = tuple(graphids)
             with connection.cursor() as cursor:
