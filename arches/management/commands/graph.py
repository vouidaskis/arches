--- conflicted
+++ resolved
@@ -96,21 +96,14 @@
             if not graph.source_identifier_id:
                 graphids.append(str(graph.pk))
             
-<<<<<<< HEAD
                 print(graph.name)
                 
                 if self.update:
-                    graph.update_published_graphs()
+                    if graph.publication_id:
+                        graph.update_published_graphs()
                 else:
                     graph.publish(user)
-=======
-            if self.update:
-                if graph.publication_id:
-                    graph.update_published_graphs()
-            else:
-                graph.publish(user)
->>>>>>> 24c781a9
-
+                    
             graphids.append(str(graph.pk))
         if self.update_instances:
             graphids = tuple(graphids)
