"""
ARCHES - a program developed to inventory and manage immovable cultural heritage.
Copyright (C) 2013 J. Paul Getty Trust and World Monuments Fund

This program is free software: you can redistribute it and/or modify
it under the terms of the GNU Affero General Public License as
published by the Free Software Foundation, either version 3 of the
License, or (at your option) any later version.

This program is distributed in the hope that it will be useful,
but WITHOUT ANY WARRANTY; without even the implied warranty of
MERCHANTABILITY or FITNESS FOR A PARTICULAR PURPOSE. See the
GNU Affero General Public License for more details.

You should have received a copy of the GNU Affero General Public License
along with this program. If not, see <http://www.gnu.org/licenses/>.
"""

"""This module contains commands for building Arches."""

import uuid
import logging
from django.core.management.base import BaseCommand
from arches.app.models.system_settings import settings
from arches.app.search.base_index import get_index
from arches.app.search.mappings import (
    prepare_terms_index,
    prepare_concepts_index,
    delete_terms_index,
    delete_concepts_index,
    prepare_search_index,
    delete_search_index,
    prepare_resource_relations_index,
    delete_resource_relations_index,
)
import arches.app.utils.index_database as index_database_util

logger = logging.getLogger(__name__)

class Command(BaseCommand):
    """
    Commands for running common elasticsearch commands

    """

    def add_arguments(self, parser):
        parser.add_argument(
            "operation",
            nargs="?",
            choices=[
                "install",
                "setup_indexes",
                "delete_indexes",
                "index_database",
                "reindex_database",
                "index_concepts",
                "index_resources",
                "index_resources_by_type",
                "index_resources_by_transaction",
                "index_resource_relations",
                "add_index",
                "delete_index",
            ],
            help="Operation Type; "
            + "'setup_indexes'=Creates the indexes in Elastic Search needed by the system"
            + "'delete_indexes'=Deletes all indexes in Elasticsearch required by the system"
            + "'index_database'=Indexes all the data (resources, concepts, and resource relations) found in the database"
            + "'reindex_database'=Deletes and re-creates all indices in ElasticSearch, then indexes all data found in the database"
            + "'index_concepts'=Indexes all concepts from the database"
            + "'index_resources'=Indexes all resources from the database"
            + "'index_resources_by_type'=Indexes only resources of a given resource_model/graph"
            + "'index_resources_by_transaction'=Indexes only resources of a given transaction"
            + "'index_resource_relations'=Indexes all resource to resource relation records"
            + "'add_index'=Register a new index in Elasticsearch"
            + "'delete_index'=Deletes a named index from Elasticsearch",
        )

        parser.add_argument(
            "-d", "--dest_dir", action="store", dest="dest_dir", default="", help="Directory from where you want to run elasticsearch."
        )

        parser.add_argument(
            "-p", "--port", action="store", dest="port", default=settings.ELASTICSEARCH_HTTP_PORT, help="Port to use for elasticsearch."
        )

        parser.add_argument(
            "-rt",
            "--resource_type",
            action="store",
            dest="resource_types",
            default="",
            help="UUID of resource_model to index resources of.",
        )

        parser.add_argument(
            "-t",
            "--transaction",
            action="store",
            dest="transaction",
            default="",
            help="The transaction id of the resources to index.",
        )

        parser.add_argument(
            "-b",
            "--batch_size",
            action="store",
            dest="batch_size",
            type=int,
            default=settings.BULK_IMPORT_BATCH_SIZE,
            help="The number of records to index as a group, the larger the number to more memory required",
        )

        parser.add_argument(
            "-c",
            "--clear_index",
            action="store",
            dest="clear_index",
            default=True,
            help="Set to True(default) to remove all the resources from the index before the reindexing operation",
        )

        parser.add_argument(
            "-q",
            "--quiet",
            action="store_true",
            dest="quiet",
            default=False,
            help="Silences the status bar output during certain operations, use in celery operations for example",
        )

        parser.add_argument("-n", "--name ", action="store", dest="name", default=None, help="Name of the custom index")

        parser.add_argument(
            "-mp",
            "--use_multiprocessing",
            action="store_true",
            dest="use_multiprocessing",
            default=False,
            help="indexes the batches in parallel processes",
        )

        parser.add_argument(
            "-mxp",
            "--max_subprocesses",
            action="store",
            type=int,
            dest="max_subprocesses",
            default=0,
            help="Changes the process pool size when using use_multiprocessing. Default is ceil(cpu_count()/2)",
        )

    def handle(self, *args, **options):
        if options["operation"] == "setup_indexes":
            self.setup_indexes(name=options["name"])

        if options["operation"] == "add_index":
            self.register_index(name=options["name"])

        if options["operation"] == "delete_indexes":
            self.delete_indexes(name=options["name"])

        if options["operation"] == "delete_index":
            self.remove_index(name=options["name"])

        if options["operation"] == "index_database":
            self.index_database(
                batch_size=options["batch_size"],
                clear_index=options["clear_index"],
                name=options["name"],
                quiet=options["quiet"],
                use_multiprocessing=options["use_multiprocessing"],
                max_subprocesses=options["max_subprocesses"],
            )

        if options["operation"] == "reindex_database":
            self.reindex_database(
                batch_size=options["batch_size"],
                name=options["name"],
                quiet=options["quiet"],
                use_multiprocessing=options["use_multiprocessing"],
                max_subprocesses=options["max_subprocesses"],
            )

        if options["operation"] == "index_concepts":
            index_database_util.index_concepts(clear_index=options["clear_index"], batch_size=options["batch_size"])

        if options["operation"] == "index_resources":
            index_database_util.index_resources(
                clear_index=options["clear_index"],
                batch_size=options["batch_size"],
                quiet=options["quiet"],
                use_multiprocessing=options["use_multiprocessing"],
                max_subprocesses=options["max_subprocesses"],
            )

        if options["operation"] == "index_resources_by_type":
            index_database_util.index_resources_by_type(
                resource_types=options["resource_types"],
                clear_index=options["clear_index"],
                batch_size=options["batch_size"],
                quiet=options["quiet"],
                use_multiprocessing=options["use_multiprocessing"],
                max_subprocesses=options["max_subprocesses"],
            )

        if options["operation"] == "index_resources_by_transaction":
<<<<<<< HEAD
=======
            try:
                uuid.UUID(options["transaction"])
            except ValueError:
                logger.error("A valid transaction id is required. Use -t or --transaction , eg. -t 'xxxxxxxx-xxxx-xxxx-xxxx-xxxxxxxxxxxx'")
>>>>>>> 179b25c5
            index_database_util.index_resources_by_transaction(
                transaction_id=options["transaction"],
                batch_size=options["batch_size"],
                quiet=options["quiet"],
                use_multiprocessing=options["use_multiprocessing"],
                max_subprocesses=options["max_subprocesses"],
            )

        if options["operation"] == "index_resource_relations":
            index_database_util.index_resource_relations(clear_index=options["clear_index"], batch_size=options["batch_size"])

    def register_index(self, name):
        es_index = get_index(name)
        es_index.prepare_index()

    def remove_index(self, name):
        es_index = get_index(name)
        es_index.delete_index()

    def index_database(self, batch_size, clear_index=True, name=None, quiet=False, use_multiprocessing=False, max_subprocesses=0):
        if name is not None:
            index_database_util.index_custom_indexes(
                index_name=name,
                clear_index=clear_index,
                batch_size=batch_size,
                quiet=quiet,
                use_multiprocessing=use_multiprocessing,
                max_subprocesses=max_subprocesses,
            )
        else:
            index_database_util.index_db(
                clear_index=clear_index,
                batch_size=batch_size,
                quiet=quiet,
                use_multiprocessing=use_multiprocessing,
                max_subprocesses=max_subprocesses,
            )

    def reindex_database(
        self,
        batch_size,
        name=None,
        quiet=False,
        use_multiprocessing=False,
        max_subprocesses=0,
    ):
        self.delete_indexes(name=name)
        self.setup_indexes(name=name)
        self.index_database(
            batch_size=batch_size,
            clear_index=False,
            name=name,
            quiet=quiet,
            use_multiprocessing=use_multiprocessing,
            max_subprocesses=max_subprocesses,
        )

    def setup_indexes(self, name=None):
        if name is None:
            prepare_terms_index(create=True)
            prepare_concepts_index(create=True)
            prepare_resource_relations_index(create=True)
            prepare_search_index(create=True)

            # add custom indexes
            for index in settings.ELASTICSEARCH_CUSTOM_INDEXES:
                self.register_index(index["name"])
        else:
            self.register_index(name)

    def delete_indexes(self, name=None):
        if name is None:
            delete_terms_index()
            delete_concepts_index()
            delete_search_index()
            delete_resource_relations_index()

            # remove custom indexes
            for index in settings.ELASTICSEARCH_CUSTOM_INDEXES:
                self.remove_index(index["name"])
        else:
            self.remove_index(name)<|MERGE_RESOLUTION|>--- conflicted
+++ resolved
@@ -205,13 +205,10 @@
             )
 
         if options["operation"] == "index_resources_by_transaction":
-<<<<<<< HEAD
-=======
             try:
                 uuid.UUID(options["transaction"])
             except ValueError:
                 logger.error("A valid transaction id is required. Use -t or --transaction , eg. -t 'xxxxxxxx-xxxx-xxxx-xxxx-xxxxxxxxxxxx'")
->>>>>>> 179b25c5
             index_database_util.index_resources_by_transaction(
                 transaction_id=options["transaction"],
                 batch_size=options["batch_size"],
