"""
ARCHES - a program developed to inventory and manage immovable cultural heritage.
Copyright (C) 2013 J. Paul Getty Trust and World Monuments Fund

This program is free software: you can redistribute it and/or modify
it under the terms of the GNU Affero General Public License as
published by the Free Software Foundation, either version 3 of the
License, or (at your option) any later version.

This program is distributed in the hope that it will be useful,
but WITHOUT ANY WARRANTY; without even the implied warranty of
MERCHANTABILITY or FITNESS FOR A PARTICULAR PURPOSE. See the
GNU Affero General Public License for more details.

You should have received a copy of the GNU Affero General Public License
along with this program. If not, see <http://www.gnu.org/licenses/>.
"""

import os
import psycopg2

# import the basic django settings here, don't use the Arches system_settings module
# because it makes database calls that don't necessarily work at this stage
from django.apps import apps
from django.conf import settings
from django.core import management
from django.core.management.base import BaseCommand, CommandError
from django.db import connection
from arches.management.commands.utils import get_yn_input


class Command(BaseCommand):
    """
    Command to setup and refresh the database. Can be used initially to create
    the database for the first time, or iteratively to wipe and recreate it
    during development.
    """

    def add_arguments(self, parser):

        parser.add_argument(
            "--force", action="store_true", default=False, help='used to force a yes answer to any user input "continue? y/n" prompt'
        )
        
        parser.add_argument("-dev", "--dev", action="store_true", dest="dev", help="Add users for development")

    def handle(self, *args, **options):

        if options["force"] is False:
            proceed = get_yn_input(msg="Are you sure you want to destroy and rebuild your database?", default="N")
            if not proceed:
                exit()

        self.setup_db(development=options["dev"])

    def get_connection(self):
        """This method acquires a connection to the database, first trying to use
        separate PG_SUPERUSER and PG_SUPERUSER_PW credentials, and if they are not
        provided then it falls back on the default credentials in DATABASES."""

        db = settings.DATABASES["default"]

        # Attempt to use extra credentials from settings. If these don't exist
        # or are blank, revert to the default user/password credentials.
        try:
            if settings.PG_SUPERUSER != "" and settings.PG_SUPERUSER_PW != "":
                username = settings.PG_SUPERUSER
                password = settings.PG_SUPERUSER_PW
            else:
                username = db["USER"]
                password = db["PASSWORD"]
        except AttributeError:
            username = db["USER"]
            password = db["PASSWORD"]

        conn_string = "dbname={} user={} password={} host={} port={}".format(username, username, password, db["HOST"], db["PORT"])

        try:
            # Connect directly to the user's database. This should work in most
            # superuser contexts.
            conn = psycopg2.connect(conn_string)
        except psycopg2.OperationalError as e:
            # If that connection fails, try connecting to the Arches database
            # itself. This is for non-superusers for whom the database has
            # already been created.
            try:
                # print conn_string
                conn_string = conn_string.replace("dbname=" + username, "dbname=" + db["NAME"])
                conn = psycopg2.connect(conn_string)
            except psycopg2.OperationalError as e:
                # If that connection fails, this is probably a non-superuser
                # whose database has not yet been created.
                safestr = " ".join([i for i in conn_string.split(" ") if not i.startswith("password")])
                print(str(e))
                print("Error connecting to db with these settings: " + safestr)
                print(
                    "\nHave you created the database yet? The quickest way to do so is to supply Postgres "
                    "superuser credentials in the PG_SUPERUSER and PG_SUPERUSER_PW settings, and then "
                    "re-run this same command."
                )
                exit()

        cursor = conn.cursor()
        cursor.execute("SELECT rolcreatedb FROM pg_roles WHERE rolname = '{}'".format(username))
        cancreate = cursor.fetchone()[0]

        cursor.execute("SELECT rolsuper FROM pg_roles WHERE rolname = '{}'".format(username))
        superuser = cursor.fetchone()[0]

        # autocommit false
        conn.set_isolation_level(0)
        return {"connection": conn, "can_create_db": any([cancreate, superuser])}

    def reset_db(self, cursor):

        # flush is needed here to remove the admin user from the auth tables
        management.call_command("flush", "--noinput")

        # unapply all of the Arches migrations (the Arches "app" is labeled "models")
        management.call_command("migrate", fake=True, app_label="models", migration_name="zero")

        # get the table names for all Arches models and then drop these tables
        arches_models = apps.get_app_config("models").get_models()
        table_names = [i._meta.db_table for i in arches_models]
        for t in table_names:
            cursor.execute("DROP TABLE IF EXISTS {} CASCADE".format(t))

    def drop_and_recreate_db(self, cursor):

        arches_db = settings.DATABASES["default"]

        print("Drop and recreate the database...")
        terminate_sql = """
SELECT pg_terminate_backend(pid) FROM pg_stat_activity
    WHERE datname IN ('{}', '{}');""".format(
            arches_db["NAME"], arches_db["POSTGIS_TEMPLATE"]
        )
        print(terminate_sql)
        cursor.execute(terminate_sql)

        drop_query = """
DROP DATABASE IF EXISTS {0};""".format(
            arches_db["NAME"]
        )
        print(drop_query)
        cursor.execute(drop_query)

        create_query = """
CREATE DATABASE {}
    WITH OWNER = {}
        ENCODING = 'UTF8'
        CONNECTION LIMIT=-1
        TEMPLATE = {};""".format(
            arches_db["NAME"], arches_db["USER"], arches_db["POSTGIS_TEMPLATE"]
        )
        print(create_query + "\n")

        try:
            cursor.execute(create_query)
        except psycopg2.ProgrammingError as e:
            print(e.pgerror)
            if "template database" in e.pgerror:
                msg = """It looks like your PostGIS template database is not correctly referenced in
settings.py/settings_local.py, or it has not yet been created.

To create it, use:

    psql -U {0} -c "CREATE DATABASE {1};"
    psql -U {0} -d {1} -c "CREATE EXTENSION postgis;"
""".format(
                    arches_db["USER"], arches_db["POSTGIS_TEMPLATE"]
                )
                print(msg)
            exit()

    def setup_db(self, development=False):
        """
        Drops and re-installs the database found at "arches_<package_name>"
        WARNING: This will destroy data
        """

        conninfo = self.get_connection()
        conn = conninfo["connection"]
        can_create_db = conninfo["can_create_db"]

        cursor = conn.cursor()
        if can_create_db is True:
            self.drop_and_recreate_db(cursor)
        else:
            self.reset_db(cursor)
        # delete existing indexes
        management.call_command("es", operation="delete_indexes")

        # setup initial Elasticsearch indexes
        management.call_command("es", operation="setup_indexes")

        management.call_command("migrate")
        management.call_command("createcachetable")

        # import system settings graph and any saved system settings data
        settings_graph = os.path.join(settings.ROOT_DIR, "db", "system_settings", "Arches_System_Settings_Model.json")
        management.call_command("packages", operation="import_graphs", source=settings_graph)

        management.call_command("graph", operation="publish")

        settings_data = os.path.join(settings.ROOT_DIR, "db", "system_settings", "Arches_System_Settings.json")
        management.call_command("packages", operation="import_business_data", source=settings_data, overwrite="overwrite")

        settings_data_local = settings.SYSTEM_SETTINGS_LOCAL_PATH

        if os.path.isfile(settings_data_local):
            management.call_command("packages", operation="import_business_data", source=settings_data_local, overwrite="overwrite")
<<<<<<< HEAD
=======


        if development:
            management.call_command("add_test_users")
>>>>>>> 58278d30
<|MERGE_RESOLUTION|>--- conflicted
+++ resolved
@@ -210,10 +210,7 @@
 
         if os.path.isfile(settings_data_local):
             management.call_command("packages", operation="import_business_data", source=settings_data_local, overwrite="overwrite")
-<<<<<<< HEAD
-=======
 
 
         if development:
-            management.call_command("add_test_users")
->>>>>>> 58278d30
+            management.call_command("add_test_users")