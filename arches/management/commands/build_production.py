"""
ARCHES - a program developed to inventory and manage immovable cultural heritage.
Copyright (C) 2013 J. Paul Getty Trust and World Monuments Fund

This program is free software: you can redistribute it and/or modify
it under the terms of the GNU Affero General Public License as
published by the Free Software Foundation, either version 3 of the
License, or (at your option) any later version.

This program is distributed in the hope that it will be useful,
but WITHOUT ANY WARRANTY; without even the implied warranty of
MERCHANTABILITY or FITNESS FOR A PARTICULAR PURPOSE. See the
GNU Affero General Public License for more details.

You should have received a copy of the GNU Affero General Public License
along with this program. If not, see <http://www.gnu.org/licenses/>.
"""

"""This module contains commands for building Arches."""

import subprocess
import os
from django.core.management.base import BaseCommand, CommandError
from django.core import management
from arches.app.models.system_settings import settings


class Command(BaseCommand):
    """A general command used in compiling all the required static data files and js file in Arches."""

    def add_arguments(self, parser):
        parser.add_argument(
            "-o",
            "--operation",
            action="store",
            dest="operation",
            default="build",
            choices=["build"],
            help="Operation Type; build=Alias for `npm run build_production` + `collectstatic`",
        )

    def handle(self, *args, **options):
        print("operation: " + options["operation"])
        if options["operation"] == "build":
            if settings.STATIC_ROOT != "":
<<<<<<< HEAD
                proj_name = settings.APP_NAME
                yarn_path = os.path.join(os.getcwd(), proj_name)
                os.chdir(yarn_path)

                subprocess.call("yarn build_production", shell=True)
=======
                subprocess.call("npm run build_production", shell=True)
>>>>>>> c87c7de2
                management.call_command("collectstatic", interactive=False)
<|MERGE_RESOLUTION|>--- conflicted
+++ resolved
@@ -1,55 +1,47 @@
-"""
-ARCHES - a program developed to inventory and manage immovable cultural heritage.
-Copyright (C) 2013 J. Paul Getty Trust and World Monuments Fund
-
-This program is free software: you can redistribute it and/or modify
-it under the terms of the GNU Affero General Public License as
-published by the Free Software Foundation, either version 3 of the
-License, or (at your option) any later version.
-
-This program is distributed in the hope that it will be useful,
-but WITHOUT ANY WARRANTY; without even the implied warranty of
-MERCHANTABILITY or FITNESS FOR A PARTICULAR PURPOSE. See the
-GNU Affero General Public License for more details.
-
-You should have received a copy of the GNU Affero General Public License
-along with this program. If not, see <http://www.gnu.org/licenses/>.
-"""
-
-"""This module contains commands for building Arches."""
-
-import subprocess
-import os
-from django.core.management.base import BaseCommand, CommandError
-from django.core import management
-from arches.app.models.system_settings import settings
-
-
-class Command(BaseCommand):
-    """A general command used in compiling all the required static data files and js file in Arches."""
-
-    def add_arguments(self, parser):
-        parser.add_argument(
-            "-o",
-            "--operation",
-            action="store",
-            dest="operation",
-            default="build",
-            choices=["build"],
-            help="Operation Type; build=Alias for `npm run build_production` + `collectstatic`",
-        )
-
-    def handle(self, *args, **options):
-        print("operation: " + options["operation"])
-        if options["operation"] == "build":
-            if settings.STATIC_ROOT != "":
-<<<<<<< HEAD
-                proj_name = settings.APP_NAME
-                yarn_path = os.path.join(os.getcwd(), proj_name)
-                os.chdir(yarn_path)
-
-                subprocess.call("yarn build_production", shell=True)
-=======
-                subprocess.call("npm run build_production", shell=True)
->>>>>>> c87c7de2
-                management.call_command("collectstatic", interactive=False)
+"""
+ARCHES - a program developed to inventory and manage immovable cultural heritage.
+Copyright (C) 2013 J. Paul Getty Trust and World Monuments Fund
+
+This program is free software: you can redistribute it and/or modify
+it under the terms of the GNU Affero General Public License as
+published by the Free Software Foundation, either version 3 of the
+License, or (at your option) any later version.
+
+This program is distributed in the hope that it will be useful,
+but WITHOUT ANY WARRANTY; without even the implied warranty of
+MERCHANTABILITY or FITNESS FOR A PARTICULAR PURPOSE. See the
+GNU Affero General Public License for more details.
+
+You should have received a copy of the GNU Affero General Public License
+along with this program. If not, see <http://www.gnu.org/licenses/>.
+"""
+
+"""This module contains commands for building Arches."""
+
+import subprocess
+import os
+from django.core.management.base import BaseCommand, CommandError
+from django.core import management
+from arches.app.models.system_settings import settings
+
+
+class Command(BaseCommand):
+    """A general command used in compiling all the required static data files and js file in Arches."""
+
+    def add_arguments(self, parser):
+        parser.add_argument(
+            "-o",
+            "--operation",
+            action="store",
+            dest="operation",
+            default="build",
+            choices=["build"],
+            help="Operation Type; build=Alias for `npm run build_production` + `collectstatic`",
+        )
+
+    def handle(self, *args, **options):
+        print("operation: " + options["operation"])
+        if options["operation"] == "build":
+            if settings.STATIC_ROOT != "":
+                subprocess.call("npm run build_production", shell=True)
+                management.call_command("collectstatic", interactive=False)