--- conflicted
+++ resolved
@@ -193,41 +193,32 @@
         if options["quiet"]:
             self.stdout.write("Only announcing timing data")
         if options["verbosity"] > 1:
-<<<<<<< HEAD
-            self.stdout.write("Logging detailed error information: set log level to DEBUG to view messages")
-            self.stdout.write("Verbosity level 2 will log based on the application's LOGGING settings in settings.py")
-            self.stdout.write("Verbosity level 3 will include level 2 logging as well as logging to the console")
-            resp = input("Logging detailed information can slow down the import process.  Continue anyway? (y/n)")
-=======
-            print(
+            self.stdout.write(
                 "Logging detailed error information: set log level to DEBUG to view messages"
             )
-            print(
+            self.stdout.write(
                 "Verbosity level 2 will log based on the application's LOGGING settings in settings.py"
             )
-            print(
+            self.stdout.write(
                 "Verbosity level 3 will include level 2 logging as well as logging to the console"
             )
             resp = input(
                 "Logging detailed information can slow down the import process.  Continue anyway? (y/n)"
             )
->>>>>>> c2fbac9b
 
             if "n" in resp.lower():
                 return
 
         if options["strip_search"] and not options["fast"]:
-<<<<<<< HEAD
-            self.stderr.write("ERROR: stripping fields not exposed to advanced search only works in fast mode")
-=======
-            print(
+            self.stderr.write(
                 "ERROR: stripping fields not exposed to advanced search only works in fast mode"
             )
->>>>>>> c2fbac9b
             return
 
         if options["dry_run"]:
-            self.stdout.write("Running in --dry-run mode. Validating only (no saving, no indexing).")
+            self.stdout.write(
+                "Running in --dry-run mode. Validating only (no saving, no indexing)."
+            )
 
         self.resources = []
         self.load_resources(options)
@@ -240,14 +231,10 @@
             self.stdout.write = lambda unused: None
             return self.resources
 
-<<<<<<< HEAD
     def load_resources(self, options):
-        self.reader = JsonLdReader(verbosity=options["verbosity"], ignore_errors=options["ignore_errors"])
-=======
         self.reader = JsonLdReader(
             verbosity=options["verbosity"], ignore_errors=options["ignore_errors"]
         )
->>>>>>> c2fbac9b
         self.jss = JSONSerializer()
         source = options["source"]
         if options["model"]:
@@ -297,7 +284,9 @@
                 try:
                     graphid = archesmodels.GraphModel.objects.get(slug=m).pk
                 except:
-                    self.stderr.write(f"Couldn't find a model definition for {m}; skipping")
+                    self.stderr.write(
+                        f"Couldn't find a model definition for {m}; skipping"
+                    )
                     continue
             # We have a good model, so build the pre-processed tree once
             self.reader.graphtree = self.reader.process_graph(graphid)
@@ -347,15 +336,10 @@
                         if options["toobig"]:
                             sz = os.os.path.getsize(fn)
                             if sz > options["toobig"]:
-<<<<<<< HEAD
                                 if not options["quiet"]:
-                                    self.stdout.write(f" ... Skipping due to size:  {sz} > {options['toobig']}")
-=======
-                                if not quiet:
-                                    print(
+                                    self.stdout.write(
                                         f" ... Skipping due to size:  {sz} > {options['toobig']}"
                                     )
->>>>>>> c2fbac9b
                                 continue
                         uu = f.replace(f".{options['suffix']}", "")
                         if options["use_storage"]:
@@ -392,15 +376,14 @@
                                         jsdata,
                                         reload=options["force"],
                                         quiet=options["quiet"],
-<<<<<<< HEAD
                                         dry_run=options["dry_run"],
-=======
->>>>>>> c2fbac9b
                                     )
                                 loaded += l
                                 loaded_model += l
                             except Exception as e:
-                                self.stderr.write(f"*** Failed to load {fn}:\n     {e}\n")
+                                self.stderr.write(
+                                    f"*** Failed to load {fn}:\n     {e}\n"
+                                )
                                 if not options["ignore_errors"]:
                                     short_path_to_failing_file = f"{Path(m) / b / f}"
                                     if sys.version_info >= (3, 11):
@@ -411,13 +394,9 @@
                         else:
                             self.stdout.write(" ... skipped due to bad data :(")
                         if not seen % 100:
-<<<<<<< HEAD
-                            self.stdout.write(f" ... seen {seen} / loaded {loaded} in {time.time()-start}")
-=======
-                            print(
+                            self.stdout.write(
                                 f" ... seen {seen} / loaded {loaded} in {time.time()-start}"
                             )
->>>>>>> c2fbac9b
             except StopIteration as e:
                 break
             except:
@@ -426,12 +405,7 @@
             self.save_resources()
             self.index_resources(options["strip_search"])
             self.resources = []
-<<<<<<< HEAD
-        self.stdout.write(f"Total Time: seen {seen} / loaded {loaded} in {time.time()-start} seconds")
-
-    def fast_import_resource(self, resourceid, graphid, data, n=1000, reload="ignore", quiet=True, strip_search=False, dry_run=False):
-=======
-        print(
+        self.stdout.write(
             f"Total Time: seen {seen} / loaded {loaded} in {time.time()-start} seconds"
         )
 
@@ -444,8 +418,8 @@
         reload="ignore",
         quiet=True,
         strip_search=False,
+        dry_run=False,
     ):
->>>>>>> c2fbac9b
         try:
             resource_instance = Resource.objects.get(pk=resourceid)
             if reload == "ignore":
@@ -453,7 +427,9 @@
                     self.stdout.write(f" ... already loaded")
                 return 0
             elif reload == "error":
-                self.stderr.write(f"*** Record exists for {resourceid}, and -ow is error")
+                self.stderr.write(
+                    f"*** Record exists for {resourceid}, and -ow is error"
+                )
                 raise FileExistsError(resourceid)
             elif not dry_run:
                 resource_instance.delete()
@@ -472,7 +448,9 @@
             self.resources = []
         return 1
 
-    def import_resource(self, resourceid, graphid, data, reload="ignore", quiet=False, dry_run=False):
+    def import_resource(
+        self, resourceid, graphid, data, reload="ignore", quiet=False, dry_run=False
+    ):
         with transaction.atomic():
             try:
                 resource_instance = Resource.objects.get(pk=resourceid)
@@ -481,7 +459,9 @@
                         self.stdout.write(f" ... already loaded")
                     return 0
                 elif reload == "error":
-                    self.stdout.write(f"*** Record exists for {resourceid}, and -ow is error")
+                    self.stdout.write(
+                        f"*** Record exists for {resourceid}, and -ow is error"
+                    )
                     raise FileExistsError(resourceid)
                 else:
                     resource_instance.delete()
