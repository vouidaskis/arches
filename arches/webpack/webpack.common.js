/* eslint-disable */

const fetch = require('cross-fetch');
const fs = require('fs');
const Path = require('path');
const webpack = require('webpack');
const MiniCssExtractPlugin = require('mini-css-extract-plugin');
const BundleTracker = require('webpack-bundle-tracker');

const { CleanWebpackPlugin } = require('clean-webpack-plugin');
const { spawn } = require("child_process");
const { VueLoaderPlugin } = require("vue-loader");

const { buildImageFilePathLookup } = require('./webpack-utils/build-image-filepath-lookup');
const { buildJavascriptFilepathLookup } = require('./webpack-utils/build-javascript-filepath-lookup');
const { buildTemplateFilePathLookup } = require('./webpack-utils/build-template-filepath-lookup');
const { buildVueFilePathLookup } = require('./webpack-utils/build-vue-filepath-lookup');


module.exports = () => {
    return new Promise((resolve, _reject) => {
        const createWebpackConfig = function(data) {  // reads from application's settings.py
            const parsedData = JSON.parse(data);
            console.log('Data imported from settings.py:', parsedData)
            
            const APP_ROOT = parsedData['APP_ROOT'];
<<<<<<< HEAD
            const INSTALLED_PACKAGES = parsedData['INSTALLED_PACKAGES'];
            const INSTALLED_PACKAGES_PATH = parsedData['INSTALLED_PACKAGES_PATH'];
=======
            const ARCHES_APPLICATIONS = parsedData['ARCHES_APPLICATIONS'];
            const ARCHES_APPLICATIONS_PATHS = parsedData['ARCHES_APPLICATIONS_PATHS'];
            const SITE_PACKAGES_DIRECTORY = parsedData['SITE_PACKAGES_DIRECTORY'];
>>>>>>> 002c454f
            const ROOT_DIR = parsedData['ROOT_DIR'];
            const STATIC_URL = parsedData['STATIC_URL']
            const PUBLIC_SERVER_ADDRESS = parsedData['PUBLIC_SERVER_ADDRESS']
            const WEBPACK_DEVELOPMENT_SERVER_PORT = parsedData['WEBPACK_DEVELOPMENT_SERVER_PORT']

            // BEGIN create entry point configurations
        
            const archesCoreEntryPointConfiguration = buildJavascriptFilepathLookup(Path.resolve(__dirname, ROOT_DIR, 'app', 'media', 'js'), {});
            const projectEntryPointConfiguration = buildJavascriptFilepathLookup(Path.resolve(__dirname, APP_ROOT, 'media', 'js'), {});

<<<<<<< HEAD
            const installedPackagesEntrypointConfiguration = INSTALLED_PACKAGES.reduce((acc, installedPackage) => {                
                return {
                    ...acc,
                    ...buildJavascriptFilepathLookup(Path.resolve(__dirname, INSTALLED_PACKAGES_PATH, installedPackage, 'media', 'js'), {})
=======
            const archesApplicationsEntrypointConfiguration = ARCHES_APPLICATIONS.reduce((acc, archesApplication) => {   
                return {
                    ...acc,
                    ...buildJavascriptFilepathLookup(Path.resolve(__dirname, ARCHES_APPLICATIONS_PATHS[archesApplication], 'media', 'js'), {})
>>>>>>> 002c454f
                };
            }, {});

            // END create entry point configurations
            // BEGIN create JavaScript filepath lookups

            const archesCoreJavascriptRelativeFilepathToAbsoluteFilepathLookup = Object.entries(archesCoreEntryPointConfiguration).reduce((acc, [path, config]) => {
                acc[path + '$'] = Path.resolve(__dirname, path, config['import']);
                return acc;
            }, {});
            const projectJavascriptRelativeFilepathToAbsoluteFilepathLookup = Object.entries(projectEntryPointConfiguration).reduce((acc, [path, config]) => {
                acc[path + '$'] = Path.resolve(__dirname, path, config['import']);
                return acc;
            }, {});
<<<<<<< HEAD
            const installedPackagesJavascriptRelativeFilepathToAbsoluteFilepathLookup = Object.entries(installedPackagesEntrypointConfiguration).reduce((acc, [path, config]) => {
=======
            const archesApplicationsJavascriptRelativeFilepathToAbsoluteFilepathLookup = Object.entries(archesApplicationsEntrypointConfiguration).reduce((acc, [path, config]) => {
>>>>>>> 002c454f
                acc[path + '$'] = Path.resolve(__dirname, path, config['import']);
                return acc;
            }, {});

<<<<<<< HEAD
            // order is important! Arches core files are overwritten by project files, project files are overwritten by installedPackage files
            const javascriptRelativeFilepathToAbsoluteFilepathLookup = { 
                ...archesCoreJavascriptRelativeFilepathToAbsoluteFilepathLookup,
                ...projectJavascriptRelativeFilepathToAbsoluteFilepathLookup,
                ...installedPackagesJavascriptRelativeFilepathToAbsoluteFilepathLookup
=======
            // order is important! Arches core files are overwritten by project files, project files are overwritten by archesApplication files
            const javascriptRelativeFilepathToAbsoluteFilepathLookup = { 
                ...archesCoreJavascriptRelativeFilepathToAbsoluteFilepathLookup,
                ...projectJavascriptRelativeFilepathToAbsoluteFilepathLookup,
                ...archesApplicationsJavascriptRelativeFilepathToAbsoluteFilepathLookup
>>>>>>> 002c454f
            };

            // END create JavaScript filepath lookups
            // BEGIN create node modules aliases
<<<<<<< HEAD
            
            const { ARCHES_CORE_NODE_MODULES_ALIASES } = require(Path.resolve(__dirname, ROOT_DIR, 'webpack', 'webpack-node-modules-aliases.js'));
            const parsedArchesCoreNodeModulesAliases = Object.entries(JSON.parse(ARCHES_CORE_NODE_MODULES_ALIASES)).reduce((acc, [alias, executeableString]) => {
                // eval() should be safe here, it's running developer-defined code during build
                acc[alias] = eval(executeableString);
                return acc;
            }, {});

            let parsedProjectNodeModulesAliases = {};
            if (PROJECT_NODE_MODULES_ALIASES) {
                parsedProjectNodeModulesAliases = Object.entries(JSON.parse(PROJECT_NODE_MODULES_ALIASES)).reduce((acc, [alias, executeableString]) => {
=======
            let archesCorePackageJSONFilepath = Path.resolve(__dirname, ROOT_DIR, '../package.json')
            if (!fs.existsSync(archesCorePackageJSONFilepath)) {
                archesCorePackageJSONFilepath = Path.resolve(__dirname, APP_ROOT, 'media', 'node_modules', 'arches', 'package.json')
            }

            const archesCorePackageJSON = require(archesCorePackageJSONFilepath);
            const parsedArchesCoreNodeModulesAliases = Object.entries(archesCorePackageJSON['nodeModulesPaths']).reduce((acc, [alias, subPath]) => {
                if (subPath.slice(0, 7) === 'plugins') {  // handles for node_modules -esque plugins in arches core
                    acc[alias] = Path.resolve(__dirname, ROOT_DIR, 'app', 'media', subPath);
                }
                else {
                    acc[alias] = Path.resolve(__dirname, APP_ROOT, 'media', subPath);
                }
                return acc;
            }, {});

            const projectJSONFilepath = Path.resolve(__dirname, APP_ROOT, 'package.json');
            let parsedProjectNodeModulesAliases = {}
            if (fs.existsSync(projectJSONFilepath)) {  // handles running Arches without a project
                const projectPackageJSON = require(projectJSONFilepath);
                parsedProjectNodeModulesAliases = Object.entries(projectPackageJSON['nodeModulesPaths']).reduce((acc, [alias, subPath]) => {
>>>>>>> 002c454f
                    if (parsedArchesCoreNodeModulesAliases[alias]) {
                        console.warn(
                            '\x1b[33m%s\x1b[0m',  // yellow
                            `"${alias}" has failed to load, it has already been defined in the Arches application.`
                        )
                    }
                    else {
<<<<<<< HEAD
                        // eval() should be safe here, it's running developer-defined code during build
                        acc[alias] = eval(executeableString);
                    }
                    return acc;
                }, {});
            }

            let parsedInstalledPackagesNodeModulesAliases = {};
            for (const installedPackage of INSTALLED_PACKAGES) {
                try {
                    const { installedPackageNodeModuleAliases } = require(
                        Path.resolve(__dirname, INSTALLED_PACKAGES_PATH, installedPackage, 'webpack', 'webpack-node-modules-aliases.js')
                    );
                    
                    for (const [alias, executeableString] of Object.entries(JSON.parse(installedPackageNodeModuleAliases))) {
                        if (
                            parsedInstalledPackagesNodeModulesAliases[alias]
                            || parsedProjectNodeModulesAliases[alias]
                            || parsedArchesCoreNodeModulesAliases[alias]
                        ) {
                            console.warn(
                                '\x1b[33m%s\x1b[0m',  // yellow
                                `"${alias}" has failed to load, it has already been defined in the project, another installed package, or the Arches application.`
                            )
                        }
                        else {
                            // eval() should be safe here, it's running developer-defined code during build
                            parsedInstalledPackagesNodeModulesAliases[alias] = eval(executeableString);
                        }
                    }
                } catch (error) {
                    continue;
                }
            }
            
            // order is important! Arches core files are overwritten by project files, project files are overwritten by installedPackage files
            const nodeModulesAliases = {
                ...parsedArchesCoreNodeModulesAliases,
                ...parsedProjectNodeModulesAliases,
                ...parsedInstalledPackagesNodeModulesAliases
=======
                        acc[alias] = Path.resolve(__dirname, APP_ROOT, 'media', subPath);
                    }
                    return acc;
                }, {});
            }

            let parsedArchesApplicationsNodeModulesAliases = {};
            for (const archesApplication of ARCHES_APPLICATIONS) {
                try {
                    let filepath;

                    if (!ARCHES_APPLICATIONS_PATHS[archesApplication].includes('site-packages')) {  
                        // if the path doesn't include site-packages then we can assume it's linked via egg/wheel
                        filepath = Path.resolve(__dirname, ARCHES_APPLICATIONS_PATHS[archesApplication], '..', 'package.json');
                    }
                    else {
                        filepath = Path.resolve(__dirname, APP_ROOT, 'media', 'node_modules', archesApplication, 'package.json')
                    }

                    const archesApplicationPackageJSON = require(filepath);
                    for (const [alias, subPath] of Object.entries(archesApplicationPackageJSON['nodeModulesPaths'])) {
                        if (
                            parsedArchesApplicationsNodeModulesAliases[alias]
                            || parsedProjectNodeModulesAliases[alias]
                            || parsedArchesCoreNodeModulesAliases[alias]
                        ) {
                            console.warn(
                                '\x1b[33m%s\x1b[0m',  // yellow
                                `"${alias}" is already loaded! It has might have been defined in the project, another arches application, or the Arches software.`
                            )
                        }
                        else {
                            parsedArchesApplicationsNodeModulesAliases[alias] = Path.resolve(__dirname, APP_ROOT, 'media', subPath);
                        }
                    }
                } catch (error) {
                    continue;
                }
            }

            // order is important! Arches core files are overwritten by project files, project files are overwritten by archesApplication files
            const nodeModulesAliases = {
                ...parsedArchesCoreNodeModulesAliases,
                ...parsedProjectNodeModulesAliases,
                ...parsedArchesApplicationsNodeModulesAliases
>>>>>>> 002c454f
            };

            // END create node modules aliases
            // BEGIN create template filepath lookup
            
            const coreArchesTemplatePathConfiguration = buildTemplateFilePathLookup(Path.resolve(__dirname, ROOT_DIR, 'app', 'templates'), {});
            const projectTemplatePathConfiguration = buildTemplateFilePathLookup(Path.resolve(__dirname, APP_ROOT, 'templates'), {});

<<<<<<< HEAD
            const installedPackagesTemplatePathConfiguration = INSTALLED_PACKAGES.reduce((acc, installedPackage) => {                
                return {
                    ...acc,
                    ...buildTemplateFilePathLookup(Path.resolve(__dirname, INSTALLED_PACKAGES_PATH, installedPackage, 'templates'), {})
                };
            }, {});

            // order is important! Arches core files are overwritten by project files, project files are overwritten by installedPackage files
            const templateFilepathLookup = { 
                ...coreArchesTemplatePathConfiguration,
                ...projectTemplatePathConfiguration,
                ...installedPackagesTemplatePathConfiguration
=======
            const archesApplicationsTemplatePathConfiguration = ARCHES_APPLICATIONS.reduce((acc, archesApplication) => {   
                return {
                    ...acc,
                    ...buildTemplateFilePathLookup(Path.resolve(__dirname, ARCHES_APPLICATIONS_PATHS[archesApplication], 'templates'), {})
                };
            }, {});

            // order is important! Arches core files are overwritten by project files, project files are overwritten by archesApplication files
            const templateFilepathLookup = { 
                ...coreArchesTemplatePathConfiguration,
                ...projectTemplatePathConfiguration,
                ...archesApplicationsTemplatePathConfiguration
>>>>>>> 002c454f
            };

            // END create template filepath lookup
            // BEGIN create image filepath lookup

            const coreArchesImagePathConfiguration = buildImageFilePathLookup(STATIC_URL, Path.resolve(__dirname, ROOT_DIR, 'app', 'media', 'img'), {});
            const projectImagePathConfiguration = buildImageFilePathLookup(STATIC_URL, Path.resolve(__dirname, APP_ROOT, 'media', 'img'), {});

<<<<<<< HEAD
            const installedPackagesImagePathConfiguration = INSTALLED_PACKAGES.reduce((acc, installedPackage) => {                
                return {
                    ...acc,
                    ...buildImageFilePathLookup(STATIC_URL, Path.resolve(__dirname, INSTALLED_PACKAGES_PATH, installedPackage, 'media', 'img'), {})
                };
            }, {});

            // order is important! Arches core files are overwritten by project files, project files are overwritten by installedPackage files
            const imageFilepathLookup = { 
                ...coreArchesImagePathConfiguration,
                ...projectImagePathConfiguration,
                ...installedPackagesImagePathConfiguration
            };

            // END create image filepath lookup
=======
            const archesApplicationsImagePathConfiguration = ARCHES_APPLICATIONS.reduce((acc, archesApplication) => {   
                return {
                    ...acc,
                    ...buildImageFilePathLookup(STATIC_URL, Path.resolve(__dirname, ARCHES_APPLICATIONS_PATHS[archesApplication], 'media', 'img'), {})
                };
            }, {});

            // order is important! Arches core files are overwritten by project files, project files are overwritten by archesApplication files
            const imageFilepathLookup = { 
                ...coreArchesImagePathConfiguration,
                ...projectImagePathConfiguration,
                ...archesApplicationsImagePathConfiguration
            };

            // END create image filepath lookup
            // BEGIN create vue filepath lookup

            const coreArchesVuePathConfiguration = buildVueFilePathLookup(Path.resolve(__dirname, ROOT_DIR, 'app', 'src'), {});
            const projectVuePathConfiguration = buildVueFilePathLookup(Path.resolve(__dirname, APP_ROOT, 'src'), {});

            const archesApplicationsVuePaths = []
            const archesApplicationsVuePathConfiguration = ARCHES_APPLICATIONS.reduce((acc, archesApplication) => { 
                const path = Path.resolve(__dirname, ARCHES_APPLICATIONS_PATHS[archesApplication], 'src');
                archesApplicationsVuePaths.push(path);

                return {
                    ...acc,
                    ...buildVueFilePathLookup(path, {})
                };
            }, {});

            // order is important! Arches core files are overwritten by project files, project files are overwritten by archesApplication files
            const vueFilepathLookup = { 
                ...coreArchesVuePathConfiguration,
                ...projectVuePathConfiguration,
                ...archesApplicationsVuePathConfiguration
            };

            // END create vue filepath lookup
            // BEGIN create universal constants

            const universalConstants = {
                APP_ROOT_DIRECTORY: JSON.stringify(APP_ROOT).replace(/\\/g ,'/'),
                ARCHES_CORE_DIRECTORY: JSON.stringify(ROOT_DIR).replace(/\\/g ,'/'),
                ARCHES_APPLICATIONS: JSON.stringify(ARCHES_APPLICATIONS),
                SITE_PACKAGES_DIRECTORY: JSON.stringify(SITE_PACKAGES_DIRECTORY).replace(/\\/g ,'/'),
            };

            let linkedApplicationPathCount = 0;
            for (const archesApplication of ARCHES_APPLICATIONS) {
                if (!ARCHES_APPLICATIONS_PATHS[archesApplication].includes('site-packages')) {
                    universalConstants[`LINKED_APPLICATION_PATH_${linkedApplicationPathCount}`] = JSON.stringify(
                        ARCHES_APPLICATIONS_PATHS[archesApplication]
                    ).replace(/\\/g ,'/');
                    linkedApplicationPathCount += 1;
                }
            }

            // END create universal constants
>>>>>>> 002c454f
            
            resolve({
                entry: { 
                    ...archesCoreEntryPointConfiguration,
                    ...projectEntryPointConfiguration,
<<<<<<< HEAD
                    ...installedPackagesEntrypointConfiguration
=======
                    ...archesApplicationsEntrypointConfiguration,
                    ...vueFilepathLookup,
>>>>>>> 002c454f
                },
                devServer: {
                    port: WEBPACK_DEVELOPMENT_SERVER_PORT,
                },
                output: {
                    path: Path.resolve(__dirname, APP_ROOT, 'media', 'build'),
                    publicPath: STATIC_URL,
                    libraryTarget: 'amd-require',
                    clean: true,
                },
                plugins: [
                    new CleanWebpackPlugin(),
<<<<<<< HEAD
                    new webpack.DefinePlugin({
                        APP_ROOT_DIRECTORY: JSON.stringify(APP_ROOT).replace(/\\/g ,'/'),
                        ARCHES_CORE_DIRECTORY: JSON.stringify(ROOT_DIR).replace(/\\/g ,'/'),
                        INSTALLED_PACKAGES: JSON.stringify(INSTALLED_PACKAGES),
                        INSTALLED_PACKAGES_DIRECTORY: JSON.stringify(INSTALLED_PACKAGES_PATH).replace(/\\/g ,'/')
                    }),
=======
                    new webpack.DefinePlugin(universalConstants),
>>>>>>> 002c454f
                    new webpack.ProvidePlugin({
                        $:  Path.resolve(__dirname, APP_ROOT, 'media', 'node_modules', 'jquery', 'dist', 'jquery.min'),
                        jQuery:  Path.resolve(__dirname, APP_ROOT, 'media', 'node_modules', 'jquery', 'dist', 'jquery.min'),
                        jquery:  Path.resolve(__dirname, APP_ROOT, 'media', 'node_modules', 'jquery', 'dist', 'jquery.min')
                    }),
                    new MiniCssExtractPlugin(),
                    new BundleTracker({ filename: Path.resolve(__dirname, `webpack-stats.json`) }),
                    new VueLoaderPlugin(),
                    {
                        apply: (compiler) => {
                            compiler.hooks.afterEmit.tap("webpack", () => {
                                fs.writeFile(
                                    Path.resolve(__dirname, APP_ROOT, 'media', 'build', '.gitignore'), 
                                    "# Ignore everything in this directory\n*\n# Except this file\n!.gitignore\n",
                                     err => {
                                        if (err) {
                                            console.error(
                                                '\x1b[31m%s\x1b[0m',  // red
                                                err
                                            );
                                        }
                                    }
                                );
                            });
                        },
                    },
                ],
                resolveLoader: {
                    alias: {
                        text: 'raw-loader'
                    }
                },
                resolve: {
                    modules: [Path.resolve(__dirname, APP_ROOT, 'media', 'node_modules')],
                    alias: {
                        ...javascriptRelativeFilepathToAbsoluteFilepathLookup,
                        ...templateFilepathLookup,
                        ...imageFilepathLookup,
                        ...vueFilepathLookup,
                        ...nodeModulesAliases,
                        '@': [Path.resolve(__dirname, APP_ROOT, 'src'), ...archesApplicationsVuePaths, Path.resolve(__dirname, ROOT_DIR, 'app', 'src')]
                    },
                },
                module: {
                    rules: [
                        {
                            test: /\.vue$/,
                            loader: Path.join(APP_ROOT, 'media', 'node_modules', 'vue-loader'),
                        },
                        {
                            test: /\.mjs$/,
                            include: /node_modules/,
                            type: 'javascript/auto',
                        },
                        {
                            test: /\.js$/,
                            exclude: [/node_modules/, /load-component-dependencies/],
                            loader: Path.join(APP_ROOT, 'media', 'node_modules', 'babel-loader'),
                            options: {
                                presets: ['@babel/preset-env'],
                                cacheDirectory: Path.join(APP_ROOT, 'media', 'node_modules', '.cache', 'babel-loader'),
                            }
                        },
                        {
                            test: /\.css$/,
                            use: [
                                {
                                    'loader': Path.join(APP_ROOT, 'media', 'node_modules', 'style-loader'),
                                },
                                {
                                    'loader': Path.join(APP_ROOT, 'media', 'node_modules', 'css-loader'),
                                },
                            ],
                        },
                        {
                            test: /\.scss$/i,
                            use: [
                                {
                                    'loader': MiniCssExtractPlugin.loader,
                                },
                                {
                                    'loader': Path.join(APP_ROOT, 'media', 'node_modules', 'css-loader'),
                                },
                                {
                                    'loader': Path.join(APP_ROOT, 'media', 'node_modules', 'postcss-loader'),
                                },
                                {
                                    'loader': Path.join(APP_ROOT, 'media', 'node_modules', 'sass-loader'),
                                }
                            ],
                        },
                        {
                            test: /\.html?$/i,
                            loader: Path.join(APP_ROOT, 'media', 'node_modules', 'html-loader'),
                            options: {
                                esModule: false,
                                minimize: {
                                    removeComments: false,
                                },
                                preprocessor: async (content, loaderContext) => {
                                    const resourcePath = loaderContext['resourcePath'];

                                    let templatePath;
<<<<<<< HEAD
                                    if (resourcePath.includes(INSTALLED_PACKAGES_PATH)) {  // installed package component
                                        const packagePath = resourcePath.split(INSTALLED_PACKAGES_PATH)[1];  // first split off installed packages path
                                        const [_emptyValueBeforeFirstSlash, _packageName, ...subPath] = packagePath.split('/') // then split off package name
                                        templatePath = '/' + subPath.join('/');
                                    }
                                    else if (resourcePath.includes(APP_ROOT)) {  // project-level component
                                        templatePath = resourcePath.split(APP_ROOT)[1];
                                    }
                                    else {  // arches core component
                                        templatePath = resourcePath.split(Path.join(ROOT_DIR, 'app'))[1];
                                    }

=======

                                    for (const archesApplicationPath of Object.values(ARCHES_APPLICATIONS_PATHS)) {  // arches application component
                                        if (resourcePath.includes(archesApplicationPath)) {
                                            templatePath = resourcePath.split(archesApplicationPath)[1];
                                        }
                                    }

                                    if (!templatePath && resourcePath.includes(APP_ROOT)) {  // project-level component
                                        templatePath = resourcePath.split(APP_ROOT)[1];
                                    }
                                    else if (!templatePath) {  // arches core component
                                        templatePath = resourcePath.split(Path.join(ROOT_DIR, 'app'))[1];
                                    }

>>>>>>> 002c454f
                                    let isTestEnvironment = false;
                                    for (let arg of process.argv) {
                                        const keyValuePair = arg.split('=');
                                        const key = keyValuePair[0].toLowerCase();
                                    
                                        if (key === 'test') {
                                            isTestEnvironment = true;
                                        }
                                    }

                                    let resp;
                                    
                                    console.log(`Loading "${templatePath}" from Django server...`)
            
                                    const renderTemplate = async(failureCount=0) => {
                                        /*
                                            Sometimes Django can choke on the number of requests, this function will 
                                            continue attempting to render the template until successful or 5 failures.
                                        */ 
                                        if (failureCount < 5) {
                                            try {
                                                let serverAddress = PUBLIC_SERVER_ADDRESS;
                                                if (serverAddress.charAt(serverAddress.length - 1) === '/') {
                                                    serverAddress = serverAddress.slice(0, -1)
                                                }
                                                resp = await fetch(serverAddress + templatePath);
                                            }
                                            catch(e) { 
                                                failureCount += 1;
                                                console.warn(
                                                    '\x1b[33m%s\x1b[0m',  // yellow
                                                    `"${templatePath}" has failed to load. Retrying (${failureCount} / 5)...`
                                                );
                                                return await renderTemplate(failureCount=failureCount);
                                            }
                                        }
                                        else {
                                            console.error(
                                                '\x1b[31m%s\x1b[0m',  // red
                                                `"${templatePath}" has failed to load! Falling back to un-rendered file.`
                                            );
                                            resp = {
                                               text: () => (
                                                    new Promise((resolve, _reject) => {
                                                        /*
                                                            if run in a test environment, failures will return a empty string which will
                                                            still allow the bundle to build.
                                                        */ 
                                                        
                                                        resolve(isTestEnvironment ? '' : content);  
                                                    })
                                               )
                                            };
                                        }
                                    };
            
                                    await renderTemplate();
            
                                    const responseText = await resp.text();
                                    return responseText;
                                }
                            }
                        },
                        {
                            test: /\.(txt|DS_Store)$/i,
                            use: Path.join(APP_ROOT, 'media', 'node_modules', 'raw-loader'),
                        },
                        {
                            test: /\.(png|svg|jpg|jpeg|gif)$/i,
                            type: 'asset/resource',
                        },
                    ],
                },
            });
        };

        let projectSettings = spawn(
            'python',
            [Path.resolve(__dirname, Path.parse(__dirname)['dir'], 'settings.py')]
        );
        projectSettings.stderr.on("data", process.stderr.write);
        projectSettings.stdout.on("data", createWebpackConfig);

        projectSettings.on('error', () => {
            projectSettings = spawn(
                'python3',
                [Path.resolve(__dirname, Path.parse(__dirname)['dir'], 'settings.py')]
            );
            projectSettings.stderr.on("data", process.stderr.write);
            projectSettings.stdout.on("data", createWebpackConfig);
        });

    });
};<|MERGE_RESOLUTION|>--- conflicted
+++ resolved
@@ -24,14 +24,9 @@
             console.log('Data imported from settings.py:', parsedData)
             
             const APP_ROOT = parsedData['APP_ROOT'];
-<<<<<<< HEAD
-            const INSTALLED_PACKAGES = parsedData['INSTALLED_PACKAGES'];
-            const INSTALLED_PACKAGES_PATH = parsedData['INSTALLED_PACKAGES_PATH'];
-=======
             const ARCHES_APPLICATIONS = parsedData['ARCHES_APPLICATIONS'];
             const ARCHES_APPLICATIONS_PATHS = parsedData['ARCHES_APPLICATIONS_PATHS'];
             const SITE_PACKAGES_DIRECTORY = parsedData['SITE_PACKAGES_DIRECTORY'];
->>>>>>> 002c454f
             const ROOT_DIR = parsedData['ROOT_DIR'];
             const STATIC_URL = parsedData['STATIC_URL']
             const PUBLIC_SERVER_ADDRESS = parsedData['PUBLIC_SERVER_ADDRESS']
@@ -42,17 +37,10 @@
             const archesCoreEntryPointConfiguration = buildJavascriptFilepathLookup(Path.resolve(__dirname, ROOT_DIR, 'app', 'media', 'js'), {});
             const projectEntryPointConfiguration = buildJavascriptFilepathLookup(Path.resolve(__dirname, APP_ROOT, 'media', 'js'), {});
 
-<<<<<<< HEAD
-            const installedPackagesEntrypointConfiguration = INSTALLED_PACKAGES.reduce((acc, installedPackage) => {                
-                return {
-                    ...acc,
-                    ...buildJavascriptFilepathLookup(Path.resolve(__dirname, INSTALLED_PACKAGES_PATH, installedPackage, 'media', 'js'), {})
-=======
             const archesApplicationsEntrypointConfiguration = ARCHES_APPLICATIONS.reduce((acc, archesApplication) => {   
                 return {
                     ...acc,
                     ...buildJavascriptFilepathLookup(Path.resolve(__dirname, ARCHES_APPLICATIONS_PATHS[archesApplication], 'media', 'js'), {})
->>>>>>> 002c454f
                 };
             }, {});
 
@@ -67,45 +55,20 @@
                 acc[path + '$'] = Path.resolve(__dirname, path, config['import']);
                 return acc;
             }, {});
-<<<<<<< HEAD
-            const installedPackagesJavascriptRelativeFilepathToAbsoluteFilepathLookup = Object.entries(installedPackagesEntrypointConfiguration).reduce((acc, [path, config]) => {
-=======
             const archesApplicationsJavascriptRelativeFilepathToAbsoluteFilepathLookup = Object.entries(archesApplicationsEntrypointConfiguration).reduce((acc, [path, config]) => {
->>>>>>> 002c454f
                 acc[path + '$'] = Path.resolve(__dirname, path, config['import']);
                 return acc;
             }, {});
 
-<<<<<<< HEAD
-            // order is important! Arches core files are overwritten by project files, project files are overwritten by installedPackage files
-            const javascriptRelativeFilepathToAbsoluteFilepathLookup = { 
-                ...archesCoreJavascriptRelativeFilepathToAbsoluteFilepathLookup,
-                ...projectJavascriptRelativeFilepathToAbsoluteFilepathLookup,
-                ...installedPackagesJavascriptRelativeFilepathToAbsoluteFilepathLookup
-=======
             // order is important! Arches core files are overwritten by project files, project files are overwritten by archesApplication files
             const javascriptRelativeFilepathToAbsoluteFilepathLookup = { 
                 ...archesCoreJavascriptRelativeFilepathToAbsoluteFilepathLookup,
                 ...projectJavascriptRelativeFilepathToAbsoluteFilepathLookup,
                 ...archesApplicationsJavascriptRelativeFilepathToAbsoluteFilepathLookup
->>>>>>> 002c454f
             };
 
             // END create JavaScript filepath lookups
             // BEGIN create node modules aliases
-<<<<<<< HEAD
-            
-            const { ARCHES_CORE_NODE_MODULES_ALIASES } = require(Path.resolve(__dirname, ROOT_DIR, 'webpack', 'webpack-node-modules-aliases.js'));
-            const parsedArchesCoreNodeModulesAliases = Object.entries(JSON.parse(ARCHES_CORE_NODE_MODULES_ALIASES)).reduce((acc, [alias, executeableString]) => {
-                // eval() should be safe here, it's running developer-defined code during build
-                acc[alias] = eval(executeableString);
-                return acc;
-            }, {});
-
-            let parsedProjectNodeModulesAliases = {};
-            if (PROJECT_NODE_MODULES_ALIASES) {
-                parsedProjectNodeModulesAliases = Object.entries(JSON.parse(PROJECT_NODE_MODULES_ALIASES)).reduce((acc, [alias, executeableString]) => {
-=======
             let archesCorePackageJSONFilepath = Path.resolve(__dirname, ROOT_DIR, '../package.json')
             if (!fs.existsSync(archesCorePackageJSONFilepath)) {
                 archesCorePackageJSONFilepath = Path.resolve(__dirname, APP_ROOT, 'media', 'node_modules', 'arches', 'package.json')
@@ -127,7 +90,6 @@
             if (fs.existsSync(projectJSONFilepath)) {  // handles running Arches without a project
                 const projectPackageJSON = require(projectJSONFilepath);
                 parsedProjectNodeModulesAliases = Object.entries(projectPackageJSON['nodeModulesPaths']).reduce((acc, [alias, subPath]) => {
->>>>>>> 002c454f
                     if (parsedArchesCoreNodeModulesAliases[alias]) {
                         console.warn(
                             '\x1b[33m%s\x1b[0m',  // yellow
@@ -135,48 +97,6 @@
                         )
                     }
                     else {
-<<<<<<< HEAD
-                        // eval() should be safe here, it's running developer-defined code during build
-                        acc[alias] = eval(executeableString);
-                    }
-                    return acc;
-                }, {});
-            }
-
-            let parsedInstalledPackagesNodeModulesAliases = {};
-            for (const installedPackage of INSTALLED_PACKAGES) {
-                try {
-                    const { installedPackageNodeModuleAliases } = require(
-                        Path.resolve(__dirname, INSTALLED_PACKAGES_PATH, installedPackage, 'webpack', 'webpack-node-modules-aliases.js')
-                    );
-                    
-                    for (const [alias, executeableString] of Object.entries(JSON.parse(installedPackageNodeModuleAliases))) {
-                        if (
-                            parsedInstalledPackagesNodeModulesAliases[alias]
-                            || parsedProjectNodeModulesAliases[alias]
-                            || parsedArchesCoreNodeModulesAliases[alias]
-                        ) {
-                            console.warn(
-                                '\x1b[33m%s\x1b[0m',  // yellow
-                                `"${alias}" has failed to load, it has already been defined in the project, another installed package, or the Arches application.`
-                            )
-                        }
-                        else {
-                            // eval() should be safe here, it's running developer-defined code during build
-                            parsedInstalledPackagesNodeModulesAliases[alias] = eval(executeableString);
-                        }
-                    }
-                } catch (error) {
-                    continue;
-                }
-            }
-            
-            // order is important! Arches core files are overwritten by project files, project files are overwritten by installedPackage files
-            const nodeModulesAliases = {
-                ...parsedArchesCoreNodeModulesAliases,
-                ...parsedProjectNodeModulesAliases,
-                ...parsedInstalledPackagesNodeModulesAliases
-=======
                         acc[alias] = Path.resolve(__dirname, APP_ROOT, 'media', subPath);
                     }
                     return acc;
@@ -222,7 +142,6 @@
                 ...parsedArchesCoreNodeModulesAliases,
                 ...parsedProjectNodeModulesAliases,
                 ...parsedArchesApplicationsNodeModulesAliases
->>>>>>> 002c454f
             };
 
             // END create node modules aliases
@@ -231,20 +150,6 @@
             const coreArchesTemplatePathConfiguration = buildTemplateFilePathLookup(Path.resolve(__dirname, ROOT_DIR, 'app', 'templates'), {});
             const projectTemplatePathConfiguration = buildTemplateFilePathLookup(Path.resolve(__dirname, APP_ROOT, 'templates'), {});
 
-<<<<<<< HEAD
-            const installedPackagesTemplatePathConfiguration = INSTALLED_PACKAGES.reduce((acc, installedPackage) => {                
-                return {
-                    ...acc,
-                    ...buildTemplateFilePathLookup(Path.resolve(__dirname, INSTALLED_PACKAGES_PATH, installedPackage, 'templates'), {})
-                };
-            }, {});
-
-            // order is important! Arches core files are overwritten by project files, project files are overwritten by installedPackage files
-            const templateFilepathLookup = { 
-                ...coreArchesTemplatePathConfiguration,
-                ...projectTemplatePathConfiguration,
-                ...installedPackagesTemplatePathConfiguration
-=======
             const archesApplicationsTemplatePathConfiguration = ARCHES_APPLICATIONS.reduce((acc, archesApplication) => {   
                 return {
                     ...acc,
@@ -257,7 +162,6 @@
                 ...coreArchesTemplatePathConfiguration,
                 ...projectTemplatePathConfiguration,
                 ...archesApplicationsTemplatePathConfiguration
->>>>>>> 002c454f
             };
 
             // END create template filepath lookup
@@ -266,23 +170,6 @@
             const coreArchesImagePathConfiguration = buildImageFilePathLookup(STATIC_URL, Path.resolve(__dirname, ROOT_DIR, 'app', 'media', 'img'), {});
             const projectImagePathConfiguration = buildImageFilePathLookup(STATIC_URL, Path.resolve(__dirname, APP_ROOT, 'media', 'img'), {});
 
-<<<<<<< HEAD
-            const installedPackagesImagePathConfiguration = INSTALLED_PACKAGES.reduce((acc, installedPackage) => {                
-                return {
-                    ...acc,
-                    ...buildImageFilePathLookup(STATIC_URL, Path.resolve(__dirname, INSTALLED_PACKAGES_PATH, installedPackage, 'media', 'img'), {})
-                };
-            }, {});
-
-            // order is important! Arches core files are overwritten by project files, project files are overwritten by installedPackage files
-            const imageFilepathLookup = { 
-                ...coreArchesImagePathConfiguration,
-                ...projectImagePathConfiguration,
-                ...installedPackagesImagePathConfiguration
-            };
-
-            // END create image filepath lookup
-=======
             const archesApplicationsImagePathConfiguration = ARCHES_APPLICATIONS.reduce((acc, archesApplication) => {   
                 return {
                     ...acc,
@@ -342,18 +229,13 @@
             }
 
             // END create universal constants
->>>>>>> 002c454f
             
             resolve({
                 entry: { 
                     ...archesCoreEntryPointConfiguration,
                     ...projectEntryPointConfiguration,
-<<<<<<< HEAD
-                    ...installedPackagesEntrypointConfiguration
-=======
                     ...archesApplicationsEntrypointConfiguration,
                     ...vueFilepathLookup,
->>>>>>> 002c454f
                 },
                 devServer: {
                     port: WEBPACK_DEVELOPMENT_SERVER_PORT,
@@ -366,16 +248,7 @@
                 },
                 plugins: [
                     new CleanWebpackPlugin(),
-<<<<<<< HEAD
-                    new webpack.DefinePlugin({
-                        APP_ROOT_DIRECTORY: JSON.stringify(APP_ROOT).replace(/\\/g ,'/'),
-                        ARCHES_CORE_DIRECTORY: JSON.stringify(ROOT_DIR).replace(/\\/g ,'/'),
-                        INSTALLED_PACKAGES: JSON.stringify(INSTALLED_PACKAGES),
-                        INSTALLED_PACKAGES_DIRECTORY: JSON.stringify(INSTALLED_PACKAGES_PATH).replace(/\\/g ,'/')
-                    }),
-=======
                     new webpack.DefinePlugin(universalConstants),
->>>>>>> 002c454f
                     new webpack.ProvidePlugin({
                         $:  Path.resolve(__dirname, APP_ROOT, 'media', 'node_modules', 'jquery', 'dist', 'jquery.min'),
                         jQuery:  Path.resolve(__dirname, APP_ROOT, 'media', 'node_modules', 'jquery', 'dist', 'jquery.min'),
@@ -479,20 +352,6 @@
                                     const resourcePath = loaderContext['resourcePath'];
 
                                     let templatePath;
-<<<<<<< HEAD
-                                    if (resourcePath.includes(INSTALLED_PACKAGES_PATH)) {  // installed package component
-                                        const packagePath = resourcePath.split(INSTALLED_PACKAGES_PATH)[1];  // first split off installed packages path
-                                        const [_emptyValueBeforeFirstSlash, _packageName, ...subPath] = packagePath.split('/') // then split off package name
-                                        templatePath = '/' + subPath.join('/');
-                                    }
-                                    else if (resourcePath.includes(APP_ROOT)) {  // project-level component
-                                        templatePath = resourcePath.split(APP_ROOT)[1];
-                                    }
-                                    else {  // arches core component
-                                        templatePath = resourcePath.split(Path.join(ROOT_DIR, 'app'))[1];
-                                    }
-
-=======
 
                                     for (const archesApplicationPath of Object.values(ARCHES_APPLICATIONS_PATHS)) {  // arches application component
                                         if (resourcePath.includes(archesApplicationPath)) {
@@ -507,7 +366,6 @@
                                         templatePath = resourcePath.split(Path.join(ROOT_DIR, 'app'))[1];
                                     }
 
->>>>>>> 002c454f
                                     let isTestEnvironment = false;
                                     for (let arg of process.argv) {
                                         const keyValuePair = arg.split('=');
