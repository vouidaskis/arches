--- conflicted
+++ resolved
@@ -398,15 +398,11 @@
 # group to assign users who self sign up via the web ui
 USER_SIGNUP_GROUP = "Crowdsource Editor"
 
-<<<<<<< HEAD
 CACHES = {'default': {
             'BACKEND': 'django.core.cache.backends.locmem.LocMemCache',
             'LOCATION': 'unique-snowflake'
             }
         }
-=======
-CACHES = {"default": {"BACKEND": "django.core.cache.backends.locmem.LocMemCache", "LOCATION": "unique-snowflake",}}
->>>>>>> f7e99ec4
 
 DEFAULT_RESOURCE_IMPORT_USER = {"username": "admin", "userid": 1}
 
