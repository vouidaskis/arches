"""
ARCHES - a program developed to inventory and manage immovable cultural heritage.
Copyright (C) 2013 J. Paul Getty Trust and World Monuments Fund

This program is free software: you can redistribute it and/or modify
it under the terms of the GNU Affero General Public License as
published by the Free Software Foundation, either version 3 of the
License, or (at your option) any later version.

This program is distributed in the hope that it will be useful,
but WITHOUT ANY WARRANTY; without even the implied warranty of
MERCHANTABILITY or FITNESS FOR A PARTICULAR PURPOSE. See the
GNU Affero General Public License for more details.

You should have received a copy of the GNU Affero General Public License
along with this program. If not, see <http://www.gnu.org/licenses/>.
"""

import inspect
import json
import os
import sys

try:
    from settings_utils import *
except ModuleNotFoundError:
    try:
        from .settings_utils import *
    except ModuleNotFoundError:
        pass

try:
    from django.utils.translation import gettext_lazy as _
    from corsheaders.defaults import default_headers
except ImportError:  # unable to import prior to installing requirements.txt in setup.py
    pass

#########################################
###          STATIC SETTINGS          ###
#########################################

STREAMLINE_IMPORT = True

MODE = "PROD"  # options are either "PROD" or "DEV" (installing with Dev mode set, gets you extra dependencies)
DEBUG = True
INTERNAL_IPS = ("127.0.0.1",)

DATABASES = {
    "default": {
        "ENGINE": "django.contrib.gis.db.backends.postgis",  # Add 'postgresql_psycopg2', 'postgresql', 'mysql', 'sqlite3' or 'oracle'.
        "NAME": "arches",  # Or path to database file if using sqlite3.
        "USER": "postgres",  # Not used with sqlite3.
        "PASSWORD": "postgis",  # Not used with sqlite3.
        "HOST": "localhost",  # Set to empty string for localhost. Not used with sqlite3.
        "PORT": "5432",  # Set to empty string for default. Not used with sqlite3.
        "POSTGIS_TEMPLATE": "template_postgis",
    }
}

DEFAULT_AUTO_FIELD = "django.db.models.BigAutoField"
PG_SUPERUSER = ""
PG_SUPERUSER_PW = ""

# from http://django-guardian.readthedocs.io/en/stable/configuration.html#anonymous-user-name
ANONYMOUS_USER_NAME = None

ELASTICSEARCH_HTTP_PORT = 9200  # this should be in increments of 200, eg: 9400, 9600, 9800
SEARCH_BACKEND = "arches.app.search.search.SearchEngine"
# see http://elasticsearch-py.readthedocs.org/en/master/api.html#elasticsearch.Elasticsearch
ELASTICSEARCH_HOSTS = [{"scheme": "https", "host": "localhost", "port": ELASTICSEARCH_HTTP_PORT}]

# Comment out this line for a development setup after running the ubuntu_setup.sh script
ELASTICSEARCH_CONNECTION_OPTIONS = {"request_timeout": 30}

# Uncomment this line for a development setup after running the ubuntu_setup.sh script (do not use in production)
# ELASTICSEARCH_CONNECTION_OPTIONS = {"request_timeout": 30, "verify_certs": False, "basic_auth": ("elastic", "E1asticSearchforArche5")}

# If you need to connect to Elasticsearch via an API key instead of username/password, use the syntax below:
# ELASTICSEARCH_CONNECTION_OPTIONS = {"timeout": 30, "verify_certs": False, "api_key": "<ENCODED_API_KEY>"}
# ELASTICSEARCH_CONNECTION_OPTIONS = {"timeout": 30, "verify_certs": False, "api_key": ("<ID>", "<API_KEY>")}

# Your Elasticsearch instance needs to be configured with xpack.security.enabled=true to use API keys - update elasticsearch.yml or .env file and restart.

# Set the ELASTIC_PASSWORD environment variable in either the docker-compose.yml or .env file to the password you set for the elastic user,
# otherwise a random password will be generated.

# API keys can be generated via the Elasticsearch API: https://www.elastic.co/guide/en/elasticsearch/reference/current/security-api-create-api-key.html
# Or Kibana: https://www.elastic.co/guide/en/kibana/current/api-keys.html

# a prefix to append to all elasticsearch indexes, note: must be lower case
ELASTICSEARCH_PREFIX = "arches"


# a list of objects of the form below
# {
#     'module': dotted path to the Classname within a python module,
#     'name': name of the custom index  <-- follow ES index naming rules
# }
ELASTICSEARCH_CUSTOM_INDEXES = []
# [{
#     'module': 'my_project.search_indexes.sample_index.SampleIndex',
#     'name': 'my_new_custom_index',
#     'should_update_asynchronously': False
# }]

# This should point to the url where you host your site
# Make sure to use a trailing slash
PUBLIC_SERVER_ADDRESS = "http://localhost:8000/"

KIBANA_URL = "http://localhost:5601/"
KIBANA_CONFIG_BASEPATH = "kibana"  # must match Kibana config.yml setting (server.basePath) but without the leading slash,
# also make sure to set server.rewriteBasePath: true
USE_SEMANTIC_RESOURCE_RELATIONSHIPS = True
ROOT_DIR = os.path.dirname(os.path.abspath(inspect.getfile(inspect.currentframe())))
PACKAGE_ROOT = ROOT_DIR
PACKAGE_NAME = PACKAGE_ROOT.split(os.sep)[-1]
RESOURCE_IMPORT_LOG = "arches/logs/resource_import.log"
FILE_VIEWER_DOWNLOAD_LIMIT = 1073741824  # limit of file viewer download source files in bytes
RESOURCE_FORMATTERS = {
    "csv": "arches.app.utils.data_management.resources.formats.csvfile.CsvWriter",
    "json": "arches.app.utils.data_management.resources.formats.archesfile.ArchesFileWriter",
    "tilecsv": "arches.app.utils.data_management.resources.formats.csvfile.TileCsvWriter",
    "tilexl": "arches.app.utils.data_management.resources.formats.excel.ExcelWriter",
    "shp": "arches.app.utils.data_management.resources.formats.shpfile.ShpWriter",
    "xml": "arches.app.utils.data_management.resources.formats.rdffile.RdfWriter",
    "pretty-xml": "arches.app.utils.data_management.resources.formats.rdffile.RdfWriter",
    "json-ld": "arches.app.utils.data_management.resources.formats.rdffile.JsonLdWriter",
    "n3": "arches.app.utils.data_management.resources.formats.rdffile.RdfWriter",
    "nt": "arches.app.utils.data_management.resources.formats.rdffile.RdfWriter",
    "trix": "arches.app.utils.data_management.resources.formats.rdffile.RdfWriter",
    "html": "arches.app.utils.data_management.resources.formats.htmlfile.HtmlWriter",
}

# Hide nodes and cards in a report that have no data
HIDE_EMPTY_NODES_IN_REPORT = False

# Set the ontolgoy namespace prefixes to use in the UI, set the namespace to '' omit a prefix
# Users can also override existing namespaces as well if you like
ONTOLOGY_NAMESPACES = {
    #'http://my_namespace_here/': 'some_ns',
    #'http://www.w3.org/1999/02/22-rdf-syntax-ns#': 'RDF' <-- note the all caps
    "http://www.cidoc-crm.org/cidoc-crm/": "",
    "http://www.ics.forth.gr/isl/CRMarchaeo/": "",
    "http://www.ics.forth.gr/isl/CRMdig/": "",
    "http://www.ics.forth.gr/isl/CRMgeo/": "",
    "http://www.ics.forth.gr/isl/CRMinf/": "",
    "http://www.ics.forth.gr/isl/CRMsci/": "",
}

ONTOLOGY_DIR = os.path.join(ROOT_DIR, "ontologies")

# Used in the JSON-LD export for determining which external concept scheme URI
# to use in preference for the URI of a concept. If there is no match, the default
# Arches host URI will be used (eg http://localhost/concepts/123f323f-...)
PREFERRED_CONCEPT_SCHEMES = ["http://vocab.getty.edu/aat/", "http://www.cidoc-crm.org/cidoc-crm/"]
JSONLD_CONTEXT_CACHE_TIMEOUT = 43800  # in minutes (43800 minutes ~= 1 month)

# This is the namespace to use for export of data (for RDF/XML for example)
# Ideally this should point to the url where you host your site
# Make sure to use a trailing slash
ARCHES_NAMESPACE_FOR_DATA_EXPORT = PUBLIC_SERVER_ADDRESS

# This is used to indicate whether the data in the CSV and SHP exports should be
# ordered as seen in the resource cards or not.
EXPORT_DATA_FIELDS_IN_CARD_ORDER = False

RDM_JSONLD_CONTEXT = {"arches": ARCHES_NAMESPACE_FOR_DATA_EXPORT}

PREFERRED_COORDINATE_SYSTEMS = (
    {"name": "Geographic", "srid": "4326", "proj4": "+proj=longlat +datum=WGS84 +no_defs", "default": True},  # Required
)

ANALYSIS_COORDINATE_SYSTEM_SRID = 3857  # Coord sys units must be meters

ADMINS = (
    # ('Your Name', 'your_email@example.com'),
)
MANAGERS = ADMINS

RESOURCE_EDITOR_GROUPS = ("Resource Editor", "Crowdsource Editor")

# Unique session cookie ensures that logins are treated separately for each app
SESSION_COOKIE_NAME = "arches"

# EMAIL_BACKEND = 'django.core.mail.backends.console.EmailBackend'  #<-- Only need to uncomment this for testing without an actual email server
# EMAIL_USE_TLS = True
# EMAIL_HOST = 'smtp.gmail.com'
EMAIL_HOST_USER = "xxxx@xxx.com"
# EMAIL_HOST_PASSWORD = 'xxxxxxx'
# EMAIL_PORT = 587

DEFAULT_FROM_EMAIL = EMAIL_HOST_USER

# If True, allows for user self creation via the signup view. If False, users can only be created via the Django admin view.
ENABLE_USER_SIGNUP = True

# If True, users must authenticate their accout via email to complete the account creation process.
FORCE_USER_SIGNUP_EMAIL_AUTHENTICATION = True

POSTGIS_VERSION = (3, 0, 0)

# If you set this to False, Django will make some optimizations so as not
# to load the internationalization machinery.
USE_I18N = True

# Local time zone for this installation. Choices can be found here:
# http://en.wikipedia.org/wiki/List_of_tz_zones_by_name
# although not all choices may be available on all operating systems.
# On Unix systems, a value of None will cause Django to use the same
# timezone as the operating system.
# If running in a Windows environment this must be set to the same as your
# system time zone.
TIME_ZONE = "America/Chicago"
USE_TZ = False


# see https://docs.djangoproject.com/en/2.2/topics/i18n/translation/#how-django-discovers-language-preference
# to see how LocaleMiddleware tries to determine the user's language preference
# (make sure to check your accept headers as they will override the LANGUAGE_CODE setting!)
# also see get_language_from_request in django.utils.translation.trans_real.py
# to see how the language code is derived in the actual code

####### TO GENERATE .PO FILES DO THE FOLLOWING ########
# run the following commands
# language codes used in the command should be in the form (which is slightly different
# form the form used in the LANGUAGE_CODE and LANGUAGES settings below):
# --local={countrycode}_{REGIONCODE} <-- countrycode is lowercase, regioncode is uppercase, also notice the underscore instead of hyphen
# commands to run (to generate files for "British English, German, and Spanish"):
# django-admin.py makemessages --ignore=env/* --local=de --local=en --local=en_GB --local=es  --extension=htm,py
# django-admin.py compilemessages


# default language of the application
# language code needs to be all lower case with the form:
# {langcode}-{regioncode} eg: en, en-gb ....
# a list of language codes can be found here http://www.i18nguy.com/unicode/language-identifiers.html
LANGUAGE_CODE = "en"

# list of languages to display in the language switcher,
# if left empty or with a single entry then the switch won't be displayed
# language codes need to be all lower case with the form:
# {langcode}-{regioncode} eg: en, en-gb ....
# a list of language codes can be found here http://www.i18nguy.com/unicode/language-identifiers.html
LANGUAGES = [
    # ("de", _("German")),
    ("en", "English"),
    # ("en-gb", _("British English")),
    # ("es", _("Spanish")),
    # ("ar", _("Arabic")),
]

# override this to permenantly display/hide the language switcher
SHOW_LANGUAGE_SWITCH = len(LANGUAGES) > 1

# the path where your translation strings are stored
LOCALE_PATHS = [
    os.path.join(ROOT_DIR, "locale"),
]

# Sets default max upload size to 15MB
DATA_UPLOAD_MAX_MEMORY_SIZE = 15728640

# By setting RESTRICT_MEDIA_ACCESS to True, media file requests will be
# served by Django rather than your web server (e.g. Apache). This allows file requests to be checked against nodegroup permissions.
# However, this will adversely impact performace when serving large files or during periods of high traffic.
RESTRICT_MEDIA_ACCESS = False


# By setting RESTRICT_CELERY_EXPORT_FOR_ANONYMOUS_USER to True, if the user is attempting
# to export search results above the SEARCH_EXPORT_IMMEDIATE_DOWNLOAD_THRESHOLD
# value and is not signed in with a user account then the request will not be allowed.
RESTRICT_CELERY_EXPORT_FOR_ANONYMOUS_USER = False

# Absolute filesystem path to the directory that will hold user-uploaded files.
MEDIA_ROOT = os.path.join(ROOT_DIR)

# URL that handles the media served from MEDIA_ROOT, used for managing stored files.
# It must end in a slash if set to a non-empty value.
MEDIA_URL = "/files/"

# Absolute path to the directory static files should be collected to.
# Don't put anything in this directory yourself; store your static files
# in apps' "static/" subdirectories and in STATICFILES_DIRS.
# Example: "/home/media/media.lawrence.com/static/"
STATIC_ROOT = os.path.join(ROOT_DIR, "staticfiles")

# URL prefix for static files.
# Example: "http://media.lawrence.com/static/"
STATIC_URL = "/static/"

# when hosting Arches under a sub path set this value to the sub path eg : "/{sub_path}/"
FORCE_SCRIPT_NAME = None

# URL prefix for admin static files -- CSS, JavaScript and images.
# Make sure to use a trailing slash.
# Examples: "http://foo.com/static/admin/", "/static/admin/".
ADMIN_MEDIA_PREFIX = "/media/admin/"

STATICFILES_DIRS = build_staticfiles_dirs(root_dir=ROOT_DIR)
TEMPLATES = build_templates_config(root_dir=ROOT_DIR, debug=DEBUG)

# List of finder classes that know how to find static files in
# various locations.
STATICFILES_FINDERS = (
    "django.contrib.staticfiles.finders.FileSystemFinder",
    "django.contrib.staticfiles.finders.AppDirectoriesFinder",
    "compressor.finders.CompressorFinder",
    #    'django.contrib.staticfiles.finders.DefaultStorageFinder',
)

# Make this unique, and don't share it with anybody.
SECRET_KEY = "c7ky-mc6vdnv+avp0r@(a)8y^51ex=25nogq@+q5$fnc*mxwdi"
JWT_KEY = SECRET_KEY
JWT_TOKEN_EXPIRATION = 50  # days before the token becomes stale
JWT_ALGORITHM = "HS256"

# OAuth settings
# https://django-oauth-toolkit.readthedocs.io/en/latest/settings.html
OAUTH2_PROVIDER = {"ACCESS_TOKEN_EXPIRE_SECONDS": 36000}

# This is the client id you get when you register a new application
# see https://arches.readthedocs.io/en/stable/api/#authentication
OAUTH_CLIENT_ID = ""  # '9JCibwrWQ4hwuGn5fu2u1oRZSs9V6gK8Vu8hpRC4'

AUTHENTICATION_BACKENDS = (
    "arches.app.utils.email_auth_backend.EmailAuthenticationBackend",
    "oauth2_provider.backends.OAuth2Backend",
    "django.contrib.auth.backends.ModelBackend",  # this is default
    "arches.app.utils.permission_backend.PermissionBackend",
    "guardian.backends.ObjectPermissionBackend",
    "arches.app.utils.external_oauth_backend.ExternalOauthAuthenticationBackend",
)

INSTALLED_APPS = (
    "webpack_loader",
    "django.contrib.admin",
    "django.contrib.auth",
    "django.contrib.contenttypes",
    "django.contrib.sessions",
    "django.contrib.messages",
    "django.contrib.staticfiles",
    "django.contrib.gis",
    "arches",
    "arches.app.models",
    "arches.management",
    "guardian",
    "captcha",
    "revproxy",
    "corsheaders",
    "oauth2_provider",
    "django_celery_results",
    "compressor",
)

MIDDLEWARE = [
    "corsheaders.middleware.CorsMiddleware",
    "django.middleware.security.SecurityMiddleware",
    "django.contrib.sessions.middleware.SessionMiddleware",
    #'arches.app.utils.middleware.TokenMiddleware',
    "django.middleware.locale.LocaleMiddleware",
    "django.middleware.common.CommonMiddleware",
    "django.middleware.csrf.CsrfViewMiddleware",
    "arches.app.utils.middleware.ModifyAuthorizationHeader",
    "oauth2_provider.middleware.OAuth2TokenMiddleware",
    "django.contrib.auth.middleware.AuthenticationMiddleware",
    "django.contrib.messages.middleware.MessageMiddleware",
    # "django.middleware.clickjacking.XFrameOptionsMiddleware",
    "arches.app.utils.middleware.SetAnonymousUser",
]

WEBPACK_LOADER = {
    "DEFAULT": {
        "STATS_FILE": os.path.join(ROOT_DIR, "webpack/webpack-stats.json"),
    },
}

WEBPACK_DEVELOPMENT_SERVER_PORT = 9000

ROOT_URLCONF = "arches.urls"

WSGI_APPLICATION = "arches.wsgi.application"

try:
    CORS_ALLOW_HEADERS = list(default_headers) + [
        "x-authorization",
    ]
except Exception as e:
    if __name__ == "__main__":
        print(e)

LOGGING = {
    "version": 1,
    "disable_existing_loggers": False,
    "formatters": {
        "console": {
            "format": "%(asctime)s %(name)-12s %(levelname)-8s %(message)s",
        },
    },
    "handlers": {
        "file": {
            "level": "WARNING",  # DEBUG, INFO, WARNING, ERROR, CRITICAL
            "class": "logging.FileHandler",
            "filename": os.path.join(ROOT_DIR, "arches.log"),
            "formatter": "console",
        },
        "console": {"level": "WARNING", "class": "logging.StreamHandler", "formatter": "console"},
    },
    "loggers": {"arches": {"handlers": ["file", "console"], "level": "WARNING", "propagate": True}},
}

LOGIN_URL = "auth"

PROFILE_LOG_BASE = os.path.join(ROOT_DIR, "logs")

BULK_IMPORT_BATCH_SIZE = 2000

SYSTEM_SETTINGS_LOCAL_PATH = os.path.join(ROOT_DIR, "db", "system_settings", "Arches_System_Settings_Local.json")
SYSTEM_SETTINGS_RESOURCE_ID = "a106c400-260c-11e7-a604-14109fd34195"

AUTH_PASSWORD_VALIDATORS = [
    {"NAME": "arches.app.utils.password_validation.NumericPasswordValidator"},  # Passwords cannot be entirely numeric
    {
        "NAME": "arches.app.utils.password_validation.SpecialCharacterValidator",  # Passwords must contain special characters
        "OPTIONS": {"special_characters": ("!", "@", "#", ")", "(", "*", "&", "^", "%", "$")},
    },
    {"NAME": "arches.app.utils.password_validation.HasNumericCharacterValidator"},  # Passwords must contain 1 or more numbers
    {"NAME": "arches.app.utils.password_validation.HasUpperAndLowerCaseValidator"},  # Passwords must contain upper and lower characters
    {
        "NAME": "arches.app.utils.password_validation.MinLengthValidator",  # Passwords must meet minimum length requirement
        "OPTIONS": {"min_length": 9},
    },
]

USE_LIVERELOAD = False
LIVERELOAD_PORT = 35729  # usually only used in development, 35729 is default for livereload browser extensions

ENABLE_CAPTCHA = True
# RECAPTCHA_PUBLIC_KEY = ''
# RECAPTCHA_PRIVATE_KEY = ''
# RECAPTCHA_USE_SSL = False
NOCAPTCHA = True
# RECAPTCHA_PROXY = 'http://127.0.0.1:8000'
if DEBUG is True:
    SILENCED_SYSTEM_CHECKS = ["captcha.recaptcha_test_key_error"]

# group to assign users who self sign up via the web ui
USER_SIGNUP_GROUP = "Crowdsource Editor"

# external oauth configuration
EXTERNAL_OAUTH_CONFIGURATION = {
    "default_user_groups": [],
    "user_domains": [],
    "uid_claim": "",
    "app_id": "",
    "app_secret": "",
    "scopes": [],
    "authorization_endpoint": "",
    "validate_id_token": True,  # AVOID setting this to False
    "token_endpoint": "",
    "jwks_uri": "",
}

CACHES = {
    "default": {"BACKEND": "django.core.cache.backends.locmem.LocMemCache", "LOCATION": "unique-snowflake"},
    "user_permission": {
        "BACKEND": "django.core.cache.backends.db.DatabaseCache",
        "LOCATION": "user_permission_cache",
    },
}

DEFAULT_RESOURCE_IMPORT_USER = {"username": "admin", "userid": 1}

# Example of a custom time wheel configuration:
# TIMEWHEEL_DATE_TIERS = {
#     "name": "Millennium",
#     "interval": 1000,
#     "root": True,
#     "child": {
#             "name": "Cen",
#             "interval": 100,
#             "range": {"min": 1500, "max": 2000},
#             "child": {
#                 "name": "Decade",
#                 "interval": 10,
#                 "range": {"min": 1750, "max": 2000}
#           }
#       }
#   }
TIMEWHEEL_DATE_TIERS = None

# Identify the usernames and duration (seconds) for which you want to cache the timewheel
CACHE_BY_USER = {"anonymous": 3600 * 24}

BYPASS_UNIQUE_CONSTRAINT_TILE_VALIDATION = False
BYPASS_REQUIRED_VALUE_TILE_VALIDATION = False

DATE_IMPORT_EXPORT_FORMAT = "%Y-%m-%d"  # Custom date format for dates imported from and exported to csv

DATE_FORMATS = {
    # Keep index values the same for formats in the python and javascript arrays.
    "Python": ["%Y-%m-%dT%H:%M:%S.%f%z", "%Y-%m-%dT%H:%M:%S%z", "%Y-%m-%d %H:%M:%S%z", "%Y-%m-%d", "%Y-%m", "%Y", "-%Y"],
    "JavaScript": ["YYYY-MM-DDTHH:mm:ss.sssZ", "YYYY-MM-DDTHH:mm:ssZ", "YYYY-MM-DD HH:mm:ssZ", "YYYY-MM-DD", "YYYY-MM", "YYYY", "-YYYY"],
    "Elasticsearch": [
        "yyyy-MM-dd'T'HH:mm:ss.SSSZZZZZ",
        "yyyy-MM-dd'T'HH:mm:ss.SSSZ",
        "yyyy-MM-dd'T'HH:mm:ssZZZZZ",
        "yyyy-MM-dd'T'HH:mm:ssZ",
        "yyyy-MM-dd HH:mm:ssZZZZZ",
        "yyyy-MM-dd",
        "yyyy-MM",
        "yyyy",
        "-yyyy",
    ],
}

API_MAX_PAGE_SIZE = 500

UUID_REGEX = "[0-9a-fA-F]{8}-[0-9a-fA-F]{4}-[0-9a-fA-F]{4}-[0-9a-fA-F]{4}-[0-9a-fA-F]{12}"

OAUTH2_PROVIDER = {"ACCESS_TOKEN_EXPIRE_SECONDS": 604800}  # one week

#######################################
###       END STATIC SETTINGS       ###
#######################################


##########################################
###   RUN TIME CONFIGURABLE SETTINGS   ###
##########################################

PHONE_REGEX = r"^\+\d{8,15}$"
SEARCH_ITEMS_PER_PAGE = 5
SEARCH_EXPORT_LIMIT = 100000
SEARCH_EXPORT_IMMEDIATE_DOWNLOAD_THRESHOLD = 2000  # The maximum number of instances a user can download from search export without celery

# The maximum number of instances a user can download using HTML format from search export without celery
SEARCH_EXPORT_IMMEDIATE_DOWNLOAD_THRESHOLD_HTML_FORMAT = 10

RELATED_RESOURCES_PER_PAGE = 15
RELATED_RESOURCES_EXPORT_LIMIT = 10000
SEARCH_DROPDOWN_LENGTH = 100

# a lower number will give more "Fuzzy" matches, recomend between 0-4,
# see "prefix_length" at https://www.elastic.co/guide/en/elasticsearch/reference/6.7/query-dsl-fuzzy-query.html#_parameters_7
SEARCH_TERM_SENSITIVITY = 3

WORDS_PER_SEARCH_TERM = 10  # set to None for unlimited number of words allowed for search terms
SEARCH_RESULT_LIMIT = 10000  # should be less than or equal to elasticsearch configuration, index.max_result_window (default = 10,000)

ETL_USERNAME = "ETL"  # override this setting in your packages settings.py file

GOOGLE_ANALYTICS_TRACKING_ID = None

DEFAULT_GEOCODER = "10000000-0000-0000-0000-010000000000"

SPARQL_ENDPOINT_PROVIDERS = ({"SPARQL_ENDPOINT_PROVIDER": "arches.app.utils.data_management.sparql_providers.aat_provider.AAT_Provider"},)

APP_NAME = "Arches"
APP_VERSION = None
MIN_ARCHES_VERSION = None
MAX_ARCHES_VERSION = None

APP_TITLE = "Arches | Heritage Data Management"
COPYRIGHT_TEXT = "All Rights Reserved."
COPYRIGHT_YEAR = "2016"

# Bounding box for geometry data validation. By default set to coordinate system bounding box.
# NOTE: This is not used by the front end of the application.
DATA_VALIDATION_BBOX = [(-180, -90), (-180, 90), (180, 90), (180, -90), (-180, -90)]

RESOURCE_GRAPH_LOCATIONS = (
    # Put strings here, like "/home/data/resource_graphs" or "C:/data/resource_graphs".
    # Always use forward slashes, even on Windows.
    # Don't forget to use absolute paths, not relative paths.
    os.path.join(ROOT_DIR, "db", "graphs", "branches"),
    os.path.join(ROOT_DIR, "db", "graphs", "resource_models"),
)

BUSINESS_DATA_FILES = (
    # Put strings here, like "/home/html/django_templates" or "C:/www/django/templates".
    # Always use forward slashes, even on Windows.
    # Don't forget to use absolute paths, not relative paths.
)

DATATYPE_LOCATIONS = [
    "arches.app.datatypes",
]
FUNCTION_LOCATIONS = [
    "arches.app.functions",
]
SEARCH_COMPONENT_LOCATIONS = [
    "arches.app.search.components",
]

ETL_MODULE_LOCATIONS = [
    "arches.app.etl_modules",
]

FILE_TYPE_CHECKING = False
FILE_TYPES = ["bmp", "gif", "jpg", "jpeg", "pdf", "png", "psd", "rtf", "tif", "tiff", "xlsx", "csv", "zip"]

MAPBOX_API_KEY = ""  # Put your Mapbox key here!

# links to sprites and glyphs for use on map
MAPBOX_SPRITES = "mapbox://sprites/mapbox/basic-v9"
MAPBOX_GLYPHS = "mapbox://fonts/mapbox/{fontstack}/{range}.pbf"

DEFAULT_MAP_ZOOM = 0
MAP_MIN_ZOOM = 0
MAP_MAX_ZOOM = 20

# If True, allows users to selectively enable two-factor authentication
ENABLE_TWO_FACTOR_AUTHENTICATION = False

# If True, users cannot log in unless they have enabled two-factor authentication
FORCE_TWO_FACTOR_AUTHENTICATION = False

# bounds for search results hex binning fabric (search grid).
# a smaller bbox will give you less distortion in hexes and better performance
DEFAULT_BOUNDS = {
    "type": "FeatureCollection",
    "features": [
        {
            "geometry": {"type": "Polygon", "coordinates": [[[-122, -52], [128, -52], [128, 69], [-122, 69], [-122, -52]]]},
            "type": "Feature",
            "properties": {},
        }
    ],
}

# size to use for hex binning search results on map (in km)
HEX_BIN_SIZE = 100
# binning uses elasticsearch GeoHash grid aggregation.
# precision for binning is set based on GeoHash precision, see this table:
# https://www.elastic.co/guide/en/elasticsearch/reference/current/search-aggregations-bucket-geohashgrid-aggregation.html#_cell_dimensions_at_the_equator
# high precision binning may result in performance issues.
HEX_BIN_PRECISION = 4

ALLOWED_POPUP_HOSTS = []

TILESERVER_URL = None

CELERY_BROKER_URL = ""  # RabbitMQ --> "amqp://guest:guest@localhost",  Redis --> "redis://localhost:6379/0"
CELERY_ACCEPT_CONTENT = ["json"]
CELERY_RESULT_BACKEND = "django-db"  # Use 'django-cache' if you want to use your cache as your backend
CELERY_TASK_SERIALIZER = "json"
CELERY_SEARCH_EXPORT_EXPIRES = 24 * 3600  # seconds
CELERY_SEARCH_EXPORT_CHECK = 3600  # seconds

CELERY_BEAT_SCHEDULE = {
    "delete-expired-search-export": {"task": "arches.app.tasks.delete_file", "schedule": CELERY_SEARCH_EXPORT_CHECK},
    "notification": {"task": "arches.app.tasks.message", "schedule": CELERY_SEARCH_EXPORT_CHECK, "args": ("Celery Beat is Running",)},
}

# Set to True if you want to send celery tasks to the broker without being able to detect celery.
# This might be necessary if the worker pool is regulary fully active, with no idle workers, or if
# you need to run the celery task using solo pool (e.g. on Windows). You may need to provide another
# way of monitoring celery so you can detect the background task not being available.
CELERY_CHECK_ONLY_INSPECT_BROKER = False

AUTO_REFRESH_GEOM_VIEW = True
TILE_CACHE_TIMEOUT = 600  # seconds
CLUSTER_DISTANCE_MAX = 5000  # meters
GRAPH_MODEL_CACHE_TIMEOUT = None  # seconds * hours * days = ~1mo

CANTALOUPE_DIR = os.path.join(ROOT_DIR, "uploadedfiles")
CANTALOUPE_HTTP_ENDPOINT = "http://localhost:8182/"

ACCESSIBILITY_MODE = False

COMPRESS_PRECOMPILERS = (("text/x-scss", "django_libsass.SassCompiler"),)

RENDERERS = [
    {
        "name": "imagereader",
        "title": "Image Reader",
        "description": "Displays most image file types",
        "id": "5e05aa2e-5db0-4922-8938-b4d2b7919733",
        "iconclass": "fa fa-camera",
        "component": "views/components/cards/file-renderers/imagereader",
        "ext": "",
        "type": "image/*",
        "exclude": "tif,tiff,psd",
    },
    {
        "name": "pdfreader",
        "title": "PDF Reader",
        "description": "Displays pdf files",
        "id": "09dec059-1ee8-4fbd-85dd-c0ab0428aa94",
        "iconclass": "fa fa-file",
        "component": "views/components/cards/file-renderers/pdfreader",
        "ext": "pdf",
        "type": "application/pdf",
        "exclude": "tif,tiff,psd",
    },
]

# --- JSON LD sortorder generating functions --- #
#
# The functions in the array below will be called in the order given with the json-ld of the node
#   that should have sortorder set on the resulting tile.  The config below sorts (meaninglessly)
#   by URI, however more complex, use case specific functions can be implemented based on local
#   ontology choice and requirements. Examples might be to sort by some value, language (as shown),
#   type, classification or any other feature.
# Set JSON_LD_SORT to True to enable the sorting
#
# Example: This would sort fields by P72_has_language, and apply an order based on the referenced
#          entity in the lookup hash
#
# JSON_LD_SORT_LANGUAGE = {None: 10000, 'urn:uuid:38729dbe-6d1c-48ce-bf47-e2a18945600e': 0,
#    "urn:uuid:a1d82c77-ebd6-4215-ab85-2c0b6a68a0e8": 1,
#    'urn:uuid:7e6c493b-6434-4b3a-9513-02df44b78d24': 2}
# JSON_LD_SORT_LANGUAGE_PROP = 'http://www.cidoc-crm.org/cidoc-crm/P72_has_language'
#
# def langsort(x):
#    langs = x._json_ld.get(JSON_LD_SORT_LANGUAGE_PROP,[{'@id': None}])
#    if not langs or not '@id' in langs[0]:
#        langs = [{'@id':None}]
#    scores = [JSON_LD_SORT_LANGUAGE.get(x['@id'], 10000) for x in langs]
#    return min(scores)

JSON_LD_SORT = False
JSON_LD_SORT_FUNCTIONS = [lambda x: x.get("@id", "~")]

# --- JSON LD run-time data manipulation --- #
#
# This function will be applied to the data to be loaded, immediately before it is sent to the
#   Reader to be processed. This can correct any errors in the data, or potentially do some
#   significant series of transformations to get the data into the right form for Arches


def JSON_LD_FIX_DATA_FUNCTION(data, jsdata, model):
    return jsdata

<<<<<<< HEAD
=======

##########################################
### END RUN TIME CONFIGURABLE SETTINGS ###
##########################################

>>>>>>> 7e8a64c8
try:
    from .settings_local import *
except ImportError:
    try:
        from arches.settings_local import *
    except ImportError:
        pass

##########################################
### END RUN TIME CONFIGURABLE SETTINGS ###
##########################################

# returns an output that can be read by NODEJS
if __name__ == "__main__":
    transmit_webpack_django_config(
        root_dir=ROOT_DIR,
        app_root=ROOT_DIR + "/app",
        public_server_address=PUBLIC_SERVER_ADDRESS,
        static_url=STATIC_URL,
        webpack_development_server_port=WEBPACK_DEVELOPMENT_SERVER_PORT,
    )<|MERGE_RESOLUTION|>--- conflicted
+++ resolved
@@ -732,14 +732,10 @@
 def JSON_LD_FIX_DATA_FUNCTION(data, jsdata, model):
     return jsdata
 
-<<<<<<< HEAD
-=======
-
 ##########################################
 ### END RUN TIME CONFIGURABLE SETTINGS ###
 ##########################################
 
->>>>>>> 7e8a64c8
 try:
     from .settings_local import *
 except ImportError:
@@ -747,10 +743,6 @@
         from arches.settings_local import *
     except ImportError:
         pass
-
-##########################################
-### END RUN TIME CONFIGURABLE SETTINGS ###
-##########################################
 
 # returns an output that can be read by NODEJS
 if __name__ == "__main__":
