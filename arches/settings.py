--- conflicted
+++ resolved
@@ -1,376 +1,375 @@
-'''
-ARCHES - a program developed to inventory and manage immovable cultural heritage.
-Copyright (C) 2013 J. Paul Getty Trust and World Monuments Fund
-
-This program is free software: you can redistribute it and/or modify
-it under the terms of the GNU Affero General Public License as
-published by the Free Software Foundation, either version 3 of the
-License, or (at your option) any later version.
-
-This program is distributed in the hope that it will be useful,
-but WITHOUT ANY WARRANTY; without even the implied warranty of
-MERCHANTABILITY or FITNESS FOR A PARTICULAR PURPOSE. See the
-GNU Affero General Public License for more details.
-
-You should have received a copy of the GNU Affero General Public License
-along with this program. If not, see <http://www.gnu.org/licenses/>.
-'''
-
-import os
-import inspect
-# Django settings for Arches project.
-
-MODE = 'PROD' #options are either "PROD" or "DEV" (installing with Dev mode set, gets you extra dependencies)
-DEBUG = True
-INTERNAL_IPS = ('127.0.0.1',)
-
-#########################################
-###  START PACKAGE SPECIFIC SETTINGS  ###
-#########################################
-
-DATABASES = {
-    'default': {
-        'ENGINE': 'django.contrib.gis.db.backends.postgis', # Add 'postgresql_psycopg2', 'postgresql', 'mysql', 'sqlite3' or 'oracle'.
-        'NAME': 'arches',                      # Or path to database file if using sqlite3.
-        'USER': 'postgres',                      # Not used with sqlite3.
-        'PASSWORD': 'postgis',                  # Not used with sqlite3.
-        'HOST': 'localhost',                      # Set to empty string for localhost. Not used with sqlite3.
-        'PORT': '5432',                      # Set to empty string for default. Not used with sqlite3.
-        'POSTGIS_TEMPLATE': 'template_postgis_20',
-    }
-}
-
-RESOURCE_MODEL = {
-    # override this setting in your packages settings.py file
-    # to set the default model for the system to use
-    # Your model needs to inherit from 'arches.app.models.resource.Resource' to work
-    'default': 'arches.app.models.resource.Resource'
-}
-
-
-ELASTICSEARCH_HTTP_PORT = 9200 # this should be in increments of 200, eg: 9400, 9600, 9800
-SEARCH_BACKEND = 'arches.app.search.search.SearchEngine'
-# see http://elasticsearch-py.readthedocs.org/en/master/api.html#elasticsearch.Elasticsearch
-ELASTICSEARCH_HOSTS = [
-    {'host': 'localhost', 'port': ELASTICSEARCH_HTTP_PORT}
-]
-ELASTICSEARCH_CONNECTION_OPTIONS = {'timeout': 30}
-
-
-SEARCH_ITEMS_PER_PAGE = 5
-SEARCH_EXPORT_ITEMS_PER_PAGE = 100000
-SEARCH_DROPDOWN_LENGTH = 100
-WORDS_PER_SEARCH_TERM = 10 # set to None for unlimited number of words allowed for search terms
-
-DISPLAY_NAME_FOR_UNNAMED_ENTITIES = 'Unnamed Resource' # override this setting in your packages settings.py file
-
-# override this setting in your packages settings.py file
-# entity type that holds the spatial coordinates of resources
-ENTITY_TYPE_FOR_MAP_DISPLAY = ''
-
-LIMIT_ENTITY_TYPES_TO_LOAD = None #(
-    # override this setting in your packages settings.py file
-#    'ARCHAEOLOGICAL HERITAGE (ARTIFACT).E18',
-#)
-
-DATA_CONCEPT_SCHEME = ''
-
-ETL_USERNAME = 'ETL' # override this setting in your packages settings.py file
-
-LIVERELOAD_PORT = 35729 # usually only used in development, 35729 is default for livereload browser extensions
-
-DEFAULT_MAP_X = 0
-DEFAULT_MAP_Y = 0
-DEFAULT_MAP_ZOOM = 0
-MAP_MIN_ZOOM = 0
-MAP_MAX_ZOOM = 19
-MAP_LAYER_FEATURE_LIMIT = 10000
-MAP_EXTENT = ''
-
-RESOURCE_MARKER_ICON_UNICODE = '\uf060'
-RESOURCE_MARKER_ICON_FONT = 'octicons'
-RESOURCE_MARKER_DEFAULT_COLOR = '#C4171D'
-
-GOOGLE_ANALYTICS_TRACKING_ID = None
-
-# from http://django-guardian.readthedocs.io/en/stable/configuration.html#anonymous-user-name
-ANONYMOUS_USER_NAME = None
-
-def RESOURCE_TYPE_CONFIGS():
-    return {
-        # override this setting in your packages settings.py file
-        #
-        # 'HERITAGE_RESOURCE.E18': {
-        #     'resourcetypeid': 'HERITAGE_RESOURCE.E18',
-        #     'name': _('Heritage Resource'),
-        #     'icon_class': 'fa fa-trophy',
-        #     'default_page': 'summary',
-        #     'description': _('INSERT RESOURCE DESCRIPTION HERE'),
-        #     'categories': [_('Resource')],
-        #     'has_layer': True,
-        #     'on_map': True,
-        #     'marker_color': '#3366FF',
-        #     'stroke_color': '#3366FF',
-        #     'fill_color': '#3366FF',
-        #     'primary_name_lookups': {
-        #         'entity_type': 'NAME.E41',
-        #         'lookup_value': 'Primary'
-        #     },
-        #     'sort_order': 1
-        # },
-    }
-
-GEOCODING_PROVIDERS = [
-    {'name': 'MapZen', 'api_key':'', 'id':'MapzenGeocoder'},
-    {'name': 'Bing', 'api_key':'', 'id':'BingGeocoder'},
-    ]
-
-
-EXPORT_CONFIG = ''
-
-DATE_SEARCH_ENTITY_TYPES = []
-
-SPARQL_ENDPOINT_PROVIDERS = (
-    'arches.app.utils.data_management.sparql_providers.aat_provider.AAT_Provider',
-)
-
-APP_NAME = 'Arches'
-
-#######################################
-###  END PACKAGE SPECIFIC SETTINGS  ###
-#######################################
-
-ROOT_DIR = os.path.dirname(os.path.abspath(inspect.getfile(inspect.currentframe())))
-PACKAGE_ROOT = ROOT_DIR
-PACKAGE_NAME = PACKAGE_ROOT.split(os.sep)[-1]
-
-ONTOLOGY_PATH = os.path.join(ROOT_DIR, 'db', 'ontologies', 'cidoc_crm')
-ONTOLOGY_BASE = 'cidoc_crm_v6.2.xml'
-ONTOLOGY_BASE_VERSION = '6.2'
-ONTOLOGY_BASE_NAME = 'CIDOC CRM v6.2'
-ONTOLOGY_BASE_ID = 'e6e8db47-2ccf-11e6-927e-b8f6b115d7dd'
-ONTOLOGY_EXT = [
-    'CRMsci_v1.2.3.rdfs.xml',
-    'CRMarchaeo_v1.4.rdfs.xml',
-    'CRMgeo_v1.2.rdfs.xml',
-    'CRMdig_v3.2.1.rdfs.xml',
-    'CRMinf_v0.7.rdfs.xml'
-]
-
-
-ADMINS = (
-    # ('Your Name', 'your_email@example.com'),
-)
-MANAGERS = ADMINS
-
-POSTGIS_VERSION = (2, 0, 0)
-
-SITE_ID = 1
-
-# If you set this to False, Django will make some optimizations so as not
-# to load the internationalization machinery.
-USE_I18N = True
-
-# Local time zone for this installation. Choices can be found here:
-# http://en.wikipedia.org/wiki/List_of_tz_zones_by_name
-# although not all choices may be available on all operating systems.
-# On Unix systems, a value of None will cause Django to use the same
-# timezone as the operating system.
-# If running in a Windows environment this must be set to the same as your
-# system time zone.
-TIME_ZONE = 'America/Chicago'
-USE_TZ = False
-
-# Default Language code for this installation. All choices can be found here:
-# http://www.i18nguy.com/unicode/language-identifiers.html
-
-# see https://docs.djangoproject.com/en/1.9/topics/i18n/translation/#how-django-discovers-language-preference
-# to see how LocaleMiddleware tries to determine the user's language preference
-# (make sure to check your accept headers as they will override the LANGUAGE_CODE setting!)
-# also see get_language_from_request in django.utils.translation.trans_real.py
-# to see how the language code is derived in the actual code
-#
-# make sure to uncomment the Middleware class 'LocaleMiddleware'
-#
-# https://docs.djangoproject.com/en/1.9/ref/django-admin/#makemessages
-#
-# run
-# django-admin.py makemessages --ignore=virtualenv/* --local=en --extension=htm,py
-# django-admin.py compilemessages
-LANGUAGE_CODE = 'en-US'
-
-# the path where your translation strings are stored
-LOCALE_PATHS = (
-    os.path.join(ROOT_DIR, 'locale'),
-)
-
-# If you set this to False, Django will not format dates, numbers and
-# calendars according to the current locale
-USE_L10N = True
-
-# Absolute filesystem path to the directory that will hold user-uploaded files.
-MEDIA_ROOT =  os.path.join(ROOT_DIR)
-
-# URL that handles the media served from MEDIA_ROOT, used for managing stored files.
-# It must end in a slash if set to a non-empty value.
-MEDIA_URL = '/files/'
-
-# Absolute path to the directory static files should be collected to.
-# Don't put anything in this directory yourself; store your static files
-# in apps' "static/" subdirectories and in STATICFILES_DIRS.
-# Example: "/home/media/media.lawrence.com/static/"
-STATIC_ROOT = ''
-
-# URL prefix for static files.
-# Example: "http://media.lawrence.com/static/"
-STATIC_URL = '/media/'
-
-# URL prefix for admin static files -- CSS, JavaScript and images.
-# Make sure to use a trailing slash.
-# Examples: "http://foo.com/static/admin/", "/static/admin/".
-ADMIN_MEDIA_PREFIX = '/media/admin/'
-
-# Additional locations of static files
-STATICFILES_DIRS = (
-    # Put strings here, like "/home/html/static" or "C:/www/django/static".
-    # Always use forward slashes, even on Windows.
-    # Don't forget to use absolute paths, not relative paths.
-    os.path.join(ROOT_DIR, 'app', 'media'),
-)
-
-# List of finder classes that know how to find static files in
-# various locations.
-STATICFILES_FINDERS = (
-    'django.contrib.staticfiles.finders.FileSystemFinder',
-    'django.contrib.staticfiles.finders.AppDirectoriesFinder',
-#    'django.contrib.staticfiles.finders.DefaultStorageFinder',
-)
-
-# Make this unique, and don't share it with anybody.
-SECRET_KEY = 'c7ky-mc6vdnv+avp0r@(a)8y^51ex=25nogq@+q5$fnc*mxwdi'
-
-TEMPLATES = [
-    {
-        'BACKEND': 'django.template.backends.django.DjangoTemplates',
-        'DIRS': [
-            # insert your TEMPLATE_DIRS here
-            os.path.join(ROOT_DIR, 'app', 'templates'),
-        ],
-        'APP_DIRS': True,
-        'OPTIONS': {
-            'context_processors': [
-                # Insert your TEMPLATE_CONTEXT_PROCESSORS here or use this
-                # list if you haven't customized them:
-                'django.contrib.auth.context_processors.auth',
-                'django.template.context_processors.debug',
-                'django.template.context_processors.i18n',
-                'django.template.context_processors.media',
-                'django.template.context_processors.static',
-                'django.template.context_processors.tz',
-                'django.template.context_processors.request',
-                'django.contrib.messages.context_processors.messages',
-                'arches.app.utils.context_processors.livereload',
-                'arches.app.utils.context_processors.resource_types',
-                'arches.app.utils.context_processors.map_info',
-                'arches.app.utils.context_processors.app_settings',
-            ],
-            'debug': DEBUG
-        },
-    },
-]
-
-AUTHENTICATION_BACKENDS = (
-    'django.contrib.auth.backends.ModelBackend', # this is default
-    'guardian.backends.ObjectPermissionBackend',
-)
-
-INSTALLED_APPS = (
-    'django.contrib.admin',
-    'django.contrib.auth',
-    'django.contrib.contenttypes',
-    'django.contrib.sessions',
-    'django.contrib.messages',
-    'django.contrib.staticfiles',
-    'django.contrib.gis',
-    'arches',
-    'arches.app.models',
-    'arches.management',
-    'guardian',
-)
-
-MIDDLEWARE_CLASSES = (
-    'django.contrib.sessions.middleware.SessionMiddleware',
-    #'django.middleware.locale.LocaleMiddleware',
-    'django.middleware.common.CommonMiddleware',
-    'django.middleware.csrf.CsrfViewMiddleware',
-    'django.contrib.auth.middleware.AuthenticationMiddleware',
-    'django.contrib.auth.middleware.SessionAuthenticationMiddleware',
-    'django.contrib.messages.middleware.MessageMiddleware',
-    'django.middleware.clickjacking.XFrameOptionsMiddleware',
-    'arches.app.utils.set_anonymous_user.SetAnonymousUser',
-    # 'arches.app.utils.bing_geocoder'
-)
-
-ROOT_URLCONF = 'arches.urls'
-
-WSGI_APPLICATION = 'arches.wsgi.application'
-
-LOGGING = {
-    'version': 1,
-    'disable_existing_loggers': False,
-    'handlers': {
-        'file': {
-            'level': 'DEBUG',
-            'class': 'logging.FileHandler',
-            'filename': os.path.join(ROOT_DIR, 'arches.log'),
-        },
-    },
-    'loggers': {
-        'arches': {
-            'handlers': ['file'],
-            'level': 'DEBUG',
-            'propagate': True,
-        },
-    }
-}
-
-LOGIN_URL = 'auth'
-
-# Package specific validation.
-# Should be over-written in the package settings file.
-PACKAGE_VALIDATOR = 'arches.app.utils.mock_package_validator'
-
-# Bounding box for geometry data validation. By default set to coordinate system bounding box.
-# NOTE: This is not used by the front end of the application.
-DATA_VALIDATION_BBOX = [(-180,-90), (-180,90), (180,90), (180,-90), (-180,-90)]
-
-RESOURCE_GRAPH_LOCATIONS = (
-    # Put strings here, like "/home/data/resource_graphs" or "C:/data/resource_graphs".
-    # Always use forward slashes, even on Windows.
-    # Don't forget to use absolute paths, not relative paths.
-    os.path.join(ROOT_DIR, 'db', 'graphs', 'branches'),
-    os.path.join(ROOT_DIR, 'db', 'graphs', 'resource_models'),
-)
-
-CONCEPT_SCHEME_LOCATIONS = (
-    # Put strings here, like "/home/data/authority_files" or "C:/data/authority_files".
-    # Always use forward slashes, even on Windows.
-    # Don't forget to use absolute paths, not relative paths.
-
-    # 'absolute/path/to/authority_files',
-    # os.path.join(PACKAGE_ROOT, 'source_data', 'sample_data', 'concepts', 'sample_authority_files'),
-)
-
-BUSISNESS_DATA_FILES = (
-    # Put strings here, like "/home/html/django_templates" or "C:/www/django/templates".
-    # Always use forward slashes, even on Windows.
-    # Don't forget to use absolute paths, not relative paths.
-)
-
-# Set to true to cache resource vector tiles; slows tile save performance, but
-# improves performance of tile layers on client. Usually, you may want to use
-# this in production, but probably not during development
-<<<<<<< HEAD
+'''
+ARCHES - a program developed to inventory and manage immovable cultural heritage.
+Copyright (C) 2013 J. Paul Getty Trust and World Monuments Fund
+
+This program is free software: you can redistribute it and/or modify
+it under the terms of the GNU Affero General Public License as
+published by the Free Software Foundation, either version 3 of the
+License, or (at your option) any later version.
+
+This program is distributed in the hope that it will be useful,
+but WITHOUT ANY WARRANTY; without even the implied warranty of
+MERCHANTABILITY or FITNESS FOR A PARTICULAR PURPOSE. See the
+GNU Affero General Public License for more details.
+
+You should have received a copy of the GNU Affero General Public License
+along with this program. If not, see <http://www.gnu.org/licenses/>.
+'''
+
+import os
+import inspect
+# Django settings for Arches project.
+
+MODE = 'PROD' #options are either "PROD" or "DEV" (installing with Dev mode set, gets you extra dependencies)
+DEBUG = True
+INTERNAL_IPS = ('127.0.0.1',)
+
+#########################################
+###  START PACKAGE SPECIFIC SETTINGS  ###
+#########################################
+
+DATABASES = {
+    'default': {
+        'ENGINE': 'django.contrib.gis.db.backends.postgis', # Add 'postgresql_psycopg2', 'postgresql', 'mysql', 'sqlite3' or 'oracle'.
+        'NAME': 'arches',                      # Or path to database file if using sqlite3.
+        'USER': 'postgres',                      # Not used with sqlite3.
+        'PASSWORD': 'postgis',                  # Not used with sqlite3.
+        'HOST': 'localhost',                      # Set to empty string for localhost. Not used with sqlite3.
+        'PORT': '5432',                      # Set to empty string for default. Not used with sqlite3.
+        'POSTGIS_TEMPLATE': 'template_postgis_20',
+    }
+}
+
+RESOURCE_MODEL = {
+    # override this setting in your packages settings.py file
+    # to set the default model for the system to use
+    # Your model needs to inherit from 'arches.app.models.resource.Resource' to work
+    'default': 'arches.app.models.resource.Resource'
+}
+
+
+ELASTICSEARCH_HTTP_PORT = 9200 # this should be in increments of 200, eg: 9400, 9600, 9800
+SEARCH_BACKEND = 'arches.app.search.search.SearchEngine'
+# see http://elasticsearch-py.readthedocs.org/en/master/api.html#elasticsearch.Elasticsearch
+ELASTICSEARCH_HOSTS = [
+    {'host': 'localhost', 'port': ELASTICSEARCH_HTTP_PORT}
+]
+ELASTICSEARCH_CONNECTION_OPTIONS = {'timeout': 30}
+
+
+SEARCH_ITEMS_PER_PAGE = 5
+SEARCH_EXPORT_ITEMS_PER_PAGE = 100000
+SEARCH_DROPDOWN_LENGTH = 100
+WORDS_PER_SEARCH_TERM = 10 # set to None for unlimited number of words allowed for search terms
+
+DISPLAY_NAME_FOR_UNNAMED_ENTITIES = 'Unnamed Resource' # override this setting in your packages settings.py file
+
+# override this setting in your packages settings.py file
+# entity type that holds the spatial coordinates of resources
+ENTITY_TYPE_FOR_MAP_DISPLAY = ''
+
+LIMIT_ENTITY_TYPES_TO_LOAD = None #(
+    # override this setting in your packages settings.py file
+#    'ARCHAEOLOGICAL HERITAGE (ARTIFACT).E18',
+#)
+
+DATA_CONCEPT_SCHEME = ''
+
+ETL_USERNAME = 'ETL' # override this setting in your packages settings.py file
+
+LIVERELOAD_PORT = 35729 # usually only used in development, 35729 is default for livereload browser extensions
+
+DEFAULT_MAP_X = 0
+DEFAULT_MAP_Y = 0
+DEFAULT_MAP_ZOOM = 0
+MAP_MIN_ZOOM = 0
+MAP_MAX_ZOOM = 19
+MAP_LAYER_FEATURE_LIMIT = 10000
+MAP_EXTENT = ''
+
+RESOURCE_MARKER_ICON_UNICODE = '\uf060'
+RESOURCE_MARKER_ICON_FONT = 'octicons'
+RESOURCE_MARKER_DEFAULT_COLOR = '#C4171D'
+
+GOOGLE_ANALYTICS_TRACKING_ID = None
+
+# from http://django-guardian.readthedocs.io/en/stable/configuration.html#anonymous-user-name
+ANONYMOUS_USER_NAME = None
+
+def RESOURCE_TYPE_CONFIGS():
+    return {
+        # override this setting in your packages settings.py file
+        #
+        # 'HERITAGE_RESOURCE.E18': {
+        #     'resourcetypeid': 'HERITAGE_RESOURCE.E18',
+        #     'name': _('Heritage Resource'),
+        #     'icon_class': 'fa fa-trophy',
+        #     'default_page': 'summary',
+        #     'description': _('INSERT RESOURCE DESCRIPTION HERE'),
+        #     'categories': [_('Resource')],
+        #     'has_layer': True,
+        #     'on_map': True,
+        #     'marker_color': '#3366FF',
+        #     'stroke_color': '#3366FF',
+        #     'fill_color': '#3366FF',
+        #     'primary_name_lookups': {
+        #         'entity_type': 'NAME.E41',
+        #         'lookup_value': 'Primary'
+        #     },
+        #     'sort_order': 1
+        # },
+    }
+
+GEOCODING_PROVIDERS = [
+    {'name': 'MapZen', 'api_key':'', 'id':'MapzenGeocoder'},
+    {'name': 'Bing', 'api_key':'', 'id':'BingGeocoder'},
+    ]
+
+
+EXPORT_CONFIG = ''
+
+DATE_SEARCH_ENTITY_TYPES = []
+
+SPARQL_ENDPOINT_PROVIDERS = (
+    'arches.app.utils.data_management.sparql_providers.aat_provider.AAT_Provider',
+)
+
+APP_NAME = 'Arches'
+
+#######################################
+###  END PACKAGE SPECIFIC SETTINGS  ###
+#######################################
+
+ROOT_DIR = os.path.dirname(os.path.abspath(inspect.getfile(inspect.currentframe())))
+PACKAGE_ROOT = ROOT_DIR
+PACKAGE_NAME = PACKAGE_ROOT.split(os.sep)[-1]
+
+ONTOLOGY_PATH = os.path.join(ROOT_DIR, 'db', 'ontologies', 'cidoc_crm')
+ONTOLOGY_BASE = 'cidoc_crm_v6.2.xml'
+ONTOLOGY_BASE_VERSION = '6.2'
+ONTOLOGY_BASE_NAME = 'CIDOC CRM v6.2'
+ONTOLOGY_BASE_ID = 'e6e8db47-2ccf-11e6-927e-b8f6b115d7dd'
+ONTOLOGY_EXT = [
+    'CRMsci_v1.2.3.rdfs.xml',
+    'CRMarchaeo_v1.4.rdfs.xml',
+    'CRMgeo_v1.2.rdfs.xml',
+    'CRMdig_v3.2.1.rdfs.xml',
+    'CRMinf_v0.7.rdfs.xml'
+]
+
+
+ADMINS = (
+    # ('Your Name', 'your_email@example.com'),
+)
+MANAGERS = ADMINS
+
+POSTGIS_VERSION = (2, 0, 0)
+
+SITE_ID = 1
+
+# If you set this to False, Django will make some optimizations so as not
+# to load the internationalization machinery.
+USE_I18N = True
+
+# Local time zone for this installation. Choices can be found here:
+# http://en.wikipedia.org/wiki/List_of_tz_zones_by_name
+# although not all choices may be available on all operating systems.
+# On Unix systems, a value of None will cause Django to use the same
+# timezone as the operating system.
+# If running in a Windows environment this must be set to the same as your
+# system time zone.
+TIME_ZONE = 'America/Chicago'
+USE_TZ = False
+
+# Default Language code for this installation. All choices can be found here:
+# http://www.i18nguy.com/unicode/language-identifiers.html
+
+# see https://docs.djangoproject.com/en/1.9/topics/i18n/translation/#how-django-discovers-language-preference
+# to see how LocaleMiddleware tries to determine the user's language preference
+# (make sure to check your accept headers as they will override the LANGUAGE_CODE setting!)
+# also see get_language_from_request in django.utils.translation.trans_real.py
+# to see how the language code is derived in the actual code
+#
+# make sure to uncomment the Middleware class 'LocaleMiddleware'
+#
+# https://docs.djangoproject.com/en/1.9/ref/django-admin/#makemessages
+#
+# run
+# django-admin.py makemessages --ignore=virtualenv/* --local=en --extension=htm,py
+# django-admin.py compilemessages
+LANGUAGE_CODE = 'en-US'
+
+# the path where your translation strings are stored
+LOCALE_PATHS = (
+    os.path.join(ROOT_DIR, 'locale'),
+)
+
+# If you set this to False, Django will not format dates, numbers and
+# calendars according to the current locale
+USE_L10N = True
+
+# Absolute filesystem path to the directory that will hold user-uploaded files.
+MEDIA_ROOT =  os.path.join(ROOT_DIR)
+
+# URL that handles the media served from MEDIA_ROOT, used for managing stored files.
+# It must end in a slash if set to a non-empty value.
+MEDIA_URL = '/files/'
+
+# Absolute path to the directory static files should be collected to.
+# Don't put anything in this directory yourself; store your static files
+# in apps' "static/" subdirectories and in STATICFILES_DIRS.
+# Example: "/home/media/media.lawrence.com/static/"
+STATIC_ROOT = ''
+
+# URL prefix for static files.
+# Example: "http://media.lawrence.com/static/"
+STATIC_URL = '/media/'
+
+# URL prefix for admin static files -- CSS, JavaScript and images.
+# Make sure to use a trailing slash.
+# Examples: "http://foo.com/static/admin/", "/static/admin/".
+ADMIN_MEDIA_PREFIX = '/media/admin/'
+
+# Additional locations of static files
+STATICFILES_DIRS = (
+    # Put strings here, like "/home/html/static" or "C:/www/django/static".
+    # Always use forward slashes, even on Windows.
+    # Don't forget to use absolute paths, not relative paths.
+    os.path.join(ROOT_DIR, 'app', 'media'),
+)
+
+# List of finder classes that know how to find static files in
+# various locations.
+STATICFILES_FINDERS = (
+    'django.contrib.staticfiles.finders.FileSystemFinder',
+    'django.contrib.staticfiles.finders.AppDirectoriesFinder',
+#    'django.contrib.staticfiles.finders.DefaultStorageFinder',
+)
+
+# Make this unique, and don't share it with anybody.
+SECRET_KEY = 'c7ky-mc6vdnv+avp0r@(a)8y^51ex=25nogq@+q5$fnc*mxwdi'
+
+TEMPLATES = [
+    {
+        'BACKEND': 'django.template.backends.django.DjangoTemplates',
+        'DIRS': [
+            # insert your TEMPLATE_DIRS here
+            os.path.join(ROOT_DIR, 'app', 'templates'),
+        ],
+        'APP_DIRS': True,
+        'OPTIONS': {
+            'context_processors': [
+                # Insert your TEMPLATE_CONTEXT_PROCESSORS here or use this
+                # list if you haven't customized them:
+                'django.contrib.auth.context_processors.auth',
+                'django.template.context_processors.debug',
+                'django.template.context_processors.i18n',
+                'django.template.context_processors.media',
+                'django.template.context_processors.static',
+                'django.template.context_processors.tz',
+                'django.template.context_processors.request',
+                'django.contrib.messages.context_processors.messages',
+                'arches.app.utils.context_processors.livereload',
+                'arches.app.utils.context_processors.resource_types',
+                'arches.app.utils.context_processors.map_info',
+                'arches.app.utils.context_processors.app_settings',
+            ],
+            'debug': DEBUG
+        },
+    },
+]
+
+AUTHENTICATION_BACKENDS = (
+    'django.contrib.auth.backends.ModelBackend', # this is default
+    'guardian.backends.ObjectPermissionBackend',
+)
+
+INSTALLED_APPS = (
+    'django.contrib.admin',
+    'django.contrib.auth',
+    'django.contrib.contenttypes',
+    'django.contrib.sessions',
+    'django.contrib.messages',
+    'django.contrib.staticfiles',
+    'django.contrib.gis',
+    'arches',
+    'arches.app.models',
+    'arches.management',
+    'guardian',
+)
+
+MIDDLEWARE_CLASSES = (
+    'django.contrib.sessions.middleware.SessionMiddleware',
+    #'django.middleware.locale.LocaleMiddleware',
+    'django.middleware.common.CommonMiddleware',
+    'django.middleware.csrf.CsrfViewMiddleware',
+    'django.contrib.auth.middleware.AuthenticationMiddleware',
+    'django.contrib.auth.middleware.SessionAuthenticationMiddleware',
+    'django.contrib.messages.middleware.MessageMiddleware',
+    'django.middleware.clickjacking.XFrameOptionsMiddleware',
+    'arches.app.utils.set_anonymous_user.SetAnonymousUser',
+    # 'arches.app.utils.bing_geocoder'
+)
+
+ROOT_URLCONF = 'arches.urls'
+
+WSGI_APPLICATION = 'arches.wsgi.application'
+
+LOGGING = {
+    'version': 1,
+    'disable_existing_loggers': False,
+    'handlers': {
+        'file': {
+            'level': 'DEBUG',
+            'class': 'logging.FileHandler',
+            'filename': os.path.join(ROOT_DIR, 'arches.log'),
+        },
+    },
+    'loggers': {
+        'arches': {
+            'handlers': ['file'],
+            'level': 'DEBUG',
+            'propagate': True,
+        },
+    }
+}
+
+LOGIN_URL = 'auth'
+
+# Package specific validation.
+# Should be over-written in the package settings file.
+PACKAGE_VALIDATOR = 'arches.app.utils.mock_package_validator'
+
+# Bounding box for geometry data validation. By default set to coordinate system bounding box.
+# NOTE: This is not used by the front end of the application.
+DATA_VALIDATION_BBOX = [(-180,-90), (-180,90), (180,90), (180,-90), (-180,-90)]
+
+RESOURCE_GRAPH_LOCATIONS = (
+    # Put strings here, like "/home/data/resource_graphs" or "C:/data/resource_graphs".
+    # Always use forward slashes, even on Windows.
+    # Don't forget to use absolute paths, not relative paths.
+    os.path.join(ROOT_DIR, 'db', 'graphs', 'branches'),
+    os.path.join(ROOT_DIR, 'db', 'graphs', 'resource_models'),
+)
+
+CONCEPT_SCHEME_LOCATIONS = (
+    # Put strings here, like "/home/data/authority_files" or "C:/data/authority_files".
+    # Always use forward slashes, even on Windows.
+    # Don't forget to use absolute paths, not relative paths.
+
+    # 'absolute/path/to/authority_files',
+    # os.path.join(PACKAGE_ROOT, 'source_data', 'sample_data', 'concepts', 'sample_authority_files'),
+)
+
+BUSISNESS_DATA_FILES = (
+    # Put strings here, like "/home/html/django_templates" or "C:/www/django/templates".
+    # Always use forward slashes, even on Windows.
+    # Don't forget to use absolute paths, not relative paths.
+)
+
+# Set to true to cache resource vector tiles; slows tile save performance, but
+# improves performance of tile layers on client. Usually, you may want to use
+# this in production, but probably not during development
 CACHE_RESOURCE_TILES = False
 
 # Set this to True if you want the system to automatically clean the resource
@@ -395,56 +394,32 @@
 # will take a long time
 CACHE_SEED_BOUNDS = (-89.99, 179.99, 89.99, -179.99)
 CACHE_SEED_MAX_ZOOM = 5
-=======
-CACHE_RESOURCE_TILES = False
 
-# Set this to True if you want the system to automatically clean the resource
-# tile cache when underlying data change. This is good for systems where you
-# require low latency in updating map layers and are managing relatively small
-# geometries (saving large geometries with this set to True will impact
-# performance, sometimes severely).
-#
-# If you are caching resource tiles and have this set to False, you will need to
-# manually manage cleaning of the cache.  To do this, you can simply delete
-# the resource tile cache folder ('arches/tileserver/cache/resources' by default)
-AUTO_MANAGE_TILE_CACHE = False
-
-# If you are manually managing your resource tile cache, you may want to "seed"
-# the cache (or prerender some tiles) for low zoom levels.  You can do this by running:
-# python manage.py packages -o seed_resource_tile_cache
-#
-# The following settings control the extent and max zoom level to which tiles
-# will be seeded.  Be aware, seeding tiles at high zoom levels (more zoomed in)
-# will take a long time
-CACHE_SEED_BOUNDS = (-89.99, 179.99, 89.99, -179.99)
-CACHE_SEED_MAX_ZOOM = 5
->>>>>>> d5c30aad
-
-# configure where the tileserver should store its cache
-TILE_CACHE_CONFIG = {
-    "name": "Disk",
-    "path": os.path.join(ROOT_DIR, 'tileserver', 'cache')
-
-    # to reconfigure to use S3 (recommended for production), use the following
-    # template:
-
-    # "name": "S3",
-    # "bucket": "<bucket name>",
-    # "access": "<access key>",
-    # "secret": "<secret key>"
-}
-
-MAPBOX_API_KEY = '' # Put your Mapbox key here!
-
-# map cluster distance in pixels, uses "ST_ClusterDBSCAN"
-# http://postgis.net/docs/manual-dev/ST_ClusterDBSCAN.html
-CLUSTER_DISTANCE = 20
-CLUSTER_MAX_ZOOM = 5
-CLUSTER_MIN_POINTS = 3
-
-BULK_IMPORT_BATCH_SIZE = 2000
-
-try:
-    from settings_local import *
-except ImportError:
-    pass
+# configure where the tileserver should store its cache
+TILE_CACHE_CONFIG = {
+    "name": "Disk",
+    "path": os.path.join(ROOT_DIR, 'tileserver', 'cache')
+
+    # to reconfigure to use S3 (recommended for production), use the following
+    # template:
+
+    # "name": "S3",
+    # "bucket": "<bucket name>",
+    # "access": "<access key>",
+    # "secret": "<secret key>"
+}
+
+MAPBOX_API_KEY = '' # Put your Mapbox key here!
+
+# map cluster distance in pixels, uses "ST_ClusterDBSCAN"
+# http://postgis.net/docs/manual-dev/ST_ClusterDBSCAN.html
+CLUSTER_DISTANCE = 20
+CLUSTER_MAX_ZOOM = 5
+CLUSTER_MIN_POINTS = 3
+
+BULK_IMPORT_BATCH_SIZE = 2000
+
+try:
+    from settings_local import *
+except ImportError:
+    pass