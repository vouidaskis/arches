"""
ARCHES - a program developed to inventory and manage immovable cultural heritage.
Copyright (C) 2013 J. Paul Getty Trust and World Monuments Fund

This program is free software: you can redistribute it and/or modify
it under the terms of the GNU Affero General Public License as
published by the Free Software Foundation, either version 3 of the
License, or (at your option) any later version.

This program is distributed in the hope that it will be useful,
but WITHOUT ANY WARRANTY; without even the implied warranty of
MERCHANTABILITY or FITNESS FOR A PARTICULAR PURPOSE. See the
GNU Affero General Public License for more details.

You should have received a copy of the GNU Affero General Public License
along with this program. If not, see <http://www.gnu.org/licenses/>.
"""

import os
import inspect

try:
    from django.utils.translation import gettext_lazy as _
    from corsheaders.defaults import default_headers
except ImportError:  # unable to import prior to installing requirements.txt in setup.py
    pass

#########################################
###          STATIC SETTINGS          ###
#########################################

STREAMLINE_IMPORT = True

MODE = "PROD"  # options are either "PROD" or "DEV" (installing with Dev mode set, gets you extra dependencies)
DEBUG = True
INTERNAL_IPS = ("127.0.0.1",)

DATABASES = {
    "default": {
        "ENGINE": "django.contrib.gis.db.backends.postgis",  # Add 'postgresql_psycopg2', 'postgresql', 'mysql', 'sqlite3' or 'oracle'.
        "NAME": "arches",  # Or path to database file if using sqlite3.
        "USER": "postgres",  # Not used with sqlite3.
        "PASSWORD": "postgis",  # Not used with sqlite3.
        "HOST": "localhost",  # Set to empty string for localhost. Not used with sqlite3.
        "PORT": "5432",  # Set to empty string for default. Not used with sqlite3.
        "POSTGIS_TEMPLATE": "template_postgis",
    }
}

PG_SUPERUSER = ""
PG_SUPERUSER_PW = ""

COUCHDB_URL = "http://admin:admin@localhost:5984"  # defaults to localhost:5984

# from http://django-guardian.readthedocs.io/en/stable/configuration.html#anonymous-user-name
ANONYMOUS_USER_NAME = None

ELASTICSEARCH_HTTP_PORT = 9200  # this should be in increments of 200, eg: 9400, 9600, 9800
SEARCH_BACKEND = "arches.app.search.search.SearchEngine"
# see http://elasticsearch-py.readthedocs.org/en/master/api.html#elasticsearch.Elasticsearch
ELASTICSEARCH_HOSTS = [{"host": "localhost", "port": ELASTICSEARCH_HTTP_PORT}]
ELASTICSEARCH_CONNECTION_OPTIONS = {"timeout": 30}
# a prefix to append to all elasticsearch indexes, note: must be lower case
ELASTICSEARCH_PREFIX = "arches"


# a list of objects of the form below
# {
#     'module': dotted path to the Classname within a python module,
#     'name': name of the custom index  <-- follow ES index naming rules
# }
ELASTICSEARCH_CUSTOM_INDEXES = []
# [{
#     'module': 'my_project.search_indexes.sample_index.SampleIndex',
#     'name': 'my_new_custom_index'
# }]


<<<<<<< HEAD
KIBANA_URL = "http://localhost:5601/" 
KIBANA_CONFIG_BASEPATH = "kibana"  # must match Kibana config.yml setting (server.basePath) but without the leading slash, 
                                   # also make sure to set server.rewriteBasePath: true
=======
KIBANA_URL = "http://localhost:5601/"
KIBANA_CONFIG_BASEPATH = "kibana"  # must match Kibana config setting (server.basePath) but without the leading slash,
# also make sure to set server.rewriteBasePath: true
>>>>>>> e62f6a4d

USE_SEMANTIC_RESOURCE_RELATIONSHIPS = True
ROOT_DIR = os.path.dirname(os.path.abspath(inspect.getfile(inspect.currentframe())))
PACKAGE_ROOT = ROOT_DIR
PACKAGE_NAME = PACKAGE_ROOT.split(os.sep)[-1]
RESOURCE_IMPORT_LOG = "arches/logs/resource_import.log"

RESOURCE_FORMATTERS = {
    "csv": "arches.app.utils.data_management.resources.formats.csvfile.CsvWriter",
    "json": "arches.app.utils.data_management.resources.formats.archesfile.ArchesFileWriter",
    "tilecsv": "arches.app.utils.data_management.resources.formats.csvfile.TileCsvWriter",
    "shp": "arches.app.utils.data_management.resources.formats.shpfile.ShpWriter",
    "xml": "arches.app.utils.data_management.resources.formats.rdffile.RdfWriter",
    "pretty-xml": "arches.app.utils.data_management.resources.formats.rdffile.RdfWriter",
    "json-ld": "arches.app.utils.data_management.resources.formats.rdffile.JsonLdWriter",
    "n3": "arches.app.utils.data_management.resources.formats.rdffile.RdfWriter",
    "nt": "arches.app.utils.data_management.resources.formats.rdffile.RdfWriter",
    "trix": "arches.app.utils.data_management.resources.formats.rdffile.RdfWriter",
}

# Hide nodes and cards in a report that have no data
HIDE_EMPTY_NODES_IN_REPORT = False

# Set the ontolgoy namespace prefixes to use in the UI, set the namespace to '' omit a prefix
# Users can also override existing namespaces as well if you like
ONTOLOGY_NAMESPACES = {
    #'http://my_namespace_here/': 'some_ns',
    #'http://www.w3.org/1999/02/22-rdf-syntax-ns#': 'RDF' <-- note the all caps
    "http://www.cidoc-crm.org/cidoc-crm/": "",
    "http://www.ics.forth.gr/isl/CRMarchaeo/": "",
    "http://www.ics.forth.gr/isl/CRMdig/": "",
    "http://www.ics.forth.gr/isl/CRMgeo/": "",
    "http://www.ics.forth.gr/isl/CRMinf/": "",
    "http://www.ics.forth.gr/isl/CRMsci/": "",
}

ONTOLOGY_DIR = os.path.join(ROOT_DIR, "ontologies")


# Used in the JSON-LD export for determining which external concept scheme URI
# to use in preference for the URI of a concept. If there is no match, the default
# Arches host URI will be used (eg http://localhost/concepts/123f323f-...)
PREFERRED_CONCEPT_SCHEMES = ["http://vocab.getty.edu/aat/", "http://www.cidoc-crm.org/cidoc-crm/"]
JSONLD_CONTEXT_CACHE_TIMEOUT = 43800  # in minutes (43800 minutes ~= 1 month)

# This is the namespace to use for export of data (for RDF/XML for example)
# Ideally this should point to the url where you host your site
# Make sure to use a trailing slash
ARCHES_NAMESPACE_FOR_DATA_EXPORT = "http://localhost:8000/"

RDM_JSONLD_CONTEXT = {"arches": ARCHES_NAMESPACE_FOR_DATA_EXPORT}

PREFERRED_COORDINATE_SYSTEMS = (
    {"name": "Geographic", "srid": "4326", "proj4": "+proj=longlat +datum=WGS84 +no_defs", "default": True},  # Required
)

ANALYSIS_COORDINATE_SYSTEM_SRID = 3857  # Coord sys units must be meters

ADMINS = (
    # ('Your Name', 'your_email@example.com'),
)
MANAGERS = ADMINS

RESOURCE_EDITOR_GROUPS = ("Resource Editor", "Crowdsource Editor")

# Unique session cookie ensures that logins are treated separately for each app
SESSION_COOKIE_NAME = "arches"

# EMAIL_BACKEND = 'django.core.mail.backends.console.EmailBackend'  #<-- Only need to uncomment this for testing without an actual email server
# EMAIL_USE_TLS = True
# EMAIL_HOST = 'smtp.gmail.com'
# EMAIL_HOST_USER = 'xxxx@xxx.com'
# EMAIL_HOST_PASSWORD = 'xxxxxxx'
# EMAIL_PORT = 587

POSTGIS_VERSION = (3, 0, 0)

# If you set this to False, Django will make some optimizations so as not
# to load the internationalization machinery.
USE_I18N = True

# Local time zone for this installation. Choices can be found here:
# http://en.wikipedia.org/wiki/List_of_tz_zones_by_name
# although not all choices may be available on all operating systems.
# On Unix systems, a value of None will cause Django to use the same
# timezone as the operating system.
# If running in a Windows environment this must be set to the same as your
# system time zone.
TIME_ZONE = "America/Chicago"
USE_TZ = False


# see https://docs.djangoproject.com/en/1.9/topics/i18n/translation/#how-django-discovers-language-preference
# to see how LocaleMiddleware tries to determine the user's language preference
# (make sure to check your accept headers as they will override the LANGUAGE_CODE setting!)
# also see get_language_from_request in django.utils.translation.trans_real.py
# to see how the language code is derived in the actual code

####### TO GENERATE .PO FILES DO THE FOLLOWING ########
# run the following commands
# language codes used in the command should be in the form (which is slightly different
# form the form used in the LANGUAGE_CODE and LANGUAGES settings below):
# --local={countrycode}_{REGIONCODE} <-- countrycode is lowercase, regioncode is uppercase, also notice the underscore instead of hyphen
# commands to run (to generate files for "British English, German, and Spanish"):
# django-admin.py makemessages --ignore=env/* --local=de --local=en --local=en_GB --local=es  --extension=htm,py
# django-admin.py compilemessages


# default language of the application
# language code needs to be all lower case with the form:
# {langcode}-{regioncode} eg: en, en-gb ....
# a list of language codes can be found here http://www.i18nguy.com/unicode/language-identifiers.html
LANGUAGE_CODE = "en"

# list of languages to display in the language switcher,
# if left empty or with a single entry then the switch won't be displayed
# language codes need to be all lower case with the form:
# {langcode}-{regioncode} eg: en, en-gb ....
# a list of language codes can be found here http://www.i18nguy.com/unicode/language-identifiers.html
LANGUAGES = [
    ("de", _("German")),
    ("en", _("English")),
    ("en-gb", _("British English")),
    ("es", _("Spanish")),
    ("ar", _("Arabic")),
]

# override this to permenantly display/hide the language switcher
SHOW_LANGUAGE_SWITCH = len(LANGUAGES) > 1

# the path where your translation strings are stored
LOCALE_PATHS = [
    os.path.join(ROOT_DIR, "locale"),
]

# If you set this to False, Django will not format dates, numbers and
# calendars according to the current locale
USE_L10N = True

# Absolute filesystem path to the directory that will hold user-uploaded files.
MEDIA_ROOT = os.path.join(ROOT_DIR)

# Sets default max upload size to 15MB
DATA_UPLOAD_MAX_MEMORY_SIZE = 15728640

# URL that handles the media served from MEDIA_ROOT, used for managing stored files.
# It must end in a slash if set to a non-empty value.
MEDIA_URL = "/files/"

# By setting RESTRICT_MEDIA_ACCESS to True, media file requests will be
# served by Django rather than your web server (e.g. Apache). This allows file requests to be checked against nodegroup permissions.
# However, this will adversely impact performace when serving large files or during periods of high traffic.
RESTRICT_MEDIA_ACCESS = False

# Absolute path to the directory static files should be collected to.
# Don't put anything in this directory yourself; store your static files
# in apps' "static/" subdirectories and in STATICFILES_DIRS.
# Example: "/home/media/media.lawrence.com/static/"
STATIC_ROOT = ""

# URL prefix for static files.
# Example: "http://media.lawrence.com/static/"
STATIC_URL = "/media/"

# URL prefix for admin static files -- CSS, JavaScript and images.
# Make sure to use a trailing slash.
# Examples: "http://foo.com/static/admin/", "/static/admin/".
ADMIN_MEDIA_PREFIX = "/media/admin/"

# Additional locations of static files
STATICFILES_DIRS = (
    # Put strings here, like "/home/html/static" or "C:/www/django/static".
    # Always use forward slashes, even on Windows.
    # Don't forget to use absolute paths, not relative paths.
    os.path.join(ROOT_DIR, "app", "media"),
)

# List of finder classes that know how to find static files in
# various locations.
STATICFILES_FINDERS = (
    "django.contrib.staticfiles.finders.FileSystemFinder",
    "django.contrib.staticfiles.finders.AppDirectoriesFinder",
    #    'django.contrib.staticfiles.finders.DefaultStorageFinder',
)

# Make this unique, and don't share it with anybody.
SECRET_KEY = "c7ky-mc6vdnv+avp0r@(a)8y^51ex=25nogq@+q5$fnc*mxwdi"
JWT_KEY = SECRET_KEY
JWT_TOKEN_EXPIRATION = 50  # days before the token becomes stale
JWT_ALGORITHM = "HS256"

# OAuth settings
# https://django-oauth-toolkit.readthedocs.io/en/latest/settings.html
OAUTH2_PROVIDER = {"ACCESS_TOKEN_EXPIRE_SECONDS": 36000}

# This is the client id you get when you register a new application
# see https://arches.readthedocs.io/en/stable/api/#authentication
MOBILE_OAUTH_CLIENT_ID = ""  #'9JCibwrWQ4hwuGn5fu2u1oRZSs9V6gK8Vu8hpRC4'
MOBILE_DEFAULT_ONLINE_BASEMAP = {"default": "mapbox://styles/mapbox/streets-v9"}
MOBILE_IMAGE_SIZE_LIMITS = {
    # These limits are meant to be approximates. Expect to see uploaded sizes range +/- 20%
    # Not to exceed the limit defined in DATA_UPLOAD_MAX_MEMORY_SIZE
    "full": min(1500000, DATA_UPLOAD_MAX_MEMORY_SIZE),  # ~1.5 Mb
    "thumb": 400,  # max width/height in pixels, this will maintain the aspect ratio of the original image
}

TEMPLATES = [
    {
        "BACKEND": "django.template.backends.django.DjangoTemplates",
        "DIRS": [
            # insert your TEMPLATE_DIRS here
            os.path.join(ROOT_DIR, "app", "templates"),
        ],
        "APP_DIRS": True,
        "OPTIONS": {
            "context_processors": [
                # Insert your TEMPLATE_CONTEXT_PROCESSORS here or use this
                # list if you haven't customized them:
                "django.contrib.auth.context_processors.auth",
                "django.template.context_processors.debug",
                "django.template.context_processors.i18n",
                "django.template.context_processors.media",
                "django.template.context_processors.static",
                "django.template.context_processors.tz",
                "django.template.context_processors.request",
                "django.contrib.messages.context_processors.messages",
                "arches.app.utils.context_processors.livereload",
                "arches.app.utils.context_processors.map_info",
                "arches.app.utils.context_processors.app_settings",
            ],
            "debug": DEBUG,
        },
    },
]

AUTHENTICATION_BACKENDS = (
    "arches.app.utils.email_auth_backend.EmailAuthenticationBackend",
    "oauth2_provider.backends.OAuth2Backend",
    "django.contrib.auth.backends.ModelBackend",  # this is default
    "guardian.backends.ObjectPermissionBackend",
    "arches.app.utils.permission_backend.PermissionBackend",
)

INSTALLED_APPS = (
    "django.contrib.admin",
    "django.contrib.auth",
    "django.contrib.contenttypes",
    "django.contrib.sessions",
    "django.contrib.messages",
    "django.contrib.staticfiles",
    "django.contrib.gis",
    "arches",
    "arches.app.models",
    "arches.management",
    "guardian",
    "captcha",
    "revproxy",
    "corsheaders",
    "oauth2_provider",
    "django_celery_results"
    # 'debug_toolbar'
)

MIDDLEWARE = [
    # 'debug_toolbar.middleware.DebugToolbarMiddleware',
    "corsheaders.middleware.CorsMiddleware",
    "django.middleware.security.SecurityMiddleware",
    "django.contrib.sessions.middleware.SessionMiddleware",
    #'arches.app.utils.middleware.TokenMiddleware',
    "django.middleware.locale.LocaleMiddleware",
    "django.middleware.common.CommonMiddleware",
    "django.middleware.csrf.CsrfViewMiddleware",
    "arches.app.utils.middleware.ModifyAuthorizationHeader",
    "oauth2_provider.middleware.OAuth2TokenMiddleware",
    "django.contrib.auth.middleware.AuthenticationMiddleware",
    "django.contrib.messages.middleware.MessageMiddleware",
    # "django.middleware.clickjacking.XFrameOptionsMiddleware",
    "arches.app.utils.middleware.SetAnonymousUser",
]

ROOT_URLCONF = "arches.urls"

WSGI_APPLICATION = "arches.wsgi.application"

CORS_ORIGIN_ALLOW_ALL = True

try:
    CORS_ALLOW_HEADERS = list(default_headers) + [
        "x-authorization",
    ]
except Exception as e:
    print(e)

LOGGING = {
    "version": 1,
    "disable_existing_loggers": False,
    "formatters": {"console": {"format": "%(asctime)s %(name)-12s %(levelname)-8s %(message)s",},},
    "handlers": {
        "file": {
            "level": "WARNING",  # DEBUG, INFO, WARNING, ERROR, CRITICAL
            "class": "logging.FileHandler",
            "filename": os.path.join(ROOT_DIR, "arches.log"),
            "formatter": "console",
        },
        "console": {"level": "WARNING", "class": "logging.StreamHandler", "formatter": "console"},
    },
    "loggers": {"arches": {"handlers": ["file", "console"], "level": "WARNING", "propagate": True}},
}

LOGIN_URL = "auth"

PROFILE_LOG_BASE = os.path.join(ROOT_DIR, "logs")

BULK_IMPORT_BATCH_SIZE = 2000

SYSTEM_SETTINGS_LOCAL_PATH = os.path.join(ROOT_DIR, "db", "system_settings", "Arches_System_Settings_Local.json")
SYSTEM_SETTINGS_RESOURCE_ID = "a106c400-260c-11e7-a604-14109fd34195"

AUTH_PASSWORD_VALIDATORS = [
    {"NAME": "arches.app.utils.password_validation.NumericPasswordValidator"},  # Passwords cannot be entirely numeric
    {
        "NAME": "arches.app.utils.password_validation.SpecialCharacterValidator",  # Passwords must contain special characters
        "OPTIONS": {"special_characters": ("!", "@", "#", ")", "(", "*", "&", "^", "%", "$")},
    },
    {"NAME": "arches.app.utils.password_validation.HasNumericCharacterValidator"},  # Passwords must contain 1 or more numbers
    {"NAME": "arches.app.utils.password_validation.HasUpperAndLowerCaseValidator"},  # Passwords must contain upper and lower characters
    {
        "NAME": "arches.app.utils.password_validation.MinLengthValidator",  # Passwords must meet minimum length requirement
        "OPTIONS": {"min_length": 9},
    },
]

USE_LIVERELOAD = False
LIVERELOAD_PORT = 35729  # usually only used in development, 35729 is default for livereload browser extensions

ENABLE_CAPTCHA = True
# RECAPTCHA_PUBLIC_KEY = ''
# RECAPTCHA_PRIVATE_KEY = ''
# RECAPTCHA_USE_SSL = False
NOCAPTCHA = True
# RECAPTCHA_PROXY = 'http://127.0.0.1:8000'
if DEBUG is True:
    SILENCED_SYSTEM_CHECKS = ["captcha.recaptcha_test_key_error"]

# group to assign users who self sign up via the web ui
USER_SIGNUP_GROUP = "Crowdsource Editor"

CACHES = {"default": {"BACKEND": "django.core.cache.backends.locmem.LocMemCache", "LOCATION": "unique-snowflake"}}

DEFAULT_RESOURCE_IMPORT_USER = {"username": "admin", "userid": 1}

# Example of a custom time wheel configuration:
# TIMEWHEEL_DATE_TIERS = {
#     "name": "Millennium",
#     "interval": 1000,
#     "root": True,
#     "child": {
#             "name": "Cen",
#             "interval": 100,
#             "range": {"min": 1500, "max": 2000},
#             "child": {
#                 "name": "Decade",
#                 "interval": 10,
#                 "range": {"min": 1750, "max": 2000}
#           }
#       }
#   }
TIMEWHEEL_DATE_TIERS = None

# Identify the usernames and duration (seconds) for which you want to cache the timewheel
CACHE_BY_USER = {"anonymous": 3600 * 24}

DATE_IMPORT_EXPORT_FORMAT = "%Y-%m-%d"  # Custom date format for dates imported from and exported to csv

DATE_FORMATS = {
    # Keep index values the same for formats in the python and javascript arrays.
    "Python": ["%Y-%m-%dT%H:%M:%S.%f%z", "%Y-%m-%dT%H:%M:%S%z", "%Y-%m-%d %H:%M:%S%z", "%Y-%m-%d", "%Y-%m", "%Y", "-%Y"],
    "JavaScript": ["YYYY-MM-DDTHH:mm:ss.sssZ", "YYYY-MM-DDTHH:mm:ssZ", "YYYY-MM-DD HH:mm:ssZ", "YYYY-MM-DD", "YYYY-MM", "YYYY", "-YYYY"],
    "Elasticsearch": [
        "yyyy-MM-dd'T'HH:mm:ss.SSSZZZZZ",
        "yyyy-MM-dd'T'HH:mm:ss.SSSZ",
        "yyyy-MM-dd'T'HH:mm:ssZZZZZ",
        "yyyy-MM-dd'T'HH:mm:ssZ",
        "yyyy-MM-dd HH:mm:ssZZZZZ",
        "yyyy-MM-dd",
        "yyyy-MM",
        "yyyy",
        "-yyyy",
    ],
}

API_MAX_PAGE_SIZE = 500

UUID_REGEX = "[0-9a-fA-F]{8}-[0-9a-fA-F]{4}-[0-9a-fA-F]{4}-[0-9a-fA-F]{4}-[0-9a-fA-F]{12}"

OAUTH2_PROVIDER = {"ACCESS_TOKEN_EXPIRE_SECONDS": 604800}  # one week

#######################################
###       END STATIC SETTINGS       ###
#######################################


##########################################
###   RUN TIME CONFIGURABLE SETTINGS   ###
##########################################

PHONE_REGEX = r"^\+\d{8,15}$"
SEARCH_ITEMS_PER_PAGE = 5
SEARCH_EXPORT_LIMIT = 100000
SEARCH_EXPORT_IMMEDIATE_DOWNLOAD_THRESHOLD = 2000  # The maximum number of instances a user can download from search export without celery
RELATED_RESOURCES_PER_PAGE = 15
RELATED_RESOURCES_EXPORT_LIMIT = 10000
SEARCH_DROPDOWN_LENGTH = 100

# a lower number will give more "Fuzzy" matches, recomend between 0-4,
# see "prefix_length" at https://www.elastic.co/guide/en/elasticsearch/reference/6.7/query-dsl-fuzzy-query.html#_parameters_7
SEARCH_TERM_SENSITIVITY = 3

WORDS_PER_SEARCH_TERM = 10  # set to None for unlimited number of words allowed for search terms
SEARCH_RESULT_LIMIT = 10000  # should be less than or equal to elasticsearch configuration, index.max_result_window (default = 10,000)

ETL_USERNAME = "ETL"  # override this setting in your packages settings.py file

GOOGLE_ANALYTICS_TRACKING_ID = None

DEFAULT_GEOCODER = "10000000-0000-0000-0000-010000000000"

SPARQL_ENDPOINT_PROVIDERS = ({"SPARQL_ENDPOINT_PROVIDER": "arches.app.utils.data_management.sparql_providers.aat_provider.AAT_Provider"},)

APP_NAME = "Arches"

APP_TITLE = "Arches | Heritage Data Management"
COPYRIGHT_TEXT = "All Rights Reserved."
COPYRIGHT_YEAR = "2016"

# Bounding box for geometry data validation. By default set to coordinate system bounding box.
# NOTE: This is not used by the front end of the application.
DATA_VALIDATION_BBOX = [(-180, -90), (-180, 90), (180, 90), (180, -90), (-180, -90)]

RESOURCE_GRAPH_LOCATIONS = (
    # Put strings here, like "/home/data/resource_graphs" or "C:/data/resource_graphs".
    # Always use forward slashes, even on Windows.
    # Don't forget to use absolute paths, not relative paths.
    os.path.join(ROOT_DIR, "db", "graphs", "branches"),
    os.path.join(ROOT_DIR, "db", "graphs", "resource_models"),
)

BUSINESS_DATA_FILES = (
    # Put strings here, like "/home/html/django_templates" or "C:/www/django/templates".
    # Always use forward slashes, even on Windows.
    # Don't forget to use absolute paths, not relative paths.
)

DATATYPE_LOCATIONS = [
    "arches.app.datatypes",
]
FUNCTION_LOCATIONS = [
    "arches.app.functions",
]
SEARCH_COMPONENT_LOCATIONS = [
    "arches.app.search.components",
]

MAPBOX_API_KEY = ""  # Put your Mapbox key here!

# links to sprites and glyphs for use on map
MAPBOX_SPRITES = "mapbox://sprites/mapbox/basic-v9"
MAPBOX_GLYPHS = "mapbox://fonts/mapbox/{fontstack}/{range}.pbf"

DEFAULT_MAP_ZOOM = 0
MAP_MIN_ZOOM = 0
MAP_MAX_ZOOM = 20

# If True, users can make edits to graphs that are locked
# (generally because they have resource intances saved against them)
# Changing this setting to True and making graph modifications may result in
# disagreement between your Resource Models and Resource Instances potentially
# causing your application to break.
OVERRIDE_RESOURCE_MODEL_LOCK = False

# bounds for search results hex binning fabric (search grid).
# a smaller bbox will give you less distortion in hexes and better performance
DEFAULT_BOUNDS = {
    "type": "FeatureCollection",
    "features": [
        {
            "geometry": {"type": "Polygon", "coordinates": [[[-122, -52], [128, -52], [128, 69], [-122, 69], [-122, -52]]]},
            "type": "Feature",
            "properties": {},
        }
    ],
}

# size to use for hex binning search results on map (in km)
HEX_BIN_SIZE = 100
# binning uses elasticsearch GeoHash grid aggregation.
# precision for binning is set based on GeoHash precision, see this table:
# https://www.elastic.co/guide/en/elasticsearch/reference/current/search-aggregations-bucket-geohashgrid-aggregation.html#_cell_dimensions_at_the_equator
# high precision binning may result in performance issues.
HEX_BIN_PRECISION = 4

ALLOWED_POPUP_HOSTS = []

TILESERVER_URL = None

CELERY_BROKER_URL = "amqp://guest:guest@localhost"
CELERY_ACCEPT_CONTENT = ["json"]
CELERY_RESULT_BACKEND = "django-db"  # Use 'django-cache' if you want to use your cache as your backend
CELERY_TASK_SERIALIZER = "json"
CELERY_SEARCH_EXPORT_EXPIRES = 24 * 3600  # seconds
CELERY_SEARCH_EXPORT_CHECK = 3600  # seconds

CELERY_BEAT_SCHEDULE = {
    "delete-expired-search-export": {"task": "arches.app.tasks.delete_file", "schedule": CELERY_SEARCH_EXPORT_CHECK},
    "notification": {"task": "arches.app.tasks.message", "schedule": CELERY_SEARCH_EXPORT_CHECK, "args": ("Celery Beat is Running",)},
}

AUTO_REFRESH_GEOM_VIEW = True
TILE_CACHE_TIMEOUT = 600  # seconds
GRAPH_MODEL_CACHE_TIMEOUT = None  # seconds * hours * days = ~1mo

RENDERERS = [
    {
        "name": "imagereader",
        "title": "Image Reader",
        "description": "Displays most image file types",
        "id": "5e05aa2e-5db0-4922-8938-b4d2b7919733",
        "iconclass": "fa fa-camera",
        "component": "views/components/cards/file-renderers/imagereader",
        "ext": "",
        "type": "image/*",
        "exclude": "tif,tiff,psd",
    },
    {
        "name": "pdfreader",
        "title": "PDF Reader",
        "description": "Displays pdf files",
        "id": "09dec059-1ee8-4fbd-85dd-c0ab0428aa94",
        "iconclass": "fa fa-file",
        "component": "views/components/cards/file-renderers/pdfreader",
        "ext": "pdf",
        "type": "application/pdf",
        "exclude": "tif,tiff,psd",
    },
]

# --- JSON LD sortorder generating functions --- #
#
# The functions in the array below will be called in the order given with the json-ld of the node
#   that should have sortorder set on the resulting tile.  The config below sorts (meaninglessly)
#   by URI, however more complex, use case specific functions can be implemented based on local
#   ontology choice and requirements. Examples might be to sort by some value, language (as shown),
#   type, classification or any other feature.
# Set JSON_LD_SORT to True to enable the sorting
#
# Example: This would sort fields by P72_has_language, and apply an order based on the referenced
#          entity in the lookup hash
#
# JSON_LD_SORT_LANGUAGE = {None: 10000, 'urn:uuid:38729dbe-6d1c-48ce-bf47-e2a18945600e': 0,
#    "urn:uuid:a1d82c77-ebd6-4215-ab85-2c0b6a68a0e8": 1,
#    'urn:uuid:7e6c493b-6434-4b3a-9513-02df44b78d24': 2}
# JSON_LD_SORT_LANGUAGE_PROP = 'http://www.cidoc-crm.org/cidoc-crm/P72_has_language'
#
# def langsort(x):
#    langs = x._json_ld.get(JSON_LD_SORT_LANGUAGE_PROP,[{'@id': None}])
#    if not langs or not '@id' in langs[0]:
#        langs = [{'@id':None}]
#    scores = [JSON_LD_SORT_LANGUAGE.get(x['@id'], 10000) for x in langs]
#    return min(scores)

JSON_LD_SORT = False
JSON_LD_SORT_FUNCTIONS = [lambda x: x.get("@id", "~")]

# --- JSON LD run-time data manipulation --- #
#
# This function will be applied to the data to be loaded, immediately before it is sent to the
#   Reader to be processed. This can correct any errors in the data, or potentially do some
#   significant series of transformations to get the data into the right form for Arches


def JSON_LD_FIX_DATA_FUNCTION(data, jsdata, model):
    return jsdata


##########################################
### END RUN TIME CONFIGURABLE SETTINGS ###
##########################################

try:
    from .settings_local import *
except ImportError as e:
    print(e)
    print("Error attempting to load settings from relative '.settings_local'. Attempting 'arches.settings_local' import")
    try:
        from arches.settings_local import *
    except ImportError as e:
        print("Error attempting to load settings from 'arches.settings_local.py'.")
        print(e)<|MERGE_RESOLUTION|>--- conflicted
+++ resolved
@@ -76,15 +76,9 @@
 # }]
 
 
-<<<<<<< HEAD
 KIBANA_URL = "http://localhost:5601/" 
 KIBANA_CONFIG_BASEPATH = "kibana"  # must match Kibana config.yml setting (server.basePath) but without the leading slash, 
                                    # also make sure to set server.rewriteBasePath: true
-=======
-KIBANA_URL = "http://localhost:5601/"
-KIBANA_CONFIG_BASEPATH = "kibana"  # must match Kibana config setting (server.basePath) but without the leading slash,
-# also make sure to set server.rewriteBasePath: true
->>>>>>> e62f6a4d
 
 USE_SEMANTIC_RESOURCE_RELATIONSHIPS = True
 ROOT_DIR = os.path.dirname(os.path.abspath(inspect.getfile(inspect.currentframe())))
