"""
ARCHES - a program developed to inventory and manage immovable cultural heritage.
Copyright (C) 2013 J. Paul Getty Trust and World Monuments Fund

This program is free software: you can redistribute it and/or modify
it under the terms of the GNU Affero General Public License as
published by the Free Software Foundation, either version 3 of the
License, or (at your option) any later version.

This program is distributed in the hope that it will be useful,
but WITHOUT ANY WARRANTY; without even the implied warranty of
MERCHANTABILITY or FITNESS FOR A PARTICULAR PURPOSE. See the
GNU Affero General Public License for more details.

You should have received a copy of the GNU Affero General Public License
along with this program. If not, see <http://www.gnu.org/licenses/>.
"""

import inspect
import os
from datetime import datetime, timedelta
from contextlib import suppress


try:
    from settings_utils import *
except ModuleNotFoundError:
    try:
        from .settings_utils import *
    except ModuleNotFoundError:
        pass

try:
    from django.utils.translation import gettext_lazy as _
    from corsheaders.defaults import default_headers
except ImportError:  # unable to import prior to installing requirements.txt in setup.py
    pass

#########################################
###          STATIC SETTINGS          ###
#########################################

STREAMLINE_IMPORT = True

MODE = "PROD"  # options are either "PROD" or "DEV" (installing with Dev mode set, gets you extra dependencies)
DEBUG = True
INTERNAL_IPS = ("127.0.0.1",)

DATABASES = {
    "default": {
        "ENGINE": "django.contrib.gis.db.backends.postgis",  # Add 'postgresql_psycopg2', 'postgresql', 'mysql', 'sqlite3' or 'oracle'.
        "NAME": "arches",  # Or path to database file if using sqlite3.
        "USER": "postgres",  # Not used with sqlite3.
        "PASSWORD": "postgis",  # Not used with sqlite3.
        "HOST": "localhost",  # Set to empty string for localhost. Not used with sqlite3.
        "PORT": "5432",  # Set to empty string for default. Not used with sqlite3.
        "POSTGIS_TEMPLATE": "template_postgis",
    }
}

DEFAULT_AUTO_FIELD = "django.db.models.BigAutoField"
PG_SUPERUSER = ""
PG_SUPERUSER_PW = ""

# from http://django-guardian.readthedocs.io/en/stable/configuration.html#anonymous-user-name
ANONYMOUS_USER_NAME = None

ELASTICSEARCH_HTTP_PORT = (
    9200  # this should be in increments of 200, eg: 9400, 9600, 9800
)
SEARCH_BACKEND = "arches.app.search.search.SearchEngine"
SEARCH_THUMBNAILS = False
# see http://elasticsearch-py.readthedocs.org/en/master/api.html#elasticsearch.Elasticsearch
ELASTICSEARCH_HOSTS = [
    {"scheme": "https", "host": "localhost", "port": ELASTICSEARCH_HTTP_PORT}
]

# Comment out this line for a development setup after running the ubuntu_setup.sh script
ELASTICSEARCH_CONNECTION_OPTIONS = {"request_timeout": 30}

# Uncomment this line for a development setup after running the ubuntu_setup.sh script (do not use in production)
# ELASTICSEARCH_CONNECTION_OPTIONS = {"request_timeout": 30, "verify_certs": False, "basic_auth": ("elastic", "E1asticSearchforArche5")}

# If you need to connect to Elasticsearch via an API key instead of username/password, use the syntax below:
# ELASTICSEARCH_CONNECTION_OPTIONS = {"timeout": 30, "verify_certs": False, "api_key": "<ENCODED_API_KEY>"}
# ELASTICSEARCH_CONNECTION_OPTIONS = {"timeout": 30, "verify_certs": False, "api_key": ("<ID>", "<API_KEY>")}

# Your Elasticsearch instance needs to be configured with xpack.security.enabled=true to use API keys - update elasticsearch.yml or .env file and restart.

# Set the ELASTIC_PASSWORD environment variable in either the docker-compose.yml or .env file to the password you set for the elastic user,
# otherwise a random password will be generated.

# API keys can be generated via the Elasticsearch API: https://www.elastic.co/guide/en/elasticsearch/reference/current/security-api-create-api-key.html
# Or Kibana: https://www.elastic.co/guide/en/kibana/current/api-keys.html

# a prefix to append to all elasticsearch indexes, note: must be lower case
ELASTICSEARCH_PREFIX = "arches"


# a list of objects of the form below
# {
#     'module': dotted path to the Classname within a python module,
#     'name': name of the custom index  <-- follow ES index naming rules
# }
ELASTICSEARCH_CUSTOM_INDEXES = []
# [{
#     'module': 'my_project.search_indexes.sample_index.SampleIndex',
#     'name': 'my_new_custom_index',
#     'should_update_asynchronously': False
# }]

THUMBNAIL_GENERATOR = None  # "arches.app.utils.thumbnail_generator.ThumbnailGenerator"
GENERATE_THUMBNAILS_ON_DEMAND = (
    False  # True to generate a thumnail on request if it doens't exist
)
MIN_FILE_SIZE_T0_GENERATE_THUMBNAIL = (
    150000  # yet to be implemented, in bytes eg: 150000 = 150kb
)

# This should point to the url where you host your site
# Make sure to use a trailing slash
PUBLIC_SERVER_ADDRESS = "http://localhost:8000/"

KIBANA_URL = "http://localhost:5601/"
KIBANA_CONFIG_BASEPATH = "kibana"  # must match Kibana config.yml setting (server.basePath) but without the leading slash,
# also make sure to set server.rewriteBasePath: true
USE_SEMANTIC_RESOURCE_RELATIONSHIPS = True
ROOT_DIR = os.path.dirname(os.path.abspath(inspect.getfile(inspect.currentframe())))
APP_ROOT = os.path.join(ROOT_DIR, "app")
PACKAGE_ROOT = ROOT_DIR
PACKAGE_NAME = PACKAGE_ROOT.split(os.sep)[-1]
RESOURCE_IMPORT_LOG = "arches/logs/resource_import.log"
FILE_VIEWER_DOWNLOAD_LIMIT = (
    1073741824  # limit of file viewer download source files in bytes
)
RESOURCE_FORMATTERS = {
    "csv": "arches.app.utils.data_management.resources.formats.csvfile.CsvWriter",
    "json": "arches.app.utils.data_management.resources.formats.archesfile.ArchesFileWriter",
    "tilecsv": "arches.app.utils.data_management.resources.formats.csvfile.TileCsvWriter",
    "tilexl": "arches.app.utils.data_management.resources.formats.excel.ExcelWriter",
    "shp": "arches.app.utils.data_management.resources.formats.shpfile.ShpWriter",
    "xml": "arches.app.utils.data_management.resources.formats.rdffile.RdfWriter",
    "pretty-xml": "arches.app.utils.data_management.resources.formats.rdffile.RdfWriter",
    "json-ld": "arches.app.utils.data_management.resources.formats.rdffile.JsonLdWriter",
    "n3": "arches.app.utils.data_management.resources.formats.rdffile.RdfWriter",
    "nt": "arches.app.utils.data_management.resources.formats.rdffile.RdfWriter",
    "trix": "arches.app.utils.data_management.resources.formats.rdffile.RdfWriter",
    "html": "arches.app.utils.data_management.resources.formats.htmlfile.HtmlWriter",
}

# Hide nodes and cards in a report that have no data
HIDE_EMPTY_NODES_IN_REPORT = False

# Set the ontolgoy namespace prefixes to use in the UI, set the namespace to '' omit a prefix
# Users can also override existing namespaces as well if you like
ONTOLOGY_NAMESPACES = {
    #'http://my_namespace_here/': 'some_ns',
    #'http://www.w3.org/1999/02/22-rdf-syntax-ns#': 'RDF' <-- note the all caps
    "http://www.cidoc-crm.org/cidoc-crm/": "",
    "http://www.ics.forth.gr/isl/CRMarchaeo/": "",
    "http://www.ics.forth.gr/isl/CRMdig/": "",
    "http://www.ics.forth.gr/isl/CRMgeo/": "",
    "http://www.ics.forth.gr/isl/CRMinf/": "",
    "http://www.ics.forth.gr/isl/CRMsci/": "",
}

ONTOLOGY_DIR = os.path.join(ROOT_DIR, "ontologies")

# Used in the JSON-LD export for determining which external concept scheme URI
# to use in preference for the URI of a concept. If there is no match, the default
# Arches host URI will be used (eg http://localhost/concepts/123f323f-...)
PREFERRED_CONCEPT_SCHEMES = [
    "http://vocab.getty.edu/aat/",
    "http://www.cidoc-crm.org/cidoc-crm/",
]
JSONLD_CONTEXT_CACHE_TIMEOUT = 43800  # in minutes (43800 minutes ~= 1 month)

# This is the namespace to use for export of data (for RDF/XML for example)
# Ideally this should point to the url where you host your site
# Make sure to use a trailing slash
ARCHES_NAMESPACE_FOR_DATA_EXPORT = PUBLIC_SERVER_ADDRESS

# This is used to indicate whether the data in the CSV and SHP exports should be
# ordered as seen in the resource cards or not.
EXPORT_DATA_FIELDS_IN_CARD_ORDER = False

RDM_JSONLD_CONTEXT = {"arches": ARCHES_NAMESPACE_FOR_DATA_EXPORT}

PREFERRED_COORDINATE_SYSTEMS = (
    {
        "name": "Geographic",
        "srid": "4326",
        "proj4": "+proj=longlat +datum=WGS84 +no_defs",
        "default": True,
    },  # Required
)

ANALYSIS_COORDINATE_SYSTEM_SRID = 3857  # Coord sys units must be meters

ADMINS = (
    # ('Your Name', 'your_email@example.com'),
)
MANAGERS = ADMINS

RESOURCE_EDITOR_GROUPS = ("Resource Editor", "Crowdsource Editor")

# Unique session cookie ensures that logins are treated separately for each app
SESSION_COOKIE_NAME = "arches"

# EMAIL_BACKEND = 'django.core.mail.backends.console.EmailBackend'  #<-- Only need to uncomment this for testing without an actual email server
# EMAIL_USE_TLS = True
# EMAIL_HOST = 'smtp.gmail.com'
EMAIL_HOST_USER = "xxxx@xxx.com"
# EMAIL_HOST_PASSWORD = 'xxxxxxx'
# EMAIL_PORT = 587

DEFAULT_FROM_EMAIL = EMAIL_HOST_USER

# If True, allows for user self creation via the signup view. If False, users can only be created via the Django admin view.
ENABLE_USER_SIGNUP = True

# If True, users must authenticate their accout via email to complete the account creation process.
FORCE_USER_SIGNUP_EMAIL_AUTHENTICATION = True

POSTGIS_VERSION = (3, 0, 0)

# If you set this to False, Django will make some optimizations so as not
# to load the internationalization machinery.
USE_I18N = True

# Local time zone for this installation. Choices can be found here:
# http://en.wikipedia.org/wiki/List_of_tz_zones_by_name
# although not all choices may be available on all operating systems.
# On Unix systems, a value of None will cause Django to use the same
# timezone as the operating system.
# If running in a Windows environment this must be set to the same as your
# system time zone.
TIME_ZONE = "America/Chicago"
USE_TZ = False


# see https://docs.djangoproject.com/en/2.2/topics/i18n/translation/#how-django-discovers-language-preference
# to see how LocaleMiddleware tries to determine the user's language preference
# (make sure to check your accept headers as they will override the LANGUAGE_CODE setting!)
# also see get_language_from_request in django.utils.translation.trans_real.py
# to see how the language code is derived in the actual code

####### TO GENERATE .PO FILES DO THE FOLLOWING ########
# run the following commands
# language codes used in the command should be in the form (which is slightly different
# form the form used in the LANGUAGE_CODE and LANGUAGES settings below):
# --local={countrycode}_{REGIONCODE} <-- countrycode is lowercase, regioncode is uppercase, also notice the underscore instead of hyphen
# commands to run (to generate files for "British English, German, and Spanish"):
# django-admin.py makemessages --ignore=env/* --local=de --local=en --local=en_GB --local=es  --extension=htm,py
# django-admin.py compilemessages


# default language of the application
# language code needs to be all lower case with the form:
# {langcode}-{regioncode} eg: en, en-gb ....
# a list of language codes can be found here http://www.i18nguy.com/unicode/language-identifiers.html
LANGUAGE_CODE = "en"

# list of languages to display in the language switcher,
# if left empty or with a single entry then the switch won't be displayed
# language codes need to be all lower case with the form:
# {langcode}-{regioncode} eg: en, en-gb ....
# a list of language codes can be found here http://www.i18nguy.com/unicode/language-identifiers.html
LANGUAGES = [
    # ("de", _("German")),
    ("en", "English"),
    # ("en-gb", _("British English")),
    # ("es", _("Spanish")),
    # ("ar", _("Arabic")),
]

# override this to permenantly display/hide the language switcher
SHOW_LANGUAGE_SWITCH = len(LANGUAGES) > 1

# the path where your translation strings are stored
LOCALE_PATHS = [
    os.path.join(ROOT_DIR, "locale"),
]

# Sets default max upload size to 15MB
DATA_UPLOAD_MAX_MEMORY_SIZE = 15728640

# By setting RESTRICT_MEDIA_ACCESS to True, media file requests will be
# served by Django rather than your web server (e.g. Apache). This allows file requests to be checked against nodegroup permissions.
# However, this will adversely impact performace when serving large files or during periods of high traffic.
RESTRICT_MEDIA_ACCESS = False


# By setting RESTRICT_CELERY_EXPORT_FOR_ANONYMOUS_USER to True, if the user is attempting
# to export search results above the SEARCH_EXPORT_IMMEDIATE_DOWNLOAD_THRESHOLD
# value and is not signed in with a user account then the request will not be allowed.
RESTRICT_CELERY_EXPORT_FOR_ANONYMOUS_USER = False

# Absolute filesystem path to the directory that will hold user-uploaded files.
MEDIA_ROOT = os.path.join(ROOT_DIR)

# URL that handles the media served from MEDIA_ROOT, used for managing stored files.
# It must end in a slash if set to a non-empty value.
MEDIA_URL = "/files/"

# Absolute path to the directory static files should be collected to.
# Don't put anything in this directory yourself; store your static files
# in apps' "static/" subdirectories and in STATICFILES_DIRS.
# Example: "/home/media/media.lawrence.com/static/"
STATIC_ROOT = os.path.join(ROOT_DIR, "staticfiles")

# URL prefix for static files.
# Example: "http://media.lawrence.com/static/"
STATIC_URL = "/static/"

# when hosting Arches under a sub path set this value to the sub path eg : "/{sub_path}/"
FORCE_SCRIPT_NAME = None

# URL prefix for admin static files -- CSS, JavaScript and images.
# Make sure to use a trailing slash.
# Examples: "http://foo.com/static/admin/", "/static/admin/".
ADMIN_MEDIA_PREFIX = "/media/admin/"

STATICFILES_DIRS = build_staticfiles_dirs(root_dir=ROOT_DIR)
TEMPLATES = build_templates_config(root_dir=ROOT_DIR, debug=DEBUG)

# List of finder classes that know how to find static files in
# various locations.
STATICFILES_FINDERS = (
    "django.contrib.staticfiles.finders.FileSystemFinder",
    "django.contrib.staticfiles.finders.AppDirectoriesFinder",
    #    'django.contrib.staticfiles.finders.DefaultStorageFinder',
)

# Make this unique, and don't share it with anybody.
SECRET_KEY = "c7ky-mc6vdnv+avp0r@(a)8y^51ex=25nogq@+q5$fnc*mxwdi"
JWT_KEY = SECRET_KEY
JWT_TOKEN_EXPIRATION = 50  # days before the token becomes stale
JWT_ALGORITHM = "HS256"

# OAuth settings
# https://django-oauth-toolkit.readthedocs.io/en/latest/settings.html
OAUTH2_PROVIDER = {"ACCESS_TOKEN_EXPIRE_SECONDS": 36000}

# This is the client id you get when you register a new application
# see https://arches.readthedocs.io/en/stable/api/#authentication
OAUTH_CLIENT_ID = ""  # '9JCibwrWQ4hwuGn5fu2u1oRZSs9V6gK8Vu8hpRC4'

AUTHENTICATION_BACKENDS = (
    "arches.app.utils.email_auth_backend.EmailAuthenticationBackend",
    "oauth2_provider.backends.OAuth2Backend",
    "django.contrib.auth.backends.ModelBackend",  # this is default
    "arches.app.utils.permission_backend.PermissionBackend",
    "guardian.backends.ObjectPermissionBackend",
    "arches.app.utils.external_oauth_backend.ExternalOauthAuthenticationBackend",
)

INSTALLED_APPS = (
    "webpack_loader",
    "django.contrib.admin",
    "django.contrib.auth",
    "django.contrib.contenttypes",
    "django.contrib.sessions",
    "django.contrib.messages",
    "django.contrib.staticfiles",
    "django.contrib.gis",
    "arches",
    "arches.app.models",
    "arches.management",
    "guardian",
    "captcha",
    "revproxy",
    "corsheaders",
    "oauth2_provider",
    "django_celery_results",
)

ARCHES_APPLICATIONS = ()

MIDDLEWARE = [
    "corsheaders.middleware.CorsMiddleware",
    "django.middleware.security.SecurityMiddleware",
    "django.contrib.sessions.middleware.SessionMiddleware",
    #'arches.app.utils.middleware.TokenMiddleware',
    "django.middleware.locale.LocaleMiddleware",
    "django.middleware.common.CommonMiddleware",
    "django.middleware.csrf.CsrfViewMiddleware",
    "arches.app.utils.middleware.ModifyAuthorizationHeader",
    "oauth2_provider.middleware.OAuth2TokenMiddleware",
    "django.contrib.auth.middleware.AuthenticationMiddleware",
    "django.contrib.messages.middleware.MessageMiddleware",
    # "django.middleware.clickjacking.XFrameOptionsMiddleware",
    "arches.app.utils.middleware.SetAnonymousUser",
]

WEBPACK_LOADER = {
    "DEFAULT": {
        "STATS_FILE": os.path.join(ROOT_DIR, "..", "webpack/webpack-stats.json"),
    },
}

WEBPACK_DEVELOPMENT_SERVER_PORT = 9000

ROOT_URLCONF = "arches.urls"

WSGI_APPLICATION = "arches.wsgi.application"

try:
    CORS_ALLOW_HEADERS = list(default_headers) + [
        "x-authorization",
    ]
except Exception as e:
    if __name__ == "__main__":
        print(e)

LOGGING = {
    "version": 1,
    "disable_existing_loggers": False,
    "formatters": {
        "console": {
            "format": "%(asctime)s %(name)-12s %(levelname)-8s %(message)s",
        },
    },
    "handlers": {
        "file": {
            "level": "WARNING",  # DEBUG, INFO, WARNING, ERROR, CRITICAL
            "class": "logging.FileHandler",
            "filename": os.path.join(ROOT_DIR, "arches.log"),
            "formatter": "console",
        },
        "console": {
            "level": "WARNING",
            "class": "logging.StreamHandler",
            "formatter": "console",
        },
    },
    "loggers": {
        "arches": {
            "handlers": ["file", "console"],
            "level": "WARNING",
            "propagate": True,
        }
    },
}

LOGIN_URL = "auth"
# Rate limit for authentication views
# See options (including None or python callables):
# https://django-ratelimit.readthedocs.io/en/stable/rates.html#rates-chapter
RATE_LIMIT = "5/m"

PROFILE_LOG_BASE = os.path.join(ROOT_DIR, "logs")

BULK_IMPORT_BATCH_SIZE = 2000

SYSTEM_SETTINGS_LOCAL_PATH = os.path.join(
    ROOT_DIR, "db", "system_settings", "Arches_System_Settings_Local.json"
)
SYSTEM_SETTINGS_RESOURCE_ID = "a106c400-260c-11e7-a604-14109fd34195"

AUTH_PASSWORD_VALIDATORS = [
    {
        "NAME": "arches.app.utils.password_validation.NumericPasswordValidator"
    },  # Passwords cannot be entirely numeric
    {
        "NAME": "arches.app.utils.password_validation.SpecialCharacterValidator",  # Passwords must contain special characters
        "OPTIONS": {
            "special_characters": ("!", "@", "#", ")", "(", "*", "&", "^", "%", "$")
        },
    },
    {
        "NAME": "arches.app.utils.password_validation.HasNumericCharacterValidator"
    },  # Passwords must contain 1 or more numbers
    {
        "NAME": "arches.app.utils.password_validation.HasUpperAndLowerCaseValidator"
    },  # Passwords must contain upper and lower characters
    {
        "NAME": "arches.app.utils.password_validation.MinLengthValidator",  # Passwords must meet minimum length requirement
        "OPTIONS": {"min_length": 9},
    },
]

USE_LIVERELOAD = False
LIVERELOAD_PORT = 35729  # usually only used in development, 35729 is default for livereload browser extensions

ENABLE_CAPTCHA = True
# RECAPTCHA_PUBLIC_KEY = ''
# RECAPTCHA_PRIVATE_KEY = ''
# RECAPTCHA_USE_SSL = False
NOCAPTCHA = True
# RECAPTCHA_PROXY = 'http://127.0.0.1:8000'
if DEBUG is True:
    SILENCED_SYSTEM_CHECKS = ["captcha.recaptcha_test_key_error"]

# group to assign users who self sign up via the web ui
USER_SIGNUP_GROUP = "Crowdsource Editor"

# external oauth configuration
EXTERNAL_OAUTH_CONFIGURATION = {
    "default_user_groups": [],
    "user_domains": [],
    "uid_claim": "",
    "app_id": "",
    "app_secret": "",
    "scopes": [],
    "authorization_endpoint": "",
    "validate_id_token": True,  # AVOID setting this to False
    "token_endpoint": "",
    "jwks_uri": "",
}

CACHES = {
    "default": {
        "BACKEND": "django.core.cache.backends.locmem.LocMemCache",
        "LOCATION": "unique-snowflake",
    },
    "user_permission": {
        "BACKEND": "django.core.cache.backends.db.DatabaseCache",
        "LOCATION": "user_permission_cache",
    },
}

DEFAULT_RESOURCE_IMPORT_USER = {"username": "admin", "userid": 1}

# Example of a custom time wheel configuration:
# TIMEWHEEL_DATE_TIERS = {
#     "name": "Millennium",
#     "interval": 1000,
#     "root": True,
#     "child": {
#             "name": "Cen",
#             "interval": 100,
#             "range": {"min": 1500, "max": 2000},
#             "child": {
#                 "name": "Decade",
#                 "interval": 10,
#                 "range": {"min": 1750, "max": 2000}
#           }
#       }
#   }
TIMEWHEEL_DATE_TIERS = None

# Identify the usernames and duration (seconds) for which you want to cache the timewheel
CACHE_BY_USER = {"default": 3600 * 24, "anonymous": 3600 * 24}  # 24hrs  # 24hrs

BYPASS_UNIQUE_CONSTRAINT_TILE_VALIDATION = False
BYPASS_REQUIRED_VALUE_TILE_VALIDATION = False

DATE_IMPORT_EXPORT_FORMAT = (
    "%Y-%m-%d"  # Custom date format for dates imported from and exported to csv
)

DATE_FORMATS = {
    # Keep index values the same for formats in the python and javascript arrays.
    "Python": [
        "%Y-%m-%dT%H:%M:%S.%f%z",
        "%Y-%m-%dT%H:%M:%S%z",
        "%Y-%m-%d %H:%M:%S%z",
        "%Y-%m-%d",
        "%Y-%m",
        "%Y",
        "-%Y",
    ],
    "JavaScript": [
        "YYYY-MM-DDTHH:mm:ss.sssZ",
        "YYYY-MM-DDTHH:mm:ssZ",
        "YYYY-MM-DD HH:mm:ssZ",
        "YYYY-MM-DD",
        "YYYY-MM",
        "YYYY",
        "-YYYY",
    ],
    "Elasticsearch": [
        "yyyy-MM-dd'T'HH:mm:ss.SSSZZZZZ",
        "yyyy-MM-dd'T'HH:mm:ss.SSSZ",
        "yyyy-MM-dd'T'HH:mm:ssZZZZZ",
        "yyyy-MM-dd'T'HH:mm:ssZ",
        "yyyy-MM-dd HH:mm:ssZZZZZ",
        "yyyy-MM-dd",
        "yyyy-MM",
        "yyyy",
        "-yyyy",
    ],
}

API_MAX_PAGE_SIZE = 500

UUID_REGEX = (
    "[0-9a-fA-F]{8}-[0-9a-fA-F]{4}-[0-9a-fA-F]{4}-[0-9a-fA-F]{4}-[0-9a-fA-F]{12}"
)

OAUTH2_PROVIDER = {"ACCESS_TOKEN_EXPIRE_SECONDS": 604800}  # one week

#######################################
###       END STATIC SETTINGS       ###
#######################################


##########################################
###   RUN TIME CONFIGURABLE SETTINGS   ###
##########################################

PHONE_REGEX = r"^\+\d{8,15}$"
SEARCH_ITEMS_PER_PAGE = 5
SEARCH_EXPORT_LIMIT = 100000
SEARCH_EXPORT_IMMEDIATE_DOWNLOAD_THRESHOLD = 2000  # The maximum number of instances a user can download from search export without celery

# The maximum number of instances a user can download using HTML format from search export without celery
SEARCH_EXPORT_IMMEDIATE_DOWNLOAD_THRESHOLD_HTML_FORMAT = 10

RELATED_RESOURCES_PER_PAGE = 15
RELATED_RESOURCES_EXPORT_LIMIT = 10000
SEARCH_DROPDOWN_LENGTH = 100

# a lower number will give more "Fuzzy" matches, recomend between 0-4,
# see "prefix_length" at https://www.elastic.co/guide/en/elasticsearch/reference/6.7/query-dsl-fuzzy-query.html#_parameters_7
SEARCH_TERM_SENSITIVITY = 3

WORDS_PER_SEARCH_TERM = (
    10  # set to None for unlimited number of words allowed for search terms
)
SEARCH_RESULT_LIMIT = 10000  # should be less than or equal to elasticsearch configuration, index.max_result_window (default = 10,000)

ETL_USERNAME = "ETL"  # override this setting in your packages settings.py file

GOOGLE_ANALYTICS_TRACKING_ID = None

DEFAULT_GEOCODER = "10000000-0000-0000-0000-010000000000"

SPARQL_ENDPOINT_PROVIDERS = (
    {
        "SPARQL_ENDPOINT_PROVIDER": "arches.app.utils.data_management.sparql_providers.aat_provider.AAT_Provider"
    },
)

APP_NAME = "Arches"
APP_VERSION = None
MIN_ARCHES_VERSION = None
MAX_ARCHES_VERSION = None

APP_TITLE = "Arches | Heritage Data Management"
COPYRIGHT_TEXT = "All Rights Reserved."
COPYRIGHT_YEAR = "2016"

# Bounding box for geometry data validation. By default set to coordinate system bounding box.
# NOTE: This is not used by the front end of the application.
DATA_VALIDATION_BBOX = [(-180, -90), (-180, 90), (180, 90), (180, -90), (-180, -90)]

RESOURCE_GRAPH_LOCATIONS = (
    # Put strings here, like "/home/data/resource_graphs" or "C:/data/resource_graphs".
    # Always use forward slashes, even on Windows.
    # Don't forget to use absolute paths, not relative paths.
    os.path.join(ROOT_DIR, "db", "graphs", "branches"),
    os.path.join(ROOT_DIR, "db", "graphs", "resource_models"),
)

BUSINESS_DATA_FILES = (
    # Put strings here, like "/home/html/django_templates" or "C:/www/django/templates".
    # Always use forward slashes, even on Windows.
    # Don't forget to use absolute paths, not relative paths.
)

DATATYPE_LOCATIONS = [
    "arches.app.datatypes",
]
FUNCTION_LOCATIONS = [
    "arches.app.functions",
]
SEARCH_COMPONENT_LOCATIONS = [
    "arches.app.search.components",
]

ETL_MODULE_LOCATIONS = [
    "arches.app.etl_modules",
]

FILE_TYPE_CHECKING = False
<<<<<<< HEAD
FILE_TYPES = ["bmp", "gif", "jpg", "jpeg", "json", "pdf", "png", "psd", "rtf", "tif", "tiff", "xlsx", "csv", "zip"]
=======
FILE_TYPES = [
    "bmp",
    "gif",
    "jpg",
    "jpeg",
    "pdf",
    "png",
    "psd",
    "rtf",
    "tif",
    "tiff",
    "xlsx",
    "csv",
    "zip",
]
>>>>>>> c2fbac9b
FILENAME_GENERATOR = "arches.app.utils.storage_filename_generator.generate_filename"
UPLOADED_FILES_DIR = "uploadedfiles"

MAPBOX_API_KEY = ""  # Put your Mapbox key here!

# links to sprites and glyphs for use on map
MAPBOX_SPRITES = "mapbox://sprites/mapbox/basic-v9"
MAPBOX_GLYPHS = "mapbox://fonts/mapbox/{fontstack}/{range}.pbf"

DEFAULT_MAP_ZOOM = 0
MAP_MIN_ZOOM = 0
MAP_MAX_ZOOM = 20

# Map filter auto adjusts map extent to fit results. If False, map extent will not change when filtering results.
MAP_FILTER_AUTO_ZOOM_ENABLED = True

# If True, users can make edits to graphs that are locked
# (generally because they have resource intances saved against them)
# Changing this setting to True and making graph modifications may result in
# disagreement between your Resource Models and Resource Instances potentially
# causing your application to break.
OVERRIDE_RESOURCE_MODEL_LOCK = False

# If True, allows users to selectively enable two-factor authentication
ENABLE_TWO_FACTOR_AUTHENTICATION = False

# If True, users cannot log in unless they have enabled two-factor authentication
FORCE_TWO_FACTOR_AUTHENTICATION = False

# bounds for search results hex binning fabric (search grid).
# a smaller bbox will give you less distortion in hexes and better performance
DEFAULT_BOUNDS = {
    "type": "FeatureCollection",
    "features": [
        {
            "geometry": {
                "type": "Polygon",
                "coordinates": [
                    [[-122, -52], [128, -52], [128, 69], [-122, 69], [-122, -52]]
                ],
            },
            "type": "Feature",
            "properties": {},
        }
    ],
}

# size to use for hex binning search results on map (in km)
HEX_BIN_SIZE = 100
# binning uses elasticsearch GeoHash grid aggregation.
# precision for binning is set based on GeoHash precision, see this table:
# https://www.elastic.co/guide/en/elasticsearch/reference/current/search-aggregations-bucket-geohashgrid-aggregation.html#_cell_dimensions_at_the_equator
# high precision binning may result in performance issues.
HEX_BIN_PRECISION = 4

ALLOWED_POPUP_HOSTS = []

TILESERVER_URL = None

CELERY_BROKER_URL = ""  # RabbitMQ --> "amqp://guest:guest@localhost",  Redis --> "redis://localhost:6379/0"
CELERY_ACCEPT_CONTENT = ["json"]
CELERY_RESULT_BACKEND = (
    "django-db"  # Use 'django-cache' if you want to use your cache as your backend
)
CELERY_TASK_SERIALIZER = "json"
CELERY_SEARCH_EXPORT_EXPIRES = 24 * 3600  # seconds
CELERY_SEARCH_EXPORT_CHECK = 3600  # seconds

CELERY_BEAT_SCHEDULE = {
    "delete-expired-search-export": {
        "task": "arches.app.tasks.delete_file",
        "schedule": CELERY_SEARCH_EXPORT_CHECK,
    },
    "notification": {
        "task": "arches.app.tasks.message",
        "schedule": CELERY_SEARCH_EXPORT_CHECK,
        "args": ("Celery Beat is Running",),
    },
}

# Set to True if you want to send celery tasks to the broker without being able to detect celery.
# This might be necessary if the worker pool is regulary fully active, with no idle workers, or if
# you need to run the celery task using solo pool (e.g. on Windows). You may need to provide another
# way of monitoring celery so you can detect the background task not being available.
CELERY_CHECK_ONLY_INSPECT_BROKER = False

AUTO_REFRESH_GEOM_VIEW = True
TILE_CACHE_TIMEOUT = 600  # seconds
CLUSTER_DISTANCE_MAX = 5000  # meters
GRAPH_MODEL_CACHE_TIMEOUT = None  # seconds * hours * days = ~1mo

CANTALOUPE_DIR = os.path.join(ROOT_DIR, UPLOADED_FILES_DIR)
CANTALOUPE_HTTP_ENDPOINT = "http://localhost:8182/"

ACCESSIBILITY_MODE = False

# Dictionary containing any additional context items for customising email templates
with suppress(NameError):  # need to suppress i18n NameError for test runner
    EXTRA_EMAIL_CONTEXT = {
        "salutation": _("Hi"),
        "expiration": (
            datetime.now() + timedelta(seconds=CELERY_SEARCH_EXPORT_EXPIRES)
        ).strftime("%A, %d %B %Y"),
    }

RENDERERS = [
    {
        "name": "imagereader",
        "title": "Image Reader",
        "description": "Displays most image file types",
        "id": "5e05aa2e-5db0-4922-8938-b4d2b7919733",
        "iconclass": "fa fa-camera",
        "component": "views/components/cards/file-renderers/imagereader",
        "ext": "",
        "type": "image/*",
        "exclude": "tif,tiff,psd",
    },
    {
        "name": "pdfreader",
        "title": "PDF Reader",
        "description": "Displays pdf files",
        "id": "09dec059-1ee8-4fbd-85dd-c0ab0428aa94",
        "iconclass": "fa fa-file",
        "component": "views/components/cards/file-renderers/pdfreader",
        "ext": "pdf",
        "type": "application/pdf",
        "exclude": "tif,tiff,psd",
    },
]

# --- JSON LD sortorder generating functions --- #
#
# The functions in the array below will be called in the order given with the json-ld of the node
#   that should have sortorder set on the resulting tile.  The config below sorts (meaninglessly)
#   by URI, however more complex, use case specific functions can be implemented based on local
#   ontology choice and requirements. Examples might be to sort by some value, language (as shown),
#   type, classification or any other feature.
# Set JSON_LD_SORT to True to enable the sorting
#
# Example: This would sort fields by P72_has_language, and apply an order based on the referenced
#          entity in the lookup hash
#
# JSON_LD_SORT_LANGUAGE = {None: 10000, 'urn:uuid:38729dbe-6d1c-48ce-bf47-e2a18945600e': 0,
#    "urn:uuid:a1d82c77-ebd6-4215-ab85-2c0b6a68a0e8": 1,
#    'urn:uuid:7e6c493b-6434-4b3a-9513-02df44b78d24': 2}
# JSON_LD_SORT_LANGUAGE_PROP = 'http://www.cidoc-crm.org/cidoc-crm/P72_has_language'
#
# def langsort(x):
#    langs = x._json_ld.get(JSON_LD_SORT_LANGUAGE_PROP,[{'@id': None}])
#    if not langs or not '@id' in langs[0]:
#        langs = [{'@id':None}]
#    scores = [JSON_LD_SORT_LANGUAGE.get(x['@id'], 10000) for x in langs]
#    return min(scores)

JSON_LD_SORT = False
JSON_LD_SORT_FUNCTIONS = [lambda x: x.get("@id", "~")]

# --- JSON LD run-time data manipulation --- #
#
# This function will be applied to the data to be loaded, immediately before it is sent to the
#   Reader to be processed. This can correct any errors in the data, or potentially do some
#   significant series of transformations to get the data into the right form for Arches


def JSON_LD_FIX_DATA_FUNCTION(data, jsdata, model):
    return jsdata


##########################################
### END RUN TIME CONFIGURABLE SETTINGS ###
##########################################

try:
    from .settings_local import *
except ImportError:
    try:
        from arches.settings_local import *
    except ImportError:
        pass

# returns an output that can be read by NODEJS
if __name__ == "__main__":
    transmit_webpack_django_config(
        root_dir=ROOT_DIR,
        app_root=APP_ROOT,
        public_server_address=PUBLIC_SERVER_ADDRESS,
        static_url=STATIC_URL,
        webpack_development_server_port=WEBPACK_DEVELOPMENT_SERVER_PORT,
    )<|MERGE_RESOLUTION|>--- conflicted
+++ resolved
@@ -675,14 +675,12 @@
 ]
 
 FILE_TYPE_CHECKING = False
-<<<<<<< HEAD
-FILE_TYPES = ["bmp", "gif", "jpg", "jpeg", "json", "pdf", "png", "psd", "rtf", "tif", "tiff", "xlsx", "csv", "zip"]
-=======
 FILE_TYPES = [
     "bmp",
     "gif",
     "jpg",
     "jpeg",
+    "json",
     "pdf",
     "png",
     "psd",
@@ -693,7 +691,6 @@
     "csv",
     "zip",
 ]
->>>>>>> c2fbac9b
 FILENAME_GENERATOR = "arches.app.utils.storage_filename_generator.generate_filename"
 UPLOADED_FILES_DIR = "uploadedfiles"
 
