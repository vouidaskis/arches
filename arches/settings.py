--- conflicted
+++ resolved
@@ -732,21 +732,6 @@
 def JSON_LD_FIX_DATA_FUNCTION(data, jsdata, model):
     return jsdata
 
-<<<<<<< HEAD
-=======
-
-##########################################
-### END RUN TIME CONFIGURABLE SETTINGS ###
-##########################################
-
->>>>>>> 57b7aabe
-try:
-    from .settings_local import *
-except ImportError:
-    try:
-        from arches.settings_local import *
-    except ImportError:
-        pass
 
 ##########################################
 ### END RUN TIME CONFIGURABLE SETTINGS ###
