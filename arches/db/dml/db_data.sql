--- conflicted
+++ resolved
@@ -3506,56 +3506,4 @@
     VALUES ('resources', '{
         "type": "vector",
         "tiles": ["/tileserver/resources/{z}/{x}/{y}.pbf"]
-    }');
-
-<<<<<<< HEAD
-INSERT INTO map_sources(name, source)
-   VALUES ('resource-outlines', '{
-       "type": "vector",
-       "tiles": ["/tileserver/resource-outlines/{z}/{x}/{y}.pbf"]
-   }');
-=======
-INSERT INTO map_layers(maplayerid, name, layerdefinitions, isoverlay, icon)
-   VALUES (public.uuid_generate_v1mc(), 'resources', '[
-       {
-           "id": "resources-fill",
-           "type": "fill",
-           "source": "resources",
-           "source-layer": "resources",
-           "layout": {
-               "visibility": "visible"
-           },
-           "filter": ["all", ["==", "$type", "Polygon"]],
-           "paint": {
-               "fill-color": "rgba(251, 96, 23, 0.5)"
-           }
-       },
-       {
-           "id": "resources-line",
-           "type": "line",
-           "source": "resources",
-           "source-layer": "resources",
-           "layout": {
-               "visibility": "visible"
-           },
-           "filter": ["all", ["==", "$type", "LineString"]],
-           "paint": {
-               "line-color": "rgba(251, 96, 23, 1)"
-           }
-       },
-       {
-           "id": "resources-point",
-           "type": "circle",
-           "source": "resources",
-           "source-layer": "resources",
-           "layout": {
-               "visibility": "visible"
-           },
-           "filter": ["all", ["==", "$type", "Point"]],
-           "paint": {
-               "circle-radius": 5,
-               "circle-color": "rgba(251, 96, 23, 1)"
-           }
-       }
-   ]', TRUE, 'fa fa-globe');
->>>>>>> 7e06a19c
+    }');