--- conflicted
+++ resolved
@@ -166,13 +166,8 @@
 INSERT INTO graph_metadata(graphmetadataid, name, author, version, description, isresource, isactive)
     VALUES ('22000000-0000-0000-0000-000000000000', 'Node', 'Arches', 'v1', 'Represents a single node in a graph', 'f', 'f');
 
-<<<<<<< HEAD
-INSERT INTO nodes(nodeid, name, description, istopnode, isresource, isactive, ontologyclass, datatype, graphmetadataid)
-    VALUES ('20000000-0000-0000-0000-100000000000', 'Node', 'Represents a single node in a graph', 't', 'f', 'f', 'c03db431-4564-34eb-ba86-4c8169e4276c', 'string', '22000000-0000-0000-0000-000000000000');
-=======
 INSERT INTO nodes(nodeid, name, description, istopnode, ontologyclass, datatype, graphmetadataid)
-    VALUES ('20000000-0000-0000-0000-100000000000', 'Node', 'Represents a single node in a graph', 't', 'E1', 'string', '22000000-0000-0000-0000-000000000000');
->>>>>>> 9d595f24
+    VALUES ('20000000-0000-0000-0000-100000000000', 'Node', 'Represents a single node in a graph', 't', 'c03db431-4564-34eb-ba86-4c8169e4276c', 'string', '22000000-0000-0000-0000-000000000000');
 
 INSERT INTO node_groups(nodegroupid, cardinality, legacygroupid)
     VALUES ('20000000-0000-0000-0000-100000000000', 'n', '');
@@ -184,20 +179,12 @@
 
 INSERT INTO nodes(nodeid, name, description, istopnode, ontologyclass, datatype,
             graphmetadataid, nodegroupid)
-<<<<<<< HEAD
-    VALUES ('20000000-0000-0000-0000-100000000001', 'Node', '', 't', 'f', 'f', 'c03db431-4564-34eb-ba86-4c8169e4276c', 'string',
-=======
-    VALUES ('20000000-0000-0000-0000-100000000001', 'Node', '', 't', 'E1', 'string',
->>>>>>> 9d595f24
+    VALUES ('20000000-0000-0000-0000-100000000001', 'Node', '', 't', 'c03db431-4564-34eb-ba86-4c8169e4276c', 'string',
             '22000000-0000-0000-0000-000000000001', '20000000-0000-0000-0000-100000000001');
 
 INSERT INTO nodes(nodeid, name, description, istopnode, ontologyclass, datatype,
             graphmetadataid, nodegroupid)
-<<<<<<< HEAD
-    VALUES ('20000000-0000-0000-0000-100000000002', 'Node Type', '', 'f', 'f', 'f', 'a8f7cd0b-8771-3b91-a827-422ff7a15250', 'domain',
-=======
-    VALUES ('20000000-0000-0000-0000-100000000002', 'Node Type', '', 'f', 'E55', 'domain',
->>>>>>> 9d595f24
+    VALUES ('20000000-0000-0000-0000-100000000002', 'Node Type', '', 'f', 'a8f7cd0b-8771-3b91-a827-422ff7a15250', 'domain',
             '22000000-0000-0000-0000-000000000001', '20000000-0000-0000-0000-100000000001');
 
 INSERT INTO node_groups(nodegroupid, cardinality, legacygroupid)
@@ -210,50 +197,29 @@
 INSERT INTO graph_metadata(graphmetadataid, name, author, version, description, isresource, isactive)
     VALUES ('22000000-0000-0000-0000-000000000002', 'Arches configuration', 'Arches', 'v1', 'Used for storing Arches configuration data', 't',  't');
 
-<<<<<<< HEAD
-INSERT INTO nodes(nodeid, name, description, istopnode, isresource, isactive, ontologyclass, datatype, nodegroupid)
-    VALUES ('20000000-0000-0000-0000-000000000000', 'ARCHES_CONFIG', 'Base configuration settings for Arches', 't', 't', 'f', 'c03db431-4564-34eb-ba86-4c8169e4276c', 'semantic', '20000000-0000-0000-0000-000000000000');
-=======
 INSERT INTO nodes(nodeid, name, description, istopnode, ontologyclass, datatype,
             graphmetadataid, nodegroupid)
-    VALUES ('20000000-0000-0000-0000-000000000000', 'ARCHES_CONFIG', 'Base configuration settings for Arches', 't', 'E1', 'semantic', 
+    VALUES ('20000000-0000-0000-0000-000000000000', 'ARCHES_CONFIG', 'Base configuration settings for Arches', 't', 'c03db431-4564-34eb-ba86-4c8169e4276c', 'semantic', 
         '22000000-0000-0000-0000-000000000002', '20000000-0000-0000-0000-000000000000');
->>>>>>> 9d595f24
 
 INSERT INTO nodes(nodeid, name, description, istopnode, ontologyclass, datatype,
             nodegroupid)
-<<<<<<< HEAD
-    VALUES ('20000000-0000-0000-0000-000000000001', 'KEYS', 'Group to hold unique keys used by Arches', 'f', 'f', 'f', 'c03db431-4564-34eb-ba86-4c8169e4276c', 'semantic',
-=======
-    VALUES ('20000000-0000-0000-0000-000000000001', 'KEYS', 'Group to hold unique keys used by Arches', 'f', 'E1', 'semantic',
->>>>>>> 9d595f24
+    VALUES ('20000000-0000-0000-0000-000000000001', 'KEYS', 'Group to hold unique keys used by Arches', 'f', 'c03db431-4564-34eb-ba86-4c8169e4276c', 'semantic',
             '20000000-0000-0000-0000-000000000001');
 
 INSERT INTO nodes(nodeid, name, description, istopnode, ontologyclass, datatype,
             nodegroupid)
-<<<<<<< HEAD
-    VALUES ('20000000-0000-0000-0000-000000000002', 'KEY_NAME', 'Name of the key', 'f', 'f', 'f', 'c03db431-4564-34eb-ba86-4c8169e4276c', 'string',
-=======
-    VALUES ('20000000-0000-0000-0000-000000000002', 'KEY_NAME', 'Name of the key', 'f', 'E1', 'string',
->>>>>>> 9d595f24
+    VALUES ('20000000-0000-0000-0000-000000000002', 'KEY_NAME', 'Name of the key', 'f', 'c03db431-4564-34eb-ba86-4c8169e4276c', 'string',
             '20000000-0000-0000-0000-000000000001');
 
 INSERT INTO nodes(nodeid, name, description, istopnode, ontologyclass, datatype,
             nodegroupid)
-<<<<<<< HEAD
-    VALUES ('20000000-0000-0000-0000-000000000003', 'KEY_TYPE', 'Type of key', 'f', 'f', 'f', 'a8f7cd0b-8771-3b91-a827-422ff7a15250', 'domain',
-=======
-    VALUES ('20000000-0000-0000-0000-000000000003', 'KEY_TYPE', 'Type of key', 'f', 'E55', 'domain',
->>>>>>> 9d595f24
+    VALUES ('20000000-0000-0000-0000-000000000003', 'KEY_TYPE', 'Type of key', 'f', 'a8f7cd0b-8771-3b91-a827-422ff7a15250', 'domain',
             '20000000-0000-0000-0000-000000000001');
 
 INSERT INTO nodes(nodeid, name, description, istopnode, ontologyclass, datatype,
             nodegroupid)
-<<<<<<< HEAD
-    VALUES ('20000000-0000-0000-0000-000000000004', 'KEY_VALUE', 'Value of the key', 'f', 'f', 'f', 'c03db431-4564-34eb-ba86-4c8169e4276c', 'string',
-=======
-    VALUES ('20000000-0000-0000-0000-000000000004', 'KEY_VALUE', 'Value of the key', 'f', 'E1', 'string',
->>>>>>> 9d595f24
+    VALUES ('20000000-0000-0000-0000-000000000004', 'KEY_VALUE', 'Value of the key', 'f', 'c03db431-4564-34eb-ba86-4c8169e4276c', 'string',
             '20000000-0000-0000-0000-000000000001');
 
 INSERT INTO edges(domainnodeid, rangenodeid)
