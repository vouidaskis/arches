--- conflicted
+++ resolved
@@ -2335,10 +2335,6 @@
 
 SET search_path = ontology, pg_catalog;
 
-<<<<<<< HEAD
-=======
-
->>>>>>> c00c488f
 
 --
 -- TOC entry 3414 (class 2606 OID 15704547)
