from __future__ import absolute_import
from arches.setup import get_version

try:
    # This will make sure the app is always imported when
    # Django starts so that shared_task will use this app.
    from .celery import app as celery_app

<<<<<<< HEAD
    __all__ = ("celery_app",)
except Exception as e:
    pass
=======
VERSION = (6, 2, 6, "beta", 0)  # VERSION[3] options = "alpha", "beta", "rc", or "final"
>>>>>>> 041542f4

VERSION = (7, 4, 2, "beta", 0)  # VERSION[3] options = "alpha", "beta", "rc", or "final"

__version__ = get_version(VERSION)
<|MERGE_RESOLUTION|>--- conflicted
+++ resolved
@@ -6,14 +6,10 @@
     # Django starts so that shared_task will use this app.
     from .celery import app as celery_app
 
-<<<<<<< HEAD
     __all__ = ("celery_app",)
 except Exception as e:
     pass
-=======
-VERSION = (6, 2, 6, "beta", 0)  # VERSION[3] options = "alpha", "beta", "rc", or "final"
->>>>>>> 041542f4
 
 VERSION = (7, 4, 2, "beta", 0)  # VERSION[3] options = "alpha", "beta", "rc", or "final"
 
-__version__ = get_version(VERSION)
+__version__ = get_version(VERSION)