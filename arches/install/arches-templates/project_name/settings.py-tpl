"""
Django settings for {{ project_name }} project.
"""

import json
import os
import sys
import arches
import inspect
import semantic_version
from django.utils.translation import gettext_lazy as _

try:
    from arches.settings import *
except ImportError:
    pass

APP_NAME = '{{ project_name }}'
APP_VERSION = semantic_version.Version(major=0, minor=0, patch=0)
APP_ROOT = os.path.dirname(os.path.abspath(inspect.getfile(inspect.currentframe())))
MIN_ARCHES_VERSION = arches.__version__
MAX_ARCHES_VERSION = arches.__version__


WEBPACK_LOADER = {
    "DEFAULT": {
        "STATS_FILE": os.path.join(APP_ROOT, 'webpack/webpack-stats.json'),
    },
}

DATATYPE_LOCATIONS.append('{{ project_name }}.datatypes')
FUNCTION_LOCATIONS.append('{{ project_name }}.functions')
ETL_MODULE_LOCATIONS.append('{{ project_name }}.etl_modules')
SEARCH_COMPONENT_LOCATIONS.append('{{ project_name }}.search_components')

LOCALE_PATHS.append(os.path.join(APP_ROOT, 'locale'))

FILE_TYPE_CHECKING = False
FILE_TYPES = ["bmp", "gif", "jpg", "jpeg", "pdf", "png", "psd", "rtf", "tif", "tiff", "xlsx", "csv", "zip"]

# SECURITY WARNING: keep the secret key used in production secret!
SECRET_KEY = '{{ secret_key }}'

# SECURITY WARNING: don't run with debug turned on in production!
DEBUG = True

ROOT_URLCONF = '{{ project_name }}.urls'

# Modify this line as needed for your project to connect to elasticsearch with a password that you generate
ELASTICSEARCH_CONNECTION_OPTIONS = {"request_timeout": 30, "verify_certs": False, "basic_auth": ("elastic", "E1asticSearchforArche5")}

# If you need to connect to Elasticsearch via an API key instead of username/password, use the syntax below:
# ELASTICSEARCH_CONNECTION_OPTIONS = {"timeout": 30, "verify_certs": False, "api_key": "<ENCODED_API_KEY>"}
# ELASTICSEARCH_CONNECTION_OPTIONS = {"timeout": 30, "verify_certs": False, "api_key": ("<ID>", "<API_KEY>")}

# Your Elasticsearch instance needs to be configured with xpack.security.enabled=true to use API keys - update elasticsearch.yml or .env file and restart.

# Set the ELASTIC_PASSWORD environment variable in either the docker-compose.yml or .env file to the password you set for the elastic user,
# otherwise a random password will be generated.

# API keys can be generated via the Elasticsearch API: https://www.elastic.co/guide/en/elasticsearch/reference/current/security-api-create-api-key.html
# Or Kibana: https://www.elastic.co/guide/en/kibana/current/api-keys.html

# a prefix to append to all elasticsearch indexes, note: must be lower case
ELASTICSEARCH_PREFIX = '{{ project_name }}'

ELASTICSEARCH_CUSTOM_INDEXES = []
# [{
#     'module': '{{ project_name }}.search_indexes.sample_index.SampleIndex',
#     'name': 'my_new_custom_index', <-- follow ES index naming rules
#     'should_update_asynchronously': False  <-- denotes if asynchronously updating the index would affect custom functionality within the project.
# }]

KIBANA_URL = "http://localhost:5601/"
KIBANA_CONFIG_BASEPATH = "kibana"  # must match Kibana config.yml setting (server.basePath) but without the leading slash,
# also make sure to set server.rewriteBasePath: true

LOAD_DEFAULT_ONTOLOGY = False
LOAD_PACKAGE_ONTOLOGIES = True

# This is the namespace to use for export of data (for RDF/XML for example)
# It must point to the url where you host your site
# Make sure to use a trailing slash
ARCHES_NAMESPACE_FOR_DATA_EXPORT = "http://localhost:8000/"

DATABASES = {
    "default": {
        "ATOMIC_REQUESTS": False,
        "AUTOCOMMIT": True,
        "CONN_MAX_AGE": 0,
        "ENGINE": "django.contrib.gis.db.backends.postgis",
        "HOST": "localhost",
        "NAME": "{{ project_name }}",
        "OPTIONS": {},
        "PASSWORD": "postgis",
        "PORT": "5432",
        "POSTGIS_TEMPLATE": "template_postgis",
        "TEST": {
            "CHARSET": None,
            "COLLATION": None,
            "MIRROR": None,
            "NAME": None
        },
        "TIME_ZONE": None,
        "USER": "postgres"
    }
}

INSTALLED_APPS = (
    "webpack_loader",
    "django.contrib.admin",
    "django.contrib.auth",
    "django.contrib.contenttypes",
    "django.contrib.sessions",
    "django.contrib.messages",
    "django.contrib.staticfiles",
    "django.contrib.gis",
    "arches",
    "arches.app.models",
    "arches.management",
    "guardian",
    "captcha",
    "revproxy",
    "corsheaders",
    "oauth2_provider",
    "django_celery_results",
    "compressor",
    # "silk",
    "{{ project_name }}",
)

<<<<<<< HEAD
INSTALLED_PACKAGES = ()
=======
ARCHES_APPLICATIONS = ()
>>>>>>> 002c454f

MIDDLEWARE = [
    "corsheaders.middleware.CorsMiddleware",
    "django.middleware.security.SecurityMiddleware",
    "django.contrib.sessions.middleware.SessionMiddleware",
    #'arches.app.utils.middleware.TokenMiddleware',
    "django.middleware.locale.LocaleMiddleware",
    "django.middleware.common.CommonMiddleware",
    "django.middleware.csrf.CsrfViewMiddleware",
    "arches.app.utils.middleware.ModifyAuthorizationHeader",
    "oauth2_provider.middleware.OAuth2TokenMiddleware",
    "django.contrib.auth.middleware.AuthenticationMiddleware",
    "django.contrib.messages.middleware.MessageMiddleware",
    # "django.middleware.clickjacking.XFrameOptionsMiddleware",
    "arches.app.utils.middleware.SetAnonymousUser",
    # "silk.middleware.SilkyMiddleware",
]

<<<<<<< HEAD
STATICFILES_DIRS =  build_staticfiles_dirs(
    root_dir=ROOT_DIR,
    app_root=APP_ROOT,
    installed_packages=INSTALLED_PACKAGES,
=======
STATICFILES_DIRS = build_staticfiles_dirs(
    root_dir=ROOT_DIR,
    app_root=APP_ROOT,
    arches_applications=ARCHES_APPLICATIONS,
>>>>>>> 002c454f
)

TEMPLATES = build_templates_config(
    root_dir=ROOT_DIR,
    debug=DEBUG,
    app_root=APP_ROOT,
<<<<<<< HEAD
    installed_packages=INSTALLED_PACKAGES,
=======
    arches_applications=ARCHES_APPLICATIONS,
>>>>>>> 002c454f
)

ALLOWED_HOSTS = []

SYSTEM_SETTINGS_LOCAL_PATH = os.path.join(APP_ROOT, 'system_settings', 'System_Settings.json')
WSGI_APPLICATION = '{{ project_name }}.wsgi.application'

# URL that handles the media served from MEDIA_ROOT, used for managing stored files.
# It must end in a slash if set to a non-empty value.
MEDIA_URL = '/files/'

# Absolute filesystem path to the directory that will hold user-uploaded files.
MEDIA_ROOT =  os.path.join(APP_ROOT)

# URL prefix for static files.
# Example: "http://media.lawrence.com/static/"
STATIC_URL = '/static/'

# Absolute path to the directory static files should be collected to.
# Don't put anything in this directory yourself; store your static files
# in apps' "static/" subdirectories and in STATICFILES_DIRS.
# Example: "/home/media/media.lawrence.com/static/"
STATIC_ROOT = os.path.join(APP_ROOT, "staticfiles")

# when hosting Arches under a sub path set this value to the sub path eg : "/{sub_path}/"
FORCE_SCRIPT_NAME = None

RESOURCE_IMPORT_LOG = os.path.join(APP_ROOT, 'logs', 'resource_import.log')
DEFAULT_RESOURCE_IMPORT_USER = {'username': 'admin', 'userid': 1}

LOGGING = {
    'version': 1,
    'disable_existing_loggers': False,
    'formatters': {
        'console': {
            'format': '%(asctime)s %(name)-12s %(levelname)-8s %(message)s',
        },
    },
    'handlers': {
        'file': {
            'level': 'WARNING',  # DEBUG, INFO, WARNING, ERROR
            'class': 'logging.FileHandler',
            'filename': os.path.join(APP_ROOT, 'arches.log'),
            'formatter': 'console'
        },
        'console': {
            'level': 'WARNING',
            'class': 'logging.StreamHandler',
            'formatter': 'console'
        }
    },
    'loggers': {
        'arches': {
            'handlers': ['file', 'console'],
            'level': 'WARNING',
            'propagate': True
        }
    }
}


# Sets default max upload size to 15MB
DATA_UPLOAD_MAX_MEMORY_SIZE = 15728640

# Unique session cookie ensures that logins are treated separately for each app
SESSION_COOKIE_NAME = '{{ project_name }}'

# For more info on configuring your cache: https://docs.djangoproject.com/en/2.2/topics/cache/
CACHES = {
    'default': {
        'BACKEND': 'django.core.cache.backends.dummy.DummyCache',
    },
    'user_permission': {
        'BACKEND': 'django.core.cache.backends.db.DatabaseCache',
        'LOCATION': 'user_permission_cache',
    },
}

# Hide nodes and cards in a report that have no data
HIDE_EMPTY_NODES_IN_REPORT = False

BYPASS_UNIQUE_CONSTRAINT_TILE_VALIDATION = False
BYPASS_REQUIRED_VALUE_TILE_VALIDATION = False

DATE_IMPORT_EXPORT_FORMAT = "%Y-%m-%d" # Custom date format for dates imported from and exported to csv

# This is used to indicate whether the data in the CSV and SHP exports should be
# ordered as seen in the resource cards or not.
EXPORT_DATA_FIELDS_IN_CARD_ORDER = False

#Identify the usernames and duration (seconds) for which you want to cache the time wheel
CACHE_BY_USER = {'anonymous': 3600 * 24}
TILE_CACHE_TIMEOUT = 600 #seconds
CLUSTER_DISTANCE_MAX = 5000 #meters
GRAPH_MODEL_CACHE_TIMEOUT = None

OAUTH_CLIENT_ID = ''  #'9JCibwrWQ4hwuGn5fu2u1oRZSs9V6gK8Vu8hpRC4'

APP_TITLE = 'Arches | Heritage Data Management'
COPYRIGHT_TEXT = 'All Rights Reserved.'
COPYRIGHT_YEAR = '2019'

ENABLE_CAPTCHA = False
# RECAPTCHA_PUBLIC_KEY = ''
# RECAPTCHA_PRIVATE_KEY = ''
# RECAPTCHA_USE_SSL = False
NOCAPTCHA = True
# RECAPTCHA_PROXY = 'http://127.0.0.1:8000'
if DEBUG is True:
    SILENCED_SYSTEM_CHECKS = ["captcha.recaptcha_test_key_error"]


# EMAIL_BACKEND = 'django.core.mail.backends.console.EmailBackend'  #<-- Only need to uncomment this for testing without an actual email server
# EMAIL_USE_TLS = True
# EMAIL_HOST = 'smtp.gmail.com'
EMAIL_HOST_USER = "xxxx@xxx.com"
# EMAIL_HOST_PASSWORD = 'xxxxxxx'
# EMAIL_PORT = 587

DEFAULT_FROM_EMAIL = EMAIL_HOST_USER

CELERY_BROKER_URL = "" # RabbitMQ --> "amqp://guest:guest@localhost",  Redis --> "redis://localhost:6379/0"
CELERY_ACCEPT_CONTENT = ['json']
CELERY_RESULT_BACKEND = 'django-db' # Use 'django-cache' if you want to use your cache as your backend
CELERY_TASK_SERIALIZER = 'json'


CELERY_SEARCH_EXPORT_EXPIRES = 24 * 3600  # seconds
CELERY_SEARCH_EXPORT_CHECK = 3600  # seconds

CELERY_BEAT_SCHEDULE = {
    "delete-expired-search-export": {"task": "arches.app.tasks.delete_file", "schedule": CELERY_SEARCH_EXPORT_CHECK,},
    "notification": {"task": "arches.app.tasks.message", "schedule": CELERY_SEARCH_EXPORT_CHECK, "args": ("Celery Beat is Running",),},
}

# Set to True if you want to send celery tasks to the broker without being able to detect celery.
# This might be necessary if the worker pool is regulary fully active, with no idle workers, or if
# you need to run the celery task using solo pool (e.g. on Windows). You may need to provide another
# way of monitoring celery so you can detect the background task not being available.
CELERY_CHECK_ONLY_INSPECT_BROKER = False

CANTALOUPE_DIR = os.path.join(ROOT_DIR, "uploadedfiles")
CANTALOUPE_HTTP_ENDPOINT = "http://localhost:8182/"

ACCESSIBILITY_MODE = False

# By setting RESTRICT_MEDIA_ACCESS to True, media file requests outside of Arches will checked against nodegroup permissions.
RESTRICT_MEDIA_ACCESS = False

# By setting RESTRICT_CELERY_EXPORT_FOR_ANONYMOUS_USER to True, if the user is attempting
# to export search results above the SEARCH_EXPORT_IMMEDIATE_DOWNLOAD_THRESHOLD
# value and is not signed in with a user account then the request will not be allowed.
RESTRICT_CELERY_EXPORT_FOR_ANONYMOUS_USER = False

# see https://docs.djangoproject.com/en/1.9/topics/i18n/translation/#how-django-discovers-language-preference
# to see how LocaleMiddleware tries to determine the user's language preference
# (make sure to check your accept headers as they will override the LANGUAGE_CODE setting!)
# also see get_language_from_request in django.utils.translation.trans_real.py
# to see how the language code is derived in the actual code

####### TO GENERATE .PO FILES DO THE FOLLOWING ########
# run the following commands
# language codes used in the command should be in the form (which is slightly different
# form the form used in the LANGUAGE_CODE and LANGUAGES settings below):
# --local={countrycode}_{REGIONCODE} <-- countrycode is lowercase, regioncode is uppercase, also notice the underscore instead of hyphen
# commands to run (to generate files for "British English, German, and Spanish"):
# django-admin.py makemessages --ignore=env/* --local=de --local=en --local=en_GB --local=es  --extension=htm,py
# django-admin.py compilemessages


# default language of the application
# language code needs to be all lower case with the form:
# {langcode}-{regioncode} eg: en, en-gb ....
# a list of language codes can be found here http://www.i18nguy.com/unicode/language-identifiers.html
LANGUAGE_CODE = "en"

# list of languages to display in the language switcher,
# if left empty or with a single entry then the switch won't be displayed
# language codes need to be all lower case with the form:
# {langcode}-{regioncode} eg: en, en-gb ....
# a list of language codes can be found here http://www.i18nguy.com/unicode/language-identifiers.html
LANGUAGES = [
#   ('de', _('German')),
    ('en', _('English')),
#   ('en-gb', _('British English')),
#   ('es', _('Spanish')),
]

# override this to permenantly display/hide the language switcher
SHOW_LANGUAGE_SWITCH = len(LANGUAGES) > 1

try:
    from .package_settings import *
except ImportError:
    try: 
        from package_settings import *
    except ImportError as e:
        pass

try:
    from .settings_local import *
except ImportError as e:
    try: 
        from settings_local import *
    except ImportError as e:
        pass

# returns an output that can be read by NODEJS
if __name__ == "__main__":
    transmit_webpack_django_config(
        root_dir=ROOT_DIR,
        app_root=APP_ROOT,
<<<<<<< HEAD
        installed_packages=INSTALLED_PACKAGES,
=======
        arches_applications=ARCHES_APPLICATIONS,
>>>>>>> 002c454f
        public_server_address=PUBLIC_SERVER_ADDRESS,
        static_url=STATIC_URL,
        webpack_development_server_port=WEBPACK_DEVELOPMENT_SERVER_PORT,
    )
<|MERGE_RESOLUTION|>--- conflicted
+++ resolved
@@ -20,7 +20,6 @@
 APP_ROOT = os.path.dirname(os.path.abspath(inspect.getfile(inspect.currentframe())))
 MIN_ARCHES_VERSION = arches.__version__
 MAX_ARCHES_VERSION = arches.__version__
-
 
 WEBPACK_LOADER = {
     "DEFAULT": {
@@ -129,11 +128,7 @@
     "{{ project_name }}",
 )
 
-<<<<<<< HEAD
-INSTALLED_PACKAGES = ()
-=======
 ARCHES_APPLICATIONS = ()
->>>>>>> 002c454f
 
 MIDDLEWARE = [
     "corsheaders.middleware.CorsMiddleware",
@@ -152,28 +147,17 @@
     # "silk.middleware.SilkyMiddleware",
 ]
 
-<<<<<<< HEAD
-STATICFILES_DIRS =  build_staticfiles_dirs(
-    root_dir=ROOT_DIR,
-    app_root=APP_ROOT,
-    installed_packages=INSTALLED_PACKAGES,
-=======
 STATICFILES_DIRS = build_staticfiles_dirs(
     root_dir=ROOT_DIR,
     app_root=APP_ROOT,
     arches_applications=ARCHES_APPLICATIONS,
->>>>>>> 002c454f
 )
 
 TEMPLATES = build_templates_config(
     root_dir=ROOT_DIR,
     debug=DEBUG,
     app_root=APP_ROOT,
-<<<<<<< HEAD
-    installed_packages=INSTALLED_PACKAGES,
-=======
     arches_applications=ARCHES_APPLICATIONS,
->>>>>>> 002c454f
 )
 
 ALLOWED_HOSTS = []
@@ -386,11 +370,7 @@
     transmit_webpack_django_config(
         root_dir=ROOT_DIR,
         app_root=APP_ROOT,
-<<<<<<< HEAD
-        installed_packages=INSTALLED_PACKAGES,
-=======
         arches_applications=ARCHES_APPLICATIONS,
->>>>>>> 002c454f
         public_server_address=PUBLIC_SERVER_ADDRESS,
         static_url=STATIC_URL,
         webpack_development_server_port=WEBPACK_DEVELOPMENT_SERVER_PORT,
