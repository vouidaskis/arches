"""
Django settings for {{ project_name }} project.
"""

import json
import os
import sys
import arches
import inspect
import semantic_version
from django.utils.translation import gettext_lazy as _

try:
    from arches.settings import *
except ImportError:
    pass

APP_NAME = '{{ project_name }}'
APP_VERSION = semantic_version.Version(major=0, minor=0, patch=0)
APP_ROOT = os.path.dirname(os.path.abspath(inspect.getfile(inspect.currentframe())))
<<<<<<< HEAD
=======
MIN_ARCHES_VERSION = arches.__version__
MAX_ARCHES_VERSION = arches.__version__

STATICFILES_DIRS =  (
    os.path.join(APP_ROOT, 'media', 'build'),
    os.path.join(APP_ROOT, 'media'),
) + STATICFILES_DIRS
>>>>>>> 472ea733

WEBPACK_LOADER = {
    "DEFAULT": {
        "STATS_FILE": os.path.join(APP_ROOT, 'webpack/webpack-stats.json'),
    },
}

DATATYPE_LOCATIONS.append('{{ project_name }}.datatypes')
FUNCTION_LOCATIONS.append('{{ project_name }}.functions')
ETL_MODULE_LOCATIONS.append('{{ project_name }}.etl_modules')
SEARCH_COMPONENT_LOCATIONS.append('{{ project_name }}.search_components')

LOCALE_PATHS.append(os.path.join(APP_ROOT, 'locale'))

FILE_TYPE_CHECKING = False
FILE_TYPES = ["bmp", "gif", "jpg", "jpeg", "pdf", "png", "psd", "rtf", "tif", "tiff", "xlsx", "csv", "zip"]

# SECURITY WARNING: keep the secret key used in production secret!
SECRET_KEY = '{{ secret_key }}'

# SECURITY WARNING: don't run with debug turned on in production!
DEBUG = True

ROOT_URLCONF = '{{ project_name }}.urls'

# Modify this line as needed for your project to connect to elasticsearch with a password that you generate
ELASTICSEARCH_CONNECTION_OPTIONS = {"timeout": 30, "verify_certs": False, "basic_auth": ("elastic", "E1asticSearchforArche5")}

# a prefix to append to all elasticsearch indexes, note: must be lower case
ELASTICSEARCH_PREFIX = '{{ project_name }}'

ELASTICSEARCH_CUSTOM_INDEXES = []
# [{
#     'module': '{{ project_name }}.search_indexes.sample_index.SampleIndex',
#     'name': 'my_new_custom_index', <-- follow ES index naming rules
#     'should_update_asynchronously': False  <-- denotes if asynchronously updating the index would affect custom functionality within the project.
# }]

KIBANA_URL = "http://localhost:5601/"
KIBANA_CONFIG_BASEPATH = "kibana"  # must match Kibana config.yml setting (server.basePath) but without the leading slash,
# also make sure to set server.rewriteBasePath: true

LOAD_DEFAULT_ONTOLOGY = False
LOAD_PACKAGE_ONTOLOGIES = True

DATABASES = {
    "default": {
        "ATOMIC_REQUESTS": False,
        "AUTOCOMMIT": True,
        "CONN_MAX_AGE": 0,
        "ENGINE": "django.contrib.gis.db.backends.postgis",
        "HOST": "localhost",
        "NAME": "{{ project_name }}",
        "OPTIONS": {},
        "PASSWORD": "postgis",
        "PORT": "5432",
        "POSTGIS_TEMPLATE": "template_postgis",
        "TEST": {
            "CHARSET": None,
            "COLLATION": None,
            "MIRROR": None,
            "NAME": None
        },
        "TIME_ZONE": None,
        "USER": "postgres"
    }
}

INSTALLED_APPS = (
    "webpack_loader",
    "django.contrib.admin",
    "django.contrib.auth",
    "django.contrib.contenttypes",
    "django.contrib.sessions",
    "django.contrib.messages",
    "django.contrib.staticfiles",
    "django.contrib.gis",
    "arches",
    "arches.app.models",
    "arches.management",
    "guardian",
    "captcha",
    "revproxy",
    "corsheaders",
    "oauth2_provider",
    "django_celery_results",
    "compressor",
    # "silk",
    "{{ project_name }}",
)

INSTALLED_PACKAGES = ()

MIDDLEWARE = [
    "corsheaders.middleware.CorsMiddleware",
    "django.middleware.security.SecurityMiddleware",
    "django.contrib.sessions.middleware.SessionMiddleware",
    #'arches.app.utils.middleware.TokenMiddleware',
    "django.middleware.locale.LocaleMiddleware",
    "django.middleware.common.CommonMiddleware",
    "django.middleware.csrf.CsrfViewMiddleware",
    "arches.app.utils.middleware.ModifyAuthorizationHeader",
    "oauth2_provider.middleware.OAuth2TokenMiddleware",
    "django.contrib.auth.middleware.AuthenticationMiddleware",
    "django.contrib.messages.middleware.MessageMiddleware",
    # "django.middleware.clickjacking.XFrameOptionsMiddleware",
    "arches.app.utils.middleware.SetAnonymousUser",
    # "silk.middleware.SilkyMiddleware",
]

STATICFILES_DIRS =  build_staticfiles_dirs(
    root_dir=ROOT_DIR,
    app_root=APP_ROOT,
    installed_packages=INSTALLED_PACKAGES,
)

TEMPLATES = build_templates_config(
    root_dir=ROOT_DIR,
    debug=DEBUG,
    app_root=APP_ROOT,
    installed_packages=INSTALLED_PACKAGES,
)

ALLOWED_HOSTS = []

SYSTEM_SETTINGS_LOCAL_PATH = os.path.join(APP_ROOT, 'system_settings', 'System_Settings.json')
WSGI_APPLICATION = '{{ project_name }}.wsgi.application'

# URL that handles the media served from MEDIA_ROOT, used for managing stored files.
# It must end in a slash if set to a non-empty value.
MEDIA_URL = '/files/'

# Absolute filesystem path to the directory that will hold user-uploaded files.
MEDIA_ROOT =  os.path.join(APP_ROOT)

# URL prefix for static files.
# Example: "http://media.lawrence.com/static/"
STATIC_URL = '/static/'

# Absolute path to the directory static files should be collected to.
# Don't put anything in this directory yourself; store your static files
# in apps' "static/" subdirectories and in STATICFILES_DIRS.
# Example: "/home/media/media.lawrence.com/static/"
STATIC_ROOT = os.path.join(APP_ROOT, "staticfiles")

# when hosting Arches under a sub path set this value to the sub path eg : "/{sub_path}/"
FORCE_SCRIPT_NAME = None

RESOURCE_IMPORT_LOG = os.path.join(APP_ROOT, 'logs', 'resource_import.log')
DEFAULT_RESOURCE_IMPORT_USER = {'username': 'admin', 'userid': 1}

LOGGING = {
    'version': 1,
    'disable_existing_loggers': False,
    'formatters': {
        'console': {
            'format': '%(asctime)s %(name)-12s %(levelname)-8s %(message)s',
        },
    },
    'handlers': {
        'file': {
            'level': 'WARNING',  # DEBUG, INFO, WARNING, ERROR
            'class': 'logging.FileHandler',
            'filename': os.path.join(APP_ROOT, 'arches.log'),
            'formatter': 'console'
        },
        'console': {
            'level': 'WARNING',
            'class': 'logging.StreamHandler',
            'formatter': 'console'
        }
    },
    'loggers': {
        'arches': {
            'handlers': ['file', 'console'],
            'level': 'WARNING',
            'propagate': True
        }
    }
}


# Sets default max upload size to 15MB
DATA_UPLOAD_MAX_MEMORY_SIZE = 15728640

# Unique session cookie ensures that logins are treated separately for each app
SESSION_COOKIE_NAME = '{{ project_name }}'

# For more info on configuring your cache: https://docs.djangoproject.com/en/2.2/topics/cache/
CACHES = {
    'default': {
        'BACKEND': 'django.core.cache.backends.dummy.DummyCache',
    },
    'user_permission': {
        'BACKEND': 'django.core.cache.backends.db.DatabaseCache',
        'LOCATION': 'user_permission_cache',
    },
}

# Hide nodes and cards in a report that have no data
HIDE_EMPTY_NODES_IN_REPORT = False

BYPASS_UNIQUE_CONSTRAINT_TILE_VALIDATION = False
BYPASS_REQUIRED_VALUE_TILE_VALIDATION = False

DATE_IMPORT_EXPORT_FORMAT = "%Y-%m-%d" # Custom date format for dates imported from and exported to csv

# This is used to indicate whether the data in the CSV and SHP exports should be
# ordered as seen in the resource cards or not.
EXPORT_DATA_FIELDS_IN_CARD_ORDER = False

#Identify the usernames and duration (seconds) for which you want to cache the time wheel
CACHE_BY_USER = {'anonymous': 3600 * 24}
TILE_CACHE_TIMEOUT = 600 #seconds
CLUSTER_DISTANCE_MAX = 5000 #meters
GRAPH_MODEL_CACHE_TIMEOUT = None

OAUTH_CLIENT_ID = ''  #'9JCibwrWQ4hwuGn5fu2u1oRZSs9V6gK8Vu8hpRC4'

APP_TITLE = 'Arches | Heritage Data Management'
COPYRIGHT_TEXT = 'All Rights Reserved.'
COPYRIGHT_YEAR = '2019'

ENABLE_CAPTCHA = False
# RECAPTCHA_PUBLIC_KEY = ''
# RECAPTCHA_PRIVATE_KEY = ''
# RECAPTCHA_USE_SSL = False
NOCAPTCHA = True
# RECAPTCHA_PROXY = 'http://127.0.0.1:8000'
if DEBUG is True:
    SILENCED_SYSTEM_CHECKS = ["captcha.recaptcha_test_key_error"]


# EMAIL_BACKEND = 'django.core.mail.backends.console.EmailBackend'  #<-- Only need to uncomment this for testing without an actual email server
# EMAIL_USE_TLS = True
# EMAIL_HOST = 'smtp.gmail.com'
EMAIL_HOST_USER = "xxxx@xxx.com"
# EMAIL_HOST_PASSWORD = 'xxxxxxx'
# EMAIL_PORT = 587

DEFAULT_FROM_EMAIL = EMAIL_HOST_USER

CELERY_BROKER_URL = "" # RabbitMQ --> "amqp://guest:guest@localhost",  Redis --> "redis://localhost:6379/0"
CELERY_ACCEPT_CONTENT = ['json']
CELERY_RESULT_BACKEND = 'django-db' # Use 'django-cache' if you want to use your cache as your backend
CELERY_TASK_SERIALIZER = 'json'


CELERY_SEARCH_EXPORT_EXPIRES = 24 * 3600  # seconds
CELERY_SEARCH_EXPORT_CHECK = 3600  # seconds

CELERY_BEAT_SCHEDULE = {
    "delete-expired-search-export": {"task": "arches.app.tasks.delete_file", "schedule": CELERY_SEARCH_EXPORT_CHECK,},
    "notification": {"task": "arches.app.tasks.message", "schedule": CELERY_SEARCH_EXPORT_CHECK, "args": ("Celery Beat is Running",),},
}

# Set to True if you want to send celery tasks to the broker without being able to detect celery.
# This might be necessary if the worker pool is regulary fully active, with no idle workers, or if
# you need to run the celery task using solo pool (e.g. on Windows). You may need to provide another
# way of monitoring celery so you can detect the background task not being available.
CELERY_CHECK_ONLY_INSPECT_BROKER = False

CANTALOUPE_DIR = os.path.join(ROOT_DIR, "uploadedfiles")
CANTALOUPE_HTTP_ENDPOINT = "http://localhost:8182/"

ACCESSIBILITY_MODE = False

# By setting RESTRICT_MEDIA_ACCESS to True, media file requests outside of Arches will checked against nodegroup permissions.
RESTRICT_MEDIA_ACCESS = False

# By setting RESTRICT_CELERY_EXPORT_FOR_ANONYMOUS_USER to True, if the user is attempting
# to export search results above the SEARCH_EXPORT_IMMEDIATE_DOWNLOAD_THRESHOLD
# value and is not signed in with a user account then the request will not be allowed.
RESTRICT_CELERY_EXPORT_FOR_ANONYMOUS_USER = False

# see https://docs.djangoproject.com/en/1.9/topics/i18n/translation/#how-django-discovers-language-preference
# to see how LocaleMiddleware tries to determine the user's language preference
# (make sure to check your accept headers as they will override the LANGUAGE_CODE setting!)
# also see get_language_from_request in django.utils.translation.trans_real.py
# to see how the language code is derived in the actual code

####### TO GENERATE .PO FILES DO THE FOLLOWING ########
# run the following commands
# language codes used in the command should be in the form (which is slightly different
# form the form used in the LANGUAGE_CODE and LANGUAGES settings below):
# --local={countrycode}_{REGIONCODE} <-- countrycode is lowercase, regioncode is uppercase, also notice the underscore instead of hyphen
# commands to run (to generate files for "British English, German, and Spanish"):
# django-admin.py makemessages --ignore=env/* --local=de --local=en --local=en_GB --local=es  --extension=htm,py
# django-admin.py compilemessages


# default language of the application
# language code needs to be all lower case with the form:
# {langcode}-{regioncode} eg: en, en-gb ....
# a list of language codes can be found here http://www.i18nguy.com/unicode/language-identifiers.html
LANGUAGE_CODE = "en"

# list of languages to display in the language switcher,
# if left empty or with a single entry then the switch won't be displayed
# language codes need to be all lower case with the form:
# {langcode}-{regioncode} eg: en, en-gb ....
# a list of language codes can be found here http://www.i18nguy.com/unicode/language-identifiers.html
LANGUAGES = [
#   ('de', _('German')),
    ('en', _('English')),
#   ('en-gb', _('British English')),
#   ('es', _('Spanish')),
]

# override this to permenantly display/hide the language switcher
SHOW_LANGUAGE_SWITCH = len(LANGUAGES) > 1

try:
    from .package_settings import *
except ImportError:
    try: 
        from package_settings import *
    except ImportError as e:
        pass

try:
    from .settings_local import *
except ImportError as e:
    try: 
        from settings_local import *
    except ImportError as e:
        pass

# returns an output that can be read by NODEJS
if __name__ == "__main__":
    transmit_webpack_django_config(
        root_dir=ROOT_DIR,
        app_root=APP_ROOT,
        installed_packages=INSTALLED_PACKAGES,
        public_server_address=PUBLIC_SERVER_ADDRESS,
        static_url=STATIC_URL,
        webpack_development_server_port=WEBPACK_DEVELOPMENT_SERVER_PORT,
    )
<|MERGE_RESOLUTION|>--- conflicted
+++ resolved
@@ -18,8 +18,6 @@
 APP_NAME = '{{ project_name }}'
 APP_VERSION = semantic_version.Version(major=0, minor=0, patch=0)
 APP_ROOT = os.path.dirname(os.path.abspath(inspect.getfile(inspect.currentframe())))
-<<<<<<< HEAD
-=======
 MIN_ARCHES_VERSION = arches.__version__
 MAX_ARCHES_VERSION = arches.__version__
 
@@ -27,7 +25,6 @@
     os.path.join(APP_ROOT, 'media', 'build'),
     os.path.join(APP_ROOT, 'media'),
 ) + STATICFILES_DIRS
->>>>>>> 472ea733
 
 WEBPACK_LOADER = {
     "DEFAULT": {
