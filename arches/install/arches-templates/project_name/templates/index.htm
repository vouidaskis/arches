<!--
ARCHES - a program developed to inventory and manage immovable cultural heritage.
Copyright (C) 2013 J. Paul Getty Trust and World Monuments Fund

This program is free software: you can redistribute it and/or modify
it under the terms of the GNU Affero General Public License as
published by the Free Software Foundation, either version 3 of the
License, or (at your option) any later version.

This program is distributed in the hope that it will be useful,
but WITHOUT ANY WARRANTY; without even the implied warranty of
MERCHANTABILITY or FITNESS FOR A PARTICULAR PURPOSE. See the
GNU Affero General Public License for more details.

You should have received a copy of the GNU Affero General Public License
along with this program. If not, see <http://www.gnu.org/licenses/>.
-->
{% load staticfiles %}
{% load template_tags %}
{% load i18n %}
<!DOCTYPE html>
<!--[if IE 8]> <html lang="en" class="ie8"> <![endif]-->
<!--[if IE 9]> <html lang="en" class="ie9"> <![endif]-->
<!--[if !IE]><!-->
<html lang="en">
<!--<![endif]-->

<head>
    <title>{{app_title}}</title>

    <!-- Meta -->
    <meta charset="utf-8">
    <meta name="viewport" content="width=device-width, initial-scale=1.0">
    <meta name="description" content="">
    <meta name="author" content="">

    <link rel="shortcut icon" href="{% static 'img/favicon.png' %}" />

    <link rel='stylesheet' type='text/css' href='//fonts.googleapis.com/css?family=Open+Sans:400,300,600&amp;subset=cyrillic,latin'>
    <link rel="stylesheet" href="//cdnjs.cloudflare.com/ajax/libs/twitter-bootstrap/3.3.2/css/bootstrap.min.css">

    <link href="{% static 'css/unify.css' %}" rel="stylesheet">
    <link rel="stylesheet" href="//cdnjs.cloudflare.com/ajax/libs/font-awesome/4.2.0/css/font-awesome.min.css">
    <link href="{% static 'css/index.css' %}" rel="stylesheet">
<<<<<<< HEAD
=======
    {% if app_settings.ACCESSIBILITY_MODE %}
    <link href="{% static 'css/accessibility.css' %}" rel="stylesheet">
    {% endif %}
>>>>>>> 846431f0
</head>

<body>

    <!--=== Header ===-->
    <header>
<<<<<<< HEAD
        <div class="v5-splash-navbar navbar">
            <nav class="navbar">
                <div class="container-fluid">
                    <div class="navbar-header">
                        <button type="button" class="navbar-toggle collapsed" data-toggle="collapse" data-target="#myNavbar" aria-expanded="false" aria-controls="myNavbar">
							<span class="sr-only">Toggle navigation</span>
							<span class="icon-bar"></span>
							<span class="icon-bar"></span>
							<span class="icon-bar"></span>
						</button>

                        <div class="relative nav-brand-container">
                            <div class="navbar-brand-v5-icon-container">
                                <img class="navbar-brand-v5-icon" src="{% static 'img/landing/Arches_logo_white.png' %}" alt="Arches Logo">
                            </div>
                            <div class="application-name">
                                <h1>{% blocktrans %}Arches | {{version}}{% endblocktrans %}</h1>
                            </div>
=======
        <nav class="v5-splash-navbar navbar" role="navigation">
            <div class="container-fluid">
                <div class="navbar-header">
                    <button type="button" class="navbar-toggle collapsed" data-toggle="collapse" data-target="#myNavbar" aria-expanded="false" aria-controls="myNavbar">
                        <span class="sr-only">Toggle navigation</span>
                        <span class="icon-bar"></span>
                        <span class="icon-bar"></span>
                        <span class="icon-bar"></span>
                    </button>

                    <div class="relative nav-brand-container">
                        <div class="navbar-brand-v5-icon-container">
                            <img class="navbar-brand-v5-icon" src="{% static 'img/landing/Arches_logo_white.png' %}" alt="Arches Logo">
                        </div>
                        <div class="application-name">
                            <h1>{% blocktrans %}Arches | {{version}}{% endblocktrans %}</h1>
>>>>>>> 846431f0
                        </div>
                    </div>

<<<<<<< HEAD
                    <div id="myNavbar" class="navbar-collapse collapse">
                        <ul class="nav navbar-nav navbar-right">
                            <li>
                                <a href="#info-block-1">{% trans "Arches Features" %}</a>
                            </li>
                            <li>
                                <a href="{% url 'search_home' %}">{% trans "Search Arches" %}</a>
                            </li>
                            {% if user|can_create_resource_instance and user.username != 'anonymous' %}
                                <li>
                                    <a href="{% url 'resource' %}" target="_blank">{% trans "Manage" %}</a>
                                </li>
                            {% endif %}
                            {% if user.username == 'anonymous' %}
                                <li>
                                    <a class="application-login" id="auth-link" href="{% url 'auth' %}?next={% url 'home' %}{% if user.username != 'anonymous' %}&logout=true{% endif %}">{% trans "Sign in" %}</a>
                                </li>
                            {% else %}
                                <li>
                                    <a class="auth-welcome" href="{% url 'user_profile_manager' %}">
                                        {% trans "Welcome, " %} {{ user.first_name|default:user.username }}
                                    </a>
                                </li>
                                <li>
                                    <a class="application-login" href="{% url 'auth' %}?next={% url 'home' %}{% if user.username != 'anonymous' %}&logout=true{% endif %}">{% trans 'Log off' %}</a>
                                </li>
                            {% endif %}
                            {% if show_language_swtich %}
                                <li>
                                    {% get_current_language as LANGUAGE_CODE %}
                                    <div class="lang-switch" style="max-width: none;" data-bind='component: {
                                        name: "views/components/language-switcher",
                                        params: {
                                            current_language: "{{LANGUAGE_CODE}}"
                                        }
                                    }'></div>
                                </li>
                            {% endif %}
                        </ul>
                    </div>
                </div>
            </nav>
            <!-- /container -->
        </div>
=======
                <div id="myNavbar" class="navbar-collapse collapse">
                    <ul class="nav navbar-nav navbar-right">
                        <li>
                            <a href="#info-block-1">{% trans "Arches Features" %}</a>
                        </li>
                        <li>
                            <a href="{% url 'search_home' %}">{% trans "Search Arches" %}</a>
                        </li>
                        {% if user|can_create_resource_instance and user.username != 'anonymous' %}
                            <li>
                                <a href="{% url 'resource' %}" target="_blank">{% trans "Manage" %}</a>
                            </li>
                        {% endif %}
                        {% if user.username == 'anonymous' %}
                            <li>
                                <a class="application-login" id="auth-link" href="{% url 'auth' %}?next={% url 'home' %}{% if user.username != 'anonymous' %}&logout=true{% endif %}">{% trans "Sign in" %}</a>
                            </li>
                        {% else %}
                            <li>
                                <a class="auth-welcome" href="{% url 'user_profile_manager' %}">
                                    {% trans "Welcome, " %} {{ user.first_name|default:user.username }}
                                </a>
                            </li>
                            <li>
                                <a class="application-login" href="{% url 'auth' %}?next={% url 'home' %}{% if user.username != 'anonymous' %}&logout=true{% endif %}">{% trans 'Log off' %}</a>
                            </li>
                        {% endif %}
                        {% if show_language_swtich %}
                            <li>
                                {% get_current_language as LANGUAGE_CODE %}
                                <div class="lang-switch" style="max-width: none;" data-bind='component: {
                                    name: "views/components/language-switcher",
                                    params: {
                                        current_language: "{{LANGUAGE_CODE}}"
                                    }
                                }'></div>
                            </li>
                        {% endif %}
                    </ul>
                </div>
            </div>
        </nav>
>>>>>>> 846431f0
    </header>
    <!--=== End Header ===-->

    <main>
        <article>
            <!-- Intro Section -->
            <section id="info-block-0" class="app-info-block intro-section relative">
                <!-- Vertical Nav -->
                <div class="vertical-nav-container-background"></div>

                <div id="cd-vertical-nav" class="vertical-nav-container">
                    <ul class="vertical-nav-list">
                        <li class="active">
                            <a class="vertical-nav-list-link" href="#info-block-0" data-number="1" aria-label="Go to the top of the page">
                                <span class="vertical-nav-list-ref">{% trans "Home" %}</span>
                            </a>
<<<<<<< HEAD
                        </li>
                        <li>
                            <a class="vertical-nav-list-link" href="#info-block-1" data-number="2" aria-label="Go to the fast section">
                                <span class="vertical-nav-list-ref">{% trans "Fast" %}</span>
                            </a>
                        </li>
                        <li>
                            <a class="vertical-nav-list-link" href="#info-block-2" data-number="3" aria-label="Go to the workflows section">
                                <span class="vertical-nav-list-ref">{% trans "Workflows" %}</span>
                            </a>
                        </li>
                        <li>
                            <a class="vertical-nav-list-link" href="#info-block-3" data-number="4" aria-label="Go to the search tools section">
                                <span class="vertical-nav-list-ref">{% trans "Search Tools" %}</span>
                            </a>
                        </li>
                        <li>
=======
                        </li>
                        <li>
                            <a class="vertical-nav-list-link" href="#info-block-1" data-number="2" aria-label="Go to the fast section">
                                <span class="vertical-nav-list-ref">{% trans "Fast" %}</span>
                            </a>
                        </li>
                        <li>
                            <a class="vertical-nav-list-link" href="#info-block-2" data-number="3" aria-label="Go to the workflows section">
                                <span class="vertical-nav-list-ref">{% trans "Workflows" %}</span>
                            </a>
                        </li>
                        <li>
                            <a class="vertical-nav-list-link" href="#info-block-3" data-number="4" aria-label="Go to the search tools section">
                                <span class="vertical-nav-list-ref">{% trans "Search Tools" %}</span>
                            </a>
                        </li>
                        <li>
>>>>>>> 846431f0
                            <a class="vertical-nav-list-link" href="#info-block-4" data-number="5" aria-label="Go to the mobile section">
                                <span class="vertical-nav-list-ref">{% trans "Mobile" %}</span>
                            </a>
                        </li>
                    </ul>
                </div>

                <!-- Splash Screen -->
                <div class="fullscreenbanner-container">
                    <div class="fullscreenbanner">
                        <ul>
                            <!-- SLIDE 1 -->
                            <li data-transition="fade" data-slotamount="9" data-masterspeed="0" data-title="Slide 1">
                                <!-- MAIN IMAGE -->
<<<<<<< HEAD
                                <img src="{% static 'img/landing/bhutan_tigersnest_lr.jpg' %}" alt="slidebg1" data-bgfit="cover" data-bgposition="center center" data-bgrepeat="no-repeat">
=======
                                <img src="{% static 'img/landing/landing-primary.jpg' %}" alt="slidebg1" data-bgfit="cover" data-bgposition="center center" data-bgrepeat="no-repeat">
>>>>>>> 846431f0
                                <!-- LAYERS -->
                                <!-- NEW LAYER -->
                                <div class="tp-caption sft start text-bold v5-splash-caption" delay="4500" data-hoffset="0" data-y="400" data-speed="800" data-start="100" data-easing="Back.easeInOut" data-endspeed="300" data-x="0">
                                    <h2>{% blocktrans %}Arches {{version}}{% endblocktrans %}</h2>
<<<<<<< HEAD
                                    <p>{% trans "TEST A web and mobile platform for" %}</p>
                                    <p>{% trans "managing your most important resource information" %}</p>
=======
                                    <p>{% trans "A web and mobile platform for" %}</p>
                                    <p style="padding-bottom: 15px;">{% trans "managing your most important resource information" %}</p>
>>>>>>> 846431f0
                                </div>

                                <!-- Gradient -->
                                <div class="image-gradient"></div>

                                <!-- Attribution -->
                                <div class="image-attribution">
<<<<<<< HEAD
                                    <span>{% trans "Taktsang Palphug Monastery (also known as Paro Takstang or Tiger's Nest Monastery), Bhutan" %}</span>
=======
                                    <span>{% trans "Glarus thrust, Tectonic Area Sardona, Switzerland | Jonas Wagner https://www.flickr.com/photos/80225884@N06/ | Attribution 2.0 Generic (CC BY 2.0)" %}</span>
>>>>>>> 846431f0
                                </div>
                            </li>
                        </ul>
                        <div class="tp-bannertimer tp-bottom"></div>
                    </div>

                    <!-- Down button -->
                    <a href="#info-block-1" class="down-button" aria-label="Go to content"><i class="fa fa-angle-down down-button-icon"></i></a>
                </div>
            </section>
            <!-- End Intro Section -->

            <!-- Info Block 1 -->
            <section id="info-block-1" class="app-info-block relative">
                <div>

                    <!-- Heading Info -->
                    <div class="sub-section">
                        <div class="col-lg-7">
                            <div class="app-info-block-intro text-center">
                                <h2 class="app-info-block-header">{% trans "Fast" %}</h2>
                                <h3 class="app-info-block-title">{% trans "Deploy Applications Rapidly" %}</h3>
                                <p class="app-info-block-text">
                                    {% trans "Design custom information management applications in hours.  Build your databases with Arches Designer, then configure your interface all without having to write any code." %}
                                </p>
<<<<<<< HEAD
                                <img class="sub-block-image splash-img" src="{% static 'img/landing/imac_designer.png' %}" alt="Arches Designer">
=======
>>>>>>> 846431f0
                            </div>
                        </div>
                    </div>

<<<<<<< HEAD
=======
                    <!-- Content -->
                    <div class="splash-img">
                        <img src="{% static 'img/landing/imac_designer.png' %}"  alt="Arches Designer">
                    </div>

>>>>>>> 846431f0
                    <!-- Sub-section -->
                    <div class="row app-info-sub-block">

                        <!-- Arches Data Type Block -->
                        <div class="col-lg-6">
                            <div class="sub-block-container">
                                <h3 class="app-info-block-title">{% trans "Interface Manager" %}</h3>
                                <p class="sub-block-description">
                                    {% trans "Arches automatically creates data entry forms based on your data models.  Use Arches' Card Manager to configure the look and feel of your data entry UI." %}
                                </p>
                                <img class="sub-block-image" src="{% static 'img/landing/card_manager.png' %}" alt="Card Manager">
                            </div>
                        </div>

                        <!-- Arches Data Type Block -->
                        <div class="col-lg-6">
                            <div class="sub-block-container">
                                <h3 class="app-info-block-title">{% trans "Data Security" %}</h3>
                                <p class="sub-block-description">
                                    {% trans "Use Arches' Permissions Manager to set up data access rules for all your user groups and individual accounts.  You can define read/write/delete and no-access permissions." %}
                                </p>
                                <img class="sub-block-image" src="{% static 'img/landing/permissions_manager.png' %}" alt="Permissions Manager">
                            </div>
                        </div>
<<<<<<< HEAD

                    </div>
                    <!-- End Sub-section -->

=======

                    </div>
                    <!-- End Sub-section -->

>>>>>>> 846431f0
                </div>
            </section>
            <!-- End Info Block 1 -->

            <!-- Info Block 2 -->
            <section id="info-block-2" class="app-info-block relative">
                <div>

                    <!-- Heading Info -->
                    <div class="sub-section">
                        <div class="col-lg-7">
                            <div class="app-info-block-intro text-center">
                                <h2 class="app-info-block-header">{% trans "Workflows" %}</h2>
                                <h3 class="app-info-block-title">{% trans "Orchestrate your data entry" %}</h3>
                                <p class="app-info-block-text">
                                    {% trans "Design step-wise data management interfaces that simplify complex editing tasks.  Ensure that everyone enters data completely and consistently" %}
                                </p>
<<<<<<< HEAD
                                <img class="sub-block-image splash-img" src="{% static 'img/landing/consultation_workflow.jpg' %}" alt="Arches Workflows">
=======
>>>>>>> 846431f0
                            </div>
                        </div>
                    </div>

<<<<<<< HEAD
                </div>
            </section>
            <!-- End Info Block 2 -->

            <!-- Info Block 3 -->
            <section id="info-block-3" class="app-info-block relative">
                <div>

                    <!-- Heading Info -->
                    <div class="sub-section">
                        <div class="col-lg-7">
                            <div class="app-info-block-intro text-center">
                                <h2 class="app-info-block-header">{% trans "Arches Search Tools" %}</h2>
                                <h3 class="app-info-block-title">{% trans "Find what you're looking for" %}</h3>
                                <p class="app-info-block-text">
                                    {% trans "Arches comes with powerful built-in search tools.  Quickly filter large databases with term, geospatial, and time-based search components" %}
                                </p>
                                <img class="sub-block-image splash-img" src="{% static 'img/landing/arches_search.png' %}" alt="Arches Search">
                            </div>
                        </div>
                    </div>
=======
                    <!-- Content -->
                    <div class="splash-img">
                        <img class="sub-block-image" src="{% static 'img/landing/consultation_workflow.jpg' %}" alt="Arches Workflows">
                    </div>

                </div>
            </section>
            <!-- End Info Block 2 -->

            <!-- Info Block 3 -->
            <section id="info-block-3" class="app-info-block relative">
                <div>

                    <!-- Heading Info -->
                    <div class="sub-section">
                        <div class="col-lg-7">
                            <div class="app-info-block-intro text-center">
                                <h2 class="app-info-block-header">{% trans "Arches Search Tools" %}</h2>
                                <h3 class="app-info-block-title">{% trans "Find what you're looking for" %}</h3>
                                <p class="app-info-block-text">
                                    {% trans "Arches comes with powerful built-in search tools.  Quickly filter large databases with term, geospatial, and time-based search components" %}
                                </p>
                            </div>
                        </div>
                    </div>

                    <div class="splash-img">
                        <img class="sub-block-image" src="{% static 'img/landing/arches_search.png' %}" alt="Arches Search">
                    </div>
>>>>>>> 846431f0

                    <!-- Sub-section -->
                    <div class="wide-box">
                        <div class="box-highlight">
                            <h3 class="app-info-block-header">{% trans "Search Options" %}</h3>
                            <p>
                                {% trans "Arches gives you many ways to find precisely the information you need, even if your Arches application contains 10's of millions of records.  In addition to term, thesaurus, geospatial, and temporal filters, Arches provides you with advanced filtering options that support boolean logic, inverses, and many other filtering options." %}
                            </p>
                            <br>
                            <p>
                                {% trans "Arches' search capabilities also provide for sophisticated data visualizations, including interactive displays of the connections between your data objects using a Force Directed Graph." %}
                            </p>
                            <br>
                            <p>
                                {% trans "If you're a software developer, you can build on Arches modular search services and create your own filters, reports, and visualizations to best show off your particular dataset." %}
                            </p>

                        </div>
                    </div>
<<<<<<< HEAD

                </div>
            </section>
            <!-- End Info Block 3 -->

            <!-- Info Block 4 -->
            <section id="info-block-4" class="app-info-block relative">
                <div>
                    <!-- Heading Info -->
                    <div class="sub-section">
                    </div>
                    <!-- Content -->
                    <div class="row">
                        <div class="col-md-6 col-lg-4 text-center">
                            <img class="iphone" src="{% static 'img/landing/IPhone_8_map.png' %}" alt="Arches Designer">
                        </div>
                        <div class="col-md-6 col-lg-8">
                            <div class="mobile-description-container">
                                <div class="box-highlight">
                                    <h2 class="app-info-block-title">{% trans "Work on the go..." %}</h2>
                                    <p>
                                        {% trans "Arches Collector allows you to create new data and edit existing records when you're away from your computer.  Don't worry if you're out of cell or Wi-Fi range.  Create new records, update information, even add new map locations.  Then synch your changes to your Arches application when you re-establish a network connection." %}
                                    </p>
                                    <br>
                                    <p>
                                        {% trans "Arches Collector is available for iOS and Android devices.  Download the app from your favorite marketplace." %}
                                    </p>
                                </div>
                            </div>
                        </div>
                    </div>
                </div>
            </section>
            <!-- End Info Block 4 -->
        </article>
    </main>
=======

                </div>
            </section>
            <!-- End Info Block 3 -->

            <!-- Info Block 4 -->
            <section id="info-block-4" class="app-info-block relative">
                <div>
                    <!-- Heading Info -->
                    <div class="sub-section">
                    </div>
                    <!-- Content -->
                    <div class="row">
                        <div class="col-md-6 col-lg-4 text-center">
                            <img class="iphone" src="{% static 'img/landing/IPhone_8_map.png' %}" alt="Arches Designer">
                        </div>
                        <div class="col-md-6 col-lg-8">
                            <div class="mobile-description-container">
                                <div class="box-highlight">
                                    <h2 class="app-info-block-title">{% trans "Work on the go..." %}</h2>
                                    <p>
                                        {% trans "Arches Collector allows you to create new data and edit existing records when you're away from your computer.  Don't worry if you're out of cell or Wi-Fi range.  Create new records, update information, even add new map locations.  Then synch your changes to your Arches application when you re-establish a network connection." %}
                                    </p>
                                    <br>
                                    <p>
                                        {% trans "Arches Collector is available for iOS and Android devices.  Download the app from your favorite marketplace." %}
                                    </p>
                                </div>
                            </div>
                        </div>
                    </div>
                </div>
            </section>
            <!-- End Info Block 4 -->
        </article>
    </main>

>>>>>>> 846431f0

    

    <!-- Footer -->
    <footer>

        <!-- footer content container -->
        <div class="row footer-links">

            <!-- branding column -->
            <div class="col-lg-4">
                <h2 class="app-footer-heading">{% trans "Sample Institution Name" %}</h2>

                <div class="organization-address">
                  {% trans "Sample Address" %}<br>
                  {% trans "Getty Conservation Institute" %}<br>
                  {% trans "1200 Getty Center Drive" %}<br>
                  {% trans "Los Angeles, CA  90049" %}<br>
                </div>
            </div>

            <!-- Info Column -->
            <div class="col-lg-8">
                <h2 class="app-footer-heading">{% trans "Guides and Documentation" %}</h2>

                <!-- Links -->
                <div class="splash-links">
                    <div class="row">
                        <div class="col-lg-4">
                            <ul class="splash-link-container">
                                <li>
                                    <a class="splash-link-address" href="http://https://www.archesproject.org/what-is-arches/" target="_blank">{% trans "What is Arches" %}</a>
                                </li>
                                <li>
                                    <a class="splash-link-address" href="https://www.archesproject.org/collector/" target="_blank">{% trans "Arches Collector" %}</a>
                                </li>
                                <li>
                                    <a class="splash-link-address" href="https://www.archesproject.org/implementation-considerations/" target="_blank">{% trans "Implementation Considerations" %}</a>
                                </li>
                                <li>
                                    <a class="splash-link-address" href="https://www.archesproject.org/development/" target="_blank">{% trans "Information For Developers" %}</a>
                                </li>


                            </ul>
                        </div>

                        <div class="col-lg-4">
                            <ul class="splash-link-container">
                                <li>
                                    <a class="splash-link-address" href="https://www.archesproject.org/faq/" target="_blank">{% trans "FAQ" %}</a>
                                </li>
                                <li>
                                    <a class="splash-link-address" href="https://www.archesproject.org/standards/" target="_blank">{% trans "Standards and Interoperability" %}</a>
                                </li>
                                <li>
                                    <a class="splash-link-address" href="https://arches.readthedocs.io/en/stable/requirements-and-dependencies/" target="_blank">{% trans "Installation Guide" %}</a>
                                </li>
                            </ul>
                        </div>

                        <div class="col-lg-4">
                            <ul class="splash-link-container">
                                <li>
                                    <a class="splash-link-address" href="https://www.archesproject.org/project-background/" target="_blank">{% trans "Arches Project Background" %}</a>
                                </li>
                                <li>
                                    <a class="splash-link-address" href="https://www.archesproject.org/videos/" target="_blank">{% trans "Arches Webinars/Presentations" %}</a>
                                </li>
                                <li>
                                    <a class="splash-link-address" href="https://www.archesproject.org/resource-models/" target="_blank">{% trans "Resource Models" %}</a>
                                </li>
                            </ul>
                        </div>

                    </div>
                </div>

            </div>
        </div>

        <!-- Copyright Panel -->
        <div class="row copyright-container">
            <!-- Arches link -->
            <div class="app-footer-links">
                <div class="col-sm-8">
                    <a class="link-spacing" href="#">{% trans "Terms & Conditions" %}</a>
                    <a class="link-spacing" href="#">{% trans "Privacy Policy" %}</a>
                </div>
                <div class="col-sm-4">
                    <a class="app-footer-arches-link" href="http://www.archesproject.org" target="_blank">{% trans "Powered by Arches" %}</a>
                </div>
            </div>
        </div>
        <!-- End Copyright Container -->

    </footer>
    <!-- End Footer -->

<script src="{% static 'packages/requirejs/require.js' %}"></script>

<script>
<<<<<<< HEAD
    
=======

>>>>>>> 846431f0
    require.config({
        baseUrl: '{{ STATIC_URL }}js',
        paths: {
            'templates': '{% url "templates" ""%}'.replace(/\/$/, ""),
            'text': '{{ STATIC_URL }}packages/requirejs-text/text',
<<<<<<< HEAD
            'jquery-lib': '{{ STATIC_URL }}plugins/revolution-slider/rs-plugin/js/jquery2.2.3/jquery.min',
            'jquery': '{{ STATIC_URL }}plugins/revolution-slider/rs-plugin/js/jqmigrate1.4.0/jquery-migrate.min',
=======
            'jquery-lib': '{{ STATIC_URL }}packages/jquery/dist/jquery.min',
            'jquery': '{{ STATIC_URL }}packages/jquery-migrate/dist/jquery-migrate.min',
>>>>>>> 846431f0
            'jquery-ui': '{{ STATIC_URL }}packages/jqueryui/jquery-ui.min',
            'underscore': '{{ STATIC_URL }}packages/underscore/underscore-min',
            'chosen': '{{ STATIC_URL }}packages/chosen-js/chosen.jquery.min',
            'knockout': '{{ STATIC_URL }}packages/knockout/build/output/knockout-latest',
            'bootstrap': '{{ STATIC_URL }}packages/bootstrap/dist/js/bootstrap.min',
            'themepunch-tools': '{{ STATIC_URL }}plugins/revolution-slider/rs-plugin/js/jquery.themepunch.tools.min',
            'themepunch-revolution': '{{ STATIC_URL }}plugins/revolution-slider/rs-plugin/js/jquery.themepunch.revolution',
            'revolution-slider': '{{ STATIC_URL }}plugins/revolution-slider',
            'one-app': '{{ STATIC_URL }}plugins/one.app',
        },
        shim: {
            'jquery': {
                deps: ['jquery-lib'],
                exports: '$'
            },
            'bootstrap': {
                deps: ['jquery', 'jquery-ui']
            },
            'chosen': {
                deps: ['jquery'],
            },
            'themepunch-tools': {
                deps: ['jquery'],
            },
            'themepunch-revolution': {
                deps: ['jquery'],
            },
            'revolution-slider': {
                deps: ['jquery'],
            },
            'one-app': {
                deps: ['jquery'],
            }
        }
    }); 
    require(
        ['jquery',
            'knockout',
            'bootstrap',
            'themepunch-tools',
            'themepunch-revolution',
            'revolution-slider',
            'one-app',
            'bindings/chosen',
            'views/components/language-switcher'
        ], function ($, ko) {
            $(document).ready(function () {
                App.init();
                RevolutionSlider.initRSfullScreen();

                var contentSections = $('.app-info-block'),
                    navigationItems = $('#cd-vertical-nav a');

                updateNavigation();
                $(window).on('scroll', function () {
                    updateNavigation();
                });

                //smooth scroll to the section
                navigationItems.on('click', function (event) {
                    event.preventDefault();
                    smoothScroll($(this.hash));
                });


                function updateNavigation() {
                    contentSections.each(function () {
                        $this = $(this);
                        var activeSection = $('#cd-vertical-nav a[href="#' + $this.attr('id') + '"]').data('number') - 1;
                        if (($this.offset().top - $(window).height() / 2 < $(window).scrollTop()) && ($this.offset().top + $this.height() - $(window).height() / 2 > $(window).scrollTop())) {
                            navigationItems.eq(activeSection).addClass('is-selected');
                        } else {
                            navigationItems.eq(activeSection).removeClass('is-selected');
                        }
                    });
                }

                function smoothScroll(target) {
                    $('body,html').animate(
                        { 'scrollTop': target.offset().top },
                        600
                    );
                }

                var ViewModel = function () {
                     // place observables here
                };

                // need to have this to prevent mismatched anonymous define error in require.js
                setTimeout(function () {
                    ko.applyBindings(new ViewModel());
                }, 300);
            });

        }
    );
</script>

</body>

</html><|MERGE_RESOLUTION|>--- conflicted
+++ resolved
@@ -42,38 +42,15 @@
     <link href="{% static 'css/unify.css' %}" rel="stylesheet">
     <link rel="stylesheet" href="//cdnjs.cloudflare.com/ajax/libs/font-awesome/4.2.0/css/font-awesome.min.css">
     <link href="{% static 'css/index.css' %}" rel="stylesheet">
-<<<<<<< HEAD
-=======
     {% if app_settings.ACCESSIBILITY_MODE %}
     <link href="{% static 'css/accessibility.css' %}" rel="stylesheet">
     {% endif %}
->>>>>>> 846431f0
 </head>
 
 <body>
 
     <!--=== Header ===-->
     <header>
-<<<<<<< HEAD
-        <div class="v5-splash-navbar navbar">
-            <nav class="navbar">
-                <div class="container-fluid">
-                    <div class="navbar-header">
-                        <button type="button" class="navbar-toggle collapsed" data-toggle="collapse" data-target="#myNavbar" aria-expanded="false" aria-controls="myNavbar">
-							<span class="sr-only">Toggle navigation</span>
-							<span class="icon-bar"></span>
-							<span class="icon-bar"></span>
-							<span class="icon-bar"></span>
-						</button>
-
-                        <div class="relative nav-brand-container">
-                            <div class="navbar-brand-v5-icon-container">
-                                <img class="navbar-brand-v5-icon" src="{% static 'img/landing/Arches_logo_white.png' %}" alt="Arches Logo">
-                            </div>
-                            <div class="application-name">
-                                <h1>{% blocktrans %}Arches | {{version}}{% endblocktrans %}</h1>
-                            </div>
-=======
         <nav class="v5-splash-navbar navbar" role="navigation">
             <div class="container-fluid">
                 <div class="navbar-header">
@@ -90,56 +67,9 @@
                         </div>
                         <div class="application-name">
                             <h1>{% blocktrans %}Arches | {{version}}{% endblocktrans %}</h1>
->>>>>>> 846431f0
-                        </div>
-                    </div>
-
-<<<<<<< HEAD
-                    <div id="myNavbar" class="navbar-collapse collapse">
-                        <ul class="nav navbar-nav navbar-right">
-                            <li>
-                                <a href="#info-block-1">{% trans "Arches Features" %}</a>
-                            </li>
-                            <li>
-                                <a href="{% url 'search_home' %}">{% trans "Search Arches" %}</a>
-                            </li>
-                            {% if user|can_create_resource_instance and user.username != 'anonymous' %}
-                                <li>
-                                    <a href="{% url 'resource' %}" target="_blank">{% trans "Manage" %}</a>
-                                </li>
-                            {% endif %}
-                            {% if user.username == 'anonymous' %}
-                                <li>
-                                    <a class="application-login" id="auth-link" href="{% url 'auth' %}?next={% url 'home' %}{% if user.username != 'anonymous' %}&logout=true{% endif %}">{% trans "Sign in" %}</a>
-                                </li>
-                            {% else %}
-                                <li>
-                                    <a class="auth-welcome" href="{% url 'user_profile_manager' %}">
-                                        {% trans "Welcome, " %} {{ user.first_name|default:user.username }}
-                                    </a>
-                                </li>
-                                <li>
-                                    <a class="application-login" href="{% url 'auth' %}?next={% url 'home' %}{% if user.username != 'anonymous' %}&logout=true{% endif %}">{% trans 'Log off' %}</a>
-                                </li>
-                            {% endif %}
-                            {% if show_language_swtich %}
-                                <li>
-                                    {% get_current_language as LANGUAGE_CODE %}
-                                    <div class="lang-switch" style="max-width: none;" data-bind='component: {
-                                        name: "views/components/language-switcher",
-                                        params: {
-                                            current_language: "{{LANGUAGE_CODE}}"
-                                        }
-                                    }'></div>
-                                </li>
-                            {% endif %}
-                        </ul>
-                    </div>
-                </div>
-            </nav>
-            <!-- /container -->
-        </div>
-=======
+                        </div>
+                    </div>
+
                 <div id="myNavbar" class="navbar-collapse collapse">
                     <ul class="nav navbar-nav navbar-right">
                         <li>
@@ -182,7 +112,6 @@
                 </div>
             </div>
         </nav>
->>>>>>> 846431f0
     </header>
     <!--=== End Header ===-->
 
@@ -199,7 +128,6 @@
                             <a class="vertical-nav-list-link" href="#info-block-0" data-number="1" aria-label="Go to the top of the page">
                                 <span class="vertical-nav-list-ref">{% trans "Home" %}</span>
                             </a>
-<<<<<<< HEAD
                         </li>
                         <li>
                             <a class="vertical-nav-list-link" href="#info-block-1" data-number="2" aria-label="Go to the fast section">
@@ -217,25 +145,6 @@
                             </a>
                         </li>
                         <li>
-=======
-                        </li>
-                        <li>
-                            <a class="vertical-nav-list-link" href="#info-block-1" data-number="2" aria-label="Go to the fast section">
-                                <span class="vertical-nav-list-ref">{% trans "Fast" %}</span>
-                            </a>
-                        </li>
-                        <li>
-                            <a class="vertical-nav-list-link" href="#info-block-2" data-number="3" aria-label="Go to the workflows section">
-                                <span class="vertical-nav-list-ref">{% trans "Workflows" %}</span>
-                            </a>
-                        </li>
-                        <li>
-                            <a class="vertical-nav-list-link" href="#info-block-3" data-number="4" aria-label="Go to the search tools section">
-                                <span class="vertical-nav-list-ref">{% trans "Search Tools" %}</span>
-                            </a>
-                        </li>
-                        <li>
->>>>>>> 846431f0
                             <a class="vertical-nav-list-link" href="#info-block-4" data-number="5" aria-label="Go to the mobile section">
                                 <span class="vertical-nav-list-ref">{% trans "Mobile" %}</span>
                             </a>
@@ -250,22 +159,13 @@
                             <!-- SLIDE 1 -->
                             <li data-transition="fade" data-slotamount="9" data-masterspeed="0" data-title="Slide 1">
                                 <!-- MAIN IMAGE -->
-<<<<<<< HEAD
-                                <img src="{% static 'img/landing/bhutan_tigersnest_lr.jpg' %}" alt="slidebg1" data-bgfit="cover" data-bgposition="center center" data-bgrepeat="no-repeat">
-=======
                                 <img src="{% static 'img/landing/landing-primary.jpg' %}" alt="slidebg1" data-bgfit="cover" data-bgposition="center center" data-bgrepeat="no-repeat">
->>>>>>> 846431f0
                                 <!-- LAYERS -->
                                 <!-- NEW LAYER -->
                                 <div class="tp-caption sft start text-bold v5-splash-caption" delay="4500" data-hoffset="0" data-y="400" data-speed="800" data-start="100" data-easing="Back.easeInOut" data-endspeed="300" data-x="0">
                                     <h2>{% blocktrans %}Arches {{version}}{% endblocktrans %}</h2>
-<<<<<<< HEAD
-                                    <p>{% trans "TEST A web and mobile platform for" %}</p>
-                                    <p>{% trans "managing your most important resource information" %}</p>
-=======
                                     <p>{% trans "A web and mobile platform for" %}</p>
                                     <p style="padding-bottom: 15px;">{% trans "managing your most important resource information" %}</p>
->>>>>>> 846431f0
                                 </div>
 
                                 <!-- Gradient -->
@@ -273,11 +173,7 @@
 
                                 <!-- Attribution -->
                                 <div class="image-attribution">
-<<<<<<< HEAD
-                                    <span>{% trans "Taktsang Palphug Monastery (also known as Paro Takstang or Tiger's Nest Monastery), Bhutan" %}</span>
-=======
                                     <span>{% trans "Glarus thrust, Tectonic Area Sardona, Switzerland | Jonas Wagner https://www.flickr.com/photos/80225884@N06/ | Attribution 2.0 Generic (CC BY 2.0)" %}</span>
->>>>>>> 846431f0
                                 </div>
                             </li>
                         </ul>
@@ -303,22 +199,15 @@
                                 <p class="app-info-block-text">
                                     {% trans "Design custom information management applications in hours.  Build your databases with Arches Designer, then configure your interface all without having to write any code." %}
                                 </p>
-<<<<<<< HEAD
-                                <img class="sub-block-image splash-img" src="{% static 'img/landing/imac_designer.png' %}" alt="Arches Designer">
-=======
->>>>>>> 846431f0
                             </div>
                         </div>
                     </div>
 
-<<<<<<< HEAD
-=======
                     <!-- Content -->
                     <div class="splash-img">
                         <img src="{% static 'img/landing/imac_designer.png' %}"  alt="Arches Designer">
                     </div>
 
->>>>>>> 846431f0
                     <!-- Sub-section -->
                     <div class="row app-info-sub-block">
 
@@ -343,17 +232,10 @@
                                 <img class="sub-block-image" src="{% static 'img/landing/permissions_manager.png' %}" alt="Permissions Manager">
                             </div>
                         </div>
-<<<<<<< HEAD
 
                     </div>
                     <!-- End Sub-section -->
 
-=======
-
-                    </div>
-                    <!-- End Sub-section -->
-
->>>>>>> 846431f0
                 </div>
             </section>
             <!-- End Info Block 1 -->
@@ -371,37 +253,10 @@
                                 <p class="app-info-block-text">
                                     {% trans "Design step-wise data management interfaces that simplify complex editing tasks.  Ensure that everyone enters data completely and consistently" %}
                                 </p>
-<<<<<<< HEAD
-                                <img class="sub-block-image splash-img" src="{% static 'img/landing/consultation_workflow.jpg' %}" alt="Arches Workflows">
-=======
->>>>>>> 846431f0
                             </div>
                         </div>
                     </div>
 
-<<<<<<< HEAD
-                </div>
-            </section>
-            <!-- End Info Block 2 -->
-
-            <!-- Info Block 3 -->
-            <section id="info-block-3" class="app-info-block relative">
-                <div>
-
-                    <!-- Heading Info -->
-                    <div class="sub-section">
-                        <div class="col-lg-7">
-                            <div class="app-info-block-intro text-center">
-                                <h2 class="app-info-block-header">{% trans "Arches Search Tools" %}</h2>
-                                <h3 class="app-info-block-title">{% trans "Find what you're looking for" %}</h3>
-                                <p class="app-info-block-text">
-                                    {% trans "Arches comes with powerful built-in search tools.  Quickly filter large databases with term, geospatial, and time-based search components" %}
-                                </p>
-                                <img class="sub-block-image splash-img" src="{% static 'img/landing/arches_search.png' %}" alt="Arches Search">
-                            </div>
-                        </div>
-                    </div>
-=======
                     <!-- Content -->
                     <div class="splash-img">
                         <img class="sub-block-image" src="{% static 'img/landing/consultation_workflow.jpg' %}" alt="Arches Workflows">
@@ -431,7 +286,6 @@
                     <div class="splash-img">
                         <img class="sub-block-image" src="{% static 'img/landing/arches_search.png' %}" alt="Arches Search">
                     </div>
->>>>>>> 846431f0
 
                     <!-- Sub-section -->
                     <div class="wide-box">
@@ -451,7 +305,6 @@
 
                         </div>
                     </div>
-<<<<<<< HEAD
 
                 </div>
             </section>
@@ -488,45 +341,7 @@
             <!-- End Info Block 4 -->
         </article>
     </main>
-=======
-
-                </div>
-            </section>
-            <!-- End Info Block 3 -->
-
-            <!-- Info Block 4 -->
-            <section id="info-block-4" class="app-info-block relative">
-                <div>
-                    <!-- Heading Info -->
-                    <div class="sub-section">
-                    </div>
-                    <!-- Content -->
-                    <div class="row">
-                        <div class="col-md-6 col-lg-4 text-center">
-                            <img class="iphone" src="{% static 'img/landing/IPhone_8_map.png' %}" alt="Arches Designer">
-                        </div>
-                        <div class="col-md-6 col-lg-8">
-                            <div class="mobile-description-container">
-                                <div class="box-highlight">
-                                    <h2 class="app-info-block-title">{% trans "Work on the go..." %}</h2>
-                                    <p>
-                                        {% trans "Arches Collector allows you to create new data and edit existing records when you're away from your computer.  Don't worry if you're out of cell or Wi-Fi range.  Create new records, update information, even add new map locations.  Then synch your changes to your Arches application when you re-establish a network connection." %}
-                                    </p>
-                                    <br>
-                                    <p>
-                                        {% trans "Arches Collector is available for iOS and Android devices.  Download the app from your favorite marketplace." %}
-                                    </p>
-                                </div>
-                            </div>
-                        </div>
-                    </div>
-                </div>
-            </section>
-            <!-- End Info Block 4 -->
-        </article>
-    </main>
-
->>>>>>> 846431f0
+
 
     
 
@@ -629,23 +444,13 @@
 <script src="{% static 'packages/requirejs/require.js' %}"></script>
 
 <script>
-<<<<<<< HEAD
-    
-=======
-
->>>>>>> 846431f0
     require.config({
         baseUrl: '{{ STATIC_URL }}js',
         paths: {
             'templates': '{% url "templates" ""%}'.replace(/\/$/, ""),
             'text': '{{ STATIC_URL }}packages/requirejs-text/text',
-<<<<<<< HEAD
-            'jquery-lib': '{{ STATIC_URL }}plugins/revolution-slider/rs-plugin/js/jquery2.2.3/jquery.min',
-            'jquery': '{{ STATIC_URL }}plugins/revolution-slider/rs-plugin/js/jqmigrate1.4.0/jquery-migrate.min',
-=======
             'jquery-lib': '{{ STATIC_URL }}packages/jquery/dist/jquery.min',
             'jquery': '{{ STATIC_URL }}packages/jquery-migrate/dist/jquery-migrate.min',
->>>>>>> 846431f0
             'jquery-ui': '{{ STATIC_URL }}packages/jqueryui/jquery-ui.min',
             'underscore': '{{ STATIC_URL }}packages/underscore/underscore-min',
             'chosen': '{{ STATIC_URL }}packages/chosen-js/chosen.jquery.min',
