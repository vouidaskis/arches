--- conflicted
+++ resolved
@@ -1,10 +1,7 @@
 *.pyc
 *.log
-<<<<<<< HEAD
 node_modules
-=======
 *.coverage
->>>>>>> a4975db2
 {{ project_name }}/logs
 {{ project_name }}/export_deliverables
 {{ project_name }}/cantaloupe/*
