{
    "name": "{{ project_name }}",
    "license": "AGPL-3.0-only",
    "scripts": {
<<<<<<< HEAD
        "build_development": "yarn eslint:check && yarn ts:check && ./{{ project_name }}/media/node_modules/.bin/cross-env NODE_PATH=./{{ project_name }}/media/node_modules NODE_OPTIONS=--max-old-space-size=2048 ./{{ project_name }}/media/node_modules/.bin/webpack --config ./{{ project_name }}/webpack/webpack.config.dev.js",
        "build_production": "yarn eslint:check && yarn ts:check && ./{{ project_name }}/media/node_modules/.bin/cross-env NODE_PATH=./{{ project_name }}/media/node_modules NODE_OPTIONS=--max-old-space-size=2048 NODE_ENV=production ./{{ project_name }}/media/node_modules/.bin/webpack --config ./{{ project_name }}/webpack/webpack.config.prod.js",
        "build_test": "yarn eslint:check && yarn ts:check && ./{{ project_name }}/media/node_modules/.bin/cross-env NODE_PATH=./{{ project_name }}/media/node_modules NODE_OPTIONS=--max-old-space-size=2048 ./{{ project_name }}/media/node_modules/.bin/webpack --config ./{{ project_name }}/webpack/webpack.config.dev.js --env test=true",
        "eslint:check": "./{{ project_name }}/media/node_modules/.bin/eslint ./{{ project_name }}/src --resolve-plugins-relative-to ./{{ project_name }}/media --ext .vue,.ts --parser ./{{ project_name }}/media/node_modules/vue-eslint-parser/index.js",
        "eslint:watch": "./{{ project_name }}/media/node_modules/.bin/nodemon --watch ./{{ project_name }}/src --ext ts,vue --exec yarn --silent eslint:check",
        "eslint:fix": "./{{ project_name }}/media/node_modules/.bin/eslint ./{{ project_name }}/src --resolve-plugins-relative-to ./{{ project_name }}/media --ext .vue,.ts --parser ./{{ project_name }}/media/node_modules/vue-eslint-parser/index.js --fix",
        "gettext:extract": "./{{ project_name }}/media/node_modules/.bin/vue-gettext-extract",
        "gettext:compile": "./{{ project_name }}/media/node_modules/.bin/vue-gettext-compile",
        "prettier:check": "./{{ project_name }}/media/node_modules/.bin/prettier ./{{ project_name }}/src --check",
        "prettier:fix": "./{{ project_name }}/media/node_modules/.bin/prettier ./{{ project_name }}/src --write",
        "ts:check": "./{{ project_name }}/media/node_modules/.bin/vue-tsc --noEmit",
        "ts:watch": "./{{ project_name }}/media/node_modules/.bin/vue-tsc --watch --noEmit",
        "start": "./{{ project_name }}/media/node_modules/.bin/cross-env NODE_PATH=./{{ project_name }}/media/node_modules NODE_OPTIONS=--max-old-space-size=2048 ./{{ project_name }}/media/node_modules/.bin/webpack serve --config ./{{ project_name }}/webpack/webpack.config.dev.js"
=======
        "build_development": "yarn eslint:check && yarn ts:check && cross-env NODE_OPTIONS=--max-old-space-size=2048 webpack --config ./webpack/webpack.config.dev.js",
        "build_production": "yarn eslint:check && yarn ts:check && cross-env NODE_OPTIONS=--max-old-space-size=2048 NODE_ENV=production webpack --config ./webpack/webpack.config.prod.js",
        "build_test": "yarn eslint:check && yarn ts:check && cross-env NODE_OPTIONS=--max-old-space-size=2048 webpack --config ./webpack/webpack.config.dev.js --env test=true",
        "eslint:check": "eslint . --ext .vue,.ts",
        "eslint:watch": "nodemon --watch . --ext ts,vue --exec yarn --silent eslint:check",
        "eslint:fix": "eslint . --ext .vue,.ts --fix",
        "gettext:extract": "vue-gettext-extract",
        "gettext:compile": "vue-gettext-compile",
        "ts:check": "vue-tsc --noEmit",
        "ts:watch": "vue-tsc --watch --noEmit",
        "start": "cross-env NODE_OPTIONS=--max-old-space-size=2048 webpack serve --config ./webpack/webpack.config.dev.js"
>>>>>>> 43122e28
    },
    "devDependencies": {
        "arches-dev-dependencies": "archesproject/arches-dev-dependencies#{{ arches_version }}"
    },
    "dependencies": {
        "arches": "archesproject/arches#{{ arches_version }}"
    },
    "resolutions": {
        "@vue/compiler-sfc": "^3.4.21"
    },
    "nodeModulesPaths": {
    }
}<|MERGE_RESOLUTION|>--- conflicted
+++ resolved
@@ -2,21 +2,6 @@
     "name": "{{ project_name }}",
     "license": "AGPL-3.0-only",
     "scripts": {
-<<<<<<< HEAD
-        "build_development": "yarn eslint:check && yarn ts:check && ./{{ project_name }}/media/node_modules/.bin/cross-env NODE_PATH=./{{ project_name }}/media/node_modules NODE_OPTIONS=--max-old-space-size=2048 ./{{ project_name }}/media/node_modules/.bin/webpack --config ./{{ project_name }}/webpack/webpack.config.dev.js",
-        "build_production": "yarn eslint:check && yarn ts:check && ./{{ project_name }}/media/node_modules/.bin/cross-env NODE_PATH=./{{ project_name }}/media/node_modules NODE_OPTIONS=--max-old-space-size=2048 NODE_ENV=production ./{{ project_name }}/media/node_modules/.bin/webpack --config ./{{ project_name }}/webpack/webpack.config.prod.js",
-        "build_test": "yarn eslint:check && yarn ts:check && ./{{ project_name }}/media/node_modules/.bin/cross-env NODE_PATH=./{{ project_name }}/media/node_modules NODE_OPTIONS=--max-old-space-size=2048 ./{{ project_name }}/media/node_modules/.bin/webpack --config ./{{ project_name }}/webpack/webpack.config.dev.js --env test=true",
-        "eslint:check": "./{{ project_name }}/media/node_modules/.bin/eslint ./{{ project_name }}/src --resolve-plugins-relative-to ./{{ project_name }}/media --ext .vue,.ts --parser ./{{ project_name }}/media/node_modules/vue-eslint-parser/index.js",
-        "eslint:watch": "./{{ project_name }}/media/node_modules/.bin/nodemon --watch ./{{ project_name }}/src --ext ts,vue --exec yarn --silent eslint:check",
-        "eslint:fix": "./{{ project_name }}/media/node_modules/.bin/eslint ./{{ project_name }}/src --resolve-plugins-relative-to ./{{ project_name }}/media --ext .vue,.ts --parser ./{{ project_name }}/media/node_modules/vue-eslint-parser/index.js --fix",
-        "gettext:extract": "./{{ project_name }}/media/node_modules/.bin/vue-gettext-extract",
-        "gettext:compile": "./{{ project_name }}/media/node_modules/.bin/vue-gettext-compile",
-        "prettier:check": "./{{ project_name }}/media/node_modules/.bin/prettier ./{{ project_name }}/src --check",
-        "prettier:fix": "./{{ project_name }}/media/node_modules/.bin/prettier ./{{ project_name }}/src --write",
-        "ts:check": "./{{ project_name }}/media/node_modules/.bin/vue-tsc --noEmit",
-        "ts:watch": "./{{ project_name }}/media/node_modules/.bin/vue-tsc --watch --noEmit",
-        "start": "./{{ project_name }}/media/node_modules/.bin/cross-env NODE_PATH=./{{ project_name }}/media/node_modules NODE_OPTIONS=--max-old-space-size=2048 ./{{ project_name }}/media/node_modules/.bin/webpack serve --config ./{{ project_name }}/webpack/webpack.config.dev.js"
-=======
         "build_development": "yarn eslint:check && yarn ts:check && cross-env NODE_OPTIONS=--max-old-space-size=2048 webpack --config ./webpack/webpack.config.dev.js",
         "build_production": "yarn eslint:check && yarn ts:check && cross-env NODE_OPTIONS=--max-old-space-size=2048 NODE_ENV=production webpack --config ./webpack/webpack.config.prod.js",
         "build_test": "yarn eslint:check && yarn ts:check && cross-env NODE_OPTIONS=--max-old-space-size=2048 webpack --config ./webpack/webpack.config.dev.js --env test=true",
@@ -25,10 +10,11 @@
         "eslint:fix": "eslint . --ext .vue,.ts --fix",
         "gettext:extract": "vue-gettext-extract",
         "gettext:compile": "vue-gettext-compile",
+        "prettier:check": "prettier . --check",
+        "prettier:fix": "prettier . --write",
         "ts:check": "vue-tsc --noEmit",
         "ts:watch": "vue-tsc --watch --noEmit",
         "start": "cross-env NODE_OPTIONS=--max-old-space-size=2048 webpack serve --config ./webpack/webpack.config.dev.js"
->>>>>>> 43122e28
     },
     "devDependencies": {
         "arches-dev-dependencies": "archesproject/arches-dev-dependencies#{{ arches_version }}"
