#!/usr/bin/env bash
<<<<<<< HEAD
sudo apt-get update -y
sudo apt-get install -y make python-software-properties
sudo add-apt-repository -y ppa:ubuntugis/ubuntugis-unstable
sudo apt-get update -y
sudo apt-get install nodejs-legacy -y
sudo apt-get install npm -y
sudo npm install -g bower
sudo sh -c 'echo "deb http://apt.postgresql.org/pub/repos/apt/ `lsb_release -cs`-pgdg main" >> /etc/apt/sources.list.d/pgdg.list'
wget -q https://www.postgresql.org/media/keys/ACCC4CF8.asc -O - | sudo apt-key add -
sudo sh -c 'echo "deb https://artifacts.elastic.co/packages/5.x/apt stable main" >> /etc/apt/sources.list.d/elastic-5.x.list'
wget -qO - https://packages.elastic.co/GPG-KEY-elasticsearch | sudo apt-key add -
sudo apt-get update -y

sudo apt-get install -y postgresql postgresql-contrib
sudo apt-get install -y build-essential
sudo apt-get install -y libxml2-dev
sudo apt-get install -y libproj-dev
sudo apt-get install -y libjson0-dev
sudo apt-get install -y xsltproc
sudo apt-get install -y docbook-xsl
sudo apt-get install -y docbook-mathml
sudo apt-get install -y libgdal1-dev
sudo apt-get install -y libpq-dev
sudo apt-get install -y libgeos-3.4.2
sudo apt-get install openjdk-8-jre-headless -y elasticsearch=2.4.0

sudo -u postgres psql -d postgres -c "ALTER USER postgres with encrypted password 'postgis';"
sudo echo "*:*:*:postgres:postgis" >> ~/.pgpass
sudo chmod 600 ~/.pgpass
sudo chmod 666 /etc/postgresql/9.6/main/postgresql.conf
sudo chmod 666 /etc/postgresql/9.6/main/pg_hba.conf
sudo echo "standard_conforming_strings = off" >> /etc/postgresql/9.6/main/postgresql.conf
sudo echo "listen_addresses = '*'" >> /etc/postgresql/9.6/main/postgresql.conf
sudo echo "#TYPE   DATABASE  USER  CIDR-ADDRESS  METHOD" > /etc/postgresql/9.6/main/pg_hba.conf
sudo echo "local   all       all                 trust" >> /etc/postgresql/9.6/main/pg_hba.conf
sudo echo "host    all       all   127.0.0.1/32  trust" >> /etc/postgresql/9.6/main/pg_hba.conf
sudo echo "host    all       all   ::1/128       trust" >> /etc/postgresql/9.6/main/pg_hba.conf
sudo echo "host    all       all   0.0.0.0/0     md5" >> /etc/postgresql/9.6/main/pg_hba.conf
sudo service postgresql restart

sudo apt-get install -y postgis

sudo -u postgres psql -d postgres -c "CREATE EXTENSION postgis;"
sudo -u postgres createdb -E UTF8 -T template0 --locale=en_US.utf8 template_postgis_20
sudo -u postgres psql -d postgres -c "UPDATE pg_database SET datistemplate='true' WHERE datname='template_postgis_20'"
sudo -u postgres psql -d template_postgis_20 -c "CREATE EXTENSION postgis;"
sudo -u postgres psql -d template_postgis_20 -c "GRANT ALL ON geometry_columns TO PUBLIC;"
sudo -u postgres psql -d template_postgis_20 -c "GRANT ALL ON geography_columns TO PUBLIC;"
sudo -u postgres psql -d template_postgis_20 -c "GRANT ALL ON spatial_ref_sys TO PUBLIC;"
sudo -u postgres createdb training -T template_postgis_20

sudo apt-get install python-pip -y
pip install virtualenv==13.1.2
sudo service elasticsearch start

# sudo -u postgres createdb -E UTF8 -T template_postgis_20 --locale=en_US.utf8 arches
=======

function install_postgres {

    sudo add-apt-repository "deb http://apt.postgresql.org/pub/repos/apt/ xenial-pgdg main"
    wget --quiet -O - https://www.postgresql.org/media/keys/ACCC4CF8.asc | sudo apt-key add -
    sudo apt-get update
    sudo apt-get install postgresql-9.6 postgresql-contrib-9.6 -y
    sudo apt-get install postgresql-9.6-postgis-2.3 -y
    sudo -u postgres psql -d postgres -c "ALTER USER postgres with encrypted password 'postgis';"
    sudo echo "*:*:*:postgres:postgis" >> ~/.pgpass
    sudo chmod 600 ~/.pgpass
    sudo chmod 666 /etc/postgresql/9.6/main/postgresql.conf
    sudo chmod 666 /etc/postgresql/9.6/main/pg_hba.conf
    sudo echo "standard_conforming_strings = off" >> /etc/postgresql/9.6/main/postgresql.conf
    sudo echo "listen_addresses = '*'" >> /etc/postgresql/9.6/main/postgresql.conf
    sudo echo "#TYPE   DATABASE  USER  CIDR-ADDRESS  METHOD" > /etc/postgresql/9.6/main/pg_hba.conf
    sudo echo "local   all       all                 trust" >> /etc/postgresql/9.6/main/pg_hba.conf
    sudo echo "host    all       all   127.0.0.1/32  trust" >> /etc/postgresql/9.6/main/pg_hba.conf
    sudo echo "host    all       all   ::1/128       trust" >> /etc/postgresql/9.6/main/pg_hba.conf
    sudo echo "host    all       all   0.0.0.0/0     md5" >> /etc/postgresql/9.6/main/pg_hba.conf
    sudo service postgresql restart

    sudo -u postgres psql -d postgres -c "CREATE EXTENSION postgis;"
    sudo -u postgres createdb -E UTF8 -T template0 --locale=en_US.utf8 template_postgis_20
    sudo -u postgres psql -d postgres -c "UPDATE pg_database SET datistemplate='true' WHERE datname='template_postgis_20'"
    sudo -u postgres psql -d template_postgis_20 -c "CREATE EXTENSION postgis;"
    sudo -u postgres psql -d template_postgis_20 -c "GRANT ALL ON geometry_columns TO PUBLIC;"
    sudo -u postgres psql -d template_postgis_20 -c "GRANT ALL ON geography_columns TO PUBLIC;"
    sudo -u postgres psql -d template_postgis_20 -c "GRANT ALL ON spatial_ref_sys TO PUBLIC;"
    sudo -u postgres createdb training -T template_postgis_20
    # sudo -u postgres createdb -E UTF8 -T template_postgis_20 --locale=en_US.utf8 arches
}

function install_bower {
    sudo apt-get update -y
    sudo apt-get install nodejs-legacy -y
    sudo apt-get install npm -y
    sudo npm install -g bower
}

function install_elasticsearch {
    sudo sh -c 'echo "deb http://packages.elastic.co/elasticsearch/2.x/debian stable main" >> /etc/apt/sources.list.d/elasticsearch-2.x.list'
    wget -qO - https://packages.elastic.co/GPG-KEY-elasticsearch | sudo apt-key add -
    sudo apt-get update -y
    sudo apt-get install openjdk-8-jre-headless -y elasticsearch=2.4.0
    sudo service elasticsearch start
}

function main {
  sudo apt-get update -y
  sudo apt-get install -y make python-software-properties
  sudo add-apt-repository -y ppa:ubuntugis/ubuntugis-unstable

  sudo apt-get install -y build-essential
  sudo apt-get install -y libxml2-dev
  sudo apt-get install -y libproj-dev
  sudo apt-get install -y libjson0-dev
  sudo apt-get install -y xsltproc
  sudo apt-get install -y docbook-xsl
  sudo apt-get install -y docbook-mathml
  sudo apt-get install -y libgdal1-dev
  sudo apt-get install -y libpq-dev

  sudo apt-get install python-pip -y
  pip install virtualenv==13.1.2

  echo "Would you like to install and configure postgres/postgis?"
  select yn in "Yes" "No"; do
      case $yn in
          Yes ) install_postgres; break;;
          No ) break;;
      esac
  done

  echo "Would you like to install nodejs/npm/and bower?"
  select yn in "Yes" "No"; do
      case $yn in
          Yes ) install_bower; break;;
          No ) break;;
      esac
  done
}

main
>>>>>>> 0ffff601
<|MERGE_RESOLUTION|>--- conflicted
+++ resolved
@@ -1,62 +1,4 @@
 #!/usr/bin/env bash
-<<<<<<< HEAD
-sudo apt-get update -y
-sudo apt-get install -y make python-software-properties
-sudo add-apt-repository -y ppa:ubuntugis/ubuntugis-unstable
-sudo apt-get update -y
-sudo apt-get install nodejs-legacy -y
-sudo apt-get install npm -y
-sudo npm install -g bower
-sudo sh -c 'echo "deb http://apt.postgresql.org/pub/repos/apt/ `lsb_release -cs`-pgdg main" >> /etc/apt/sources.list.d/pgdg.list'
-wget -q https://www.postgresql.org/media/keys/ACCC4CF8.asc -O - | sudo apt-key add -
-sudo sh -c 'echo "deb https://artifacts.elastic.co/packages/5.x/apt stable main" >> /etc/apt/sources.list.d/elastic-5.x.list'
-wget -qO - https://packages.elastic.co/GPG-KEY-elasticsearch | sudo apt-key add -
-sudo apt-get update -y
-
-sudo apt-get install -y postgresql postgresql-contrib
-sudo apt-get install -y build-essential
-sudo apt-get install -y libxml2-dev
-sudo apt-get install -y libproj-dev
-sudo apt-get install -y libjson0-dev
-sudo apt-get install -y xsltproc
-sudo apt-get install -y docbook-xsl
-sudo apt-get install -y docbook-mathml
-sudo apt-get install -y libgdal1-dev
-sudo apt-get install -y libpq-dev
-sudo apt-get install -y libgeos-3.4.2
-sudo apt-get install openjdk-8-jre-headless -y elasticsearch=2.4.0
-
-sudo -u postgres psql -d postgres -c "ALTER USER postgres with encrypted password 'postgis';"
-sudo echo "*:*:*:postgres:postgis" >> ~/.pgpass
-sudo chmod 600 ~/.pgpass
-sudo chmod 666 /etc/postgresql/9.6/main/postgresql.conf
-sudo chmod 666 /etc/postgresql/9.6/main/pg_hba.conf
-sudo echo "standard_conforming_strings = off" >> /etc/postgresql/9.6/main/postgresql.conf
-sudo echo "listen_addresses = '*'" >> /etc/postgresql/9.6/main/postgresql.conf
-sudo echo "#TYPE   DATABASE  USER  CIDR-ADDRESS  METHOD" > /etc/postgresql/9.6/main/pg_hba.conf
-sudo echo "local   all       all                 trust" >> /etc/postgresql/9.6/main/pg_hba.conf
-sudo echo "host    all       all   127.0.0.1/32  trust" >> /etc/postgresql/9.6/main/pg_hba.conf
-sudo echo "host    all       all   ::1/128       trust" >> /etc/postgresql/9.6/main/pg_hba.conf
-sudo echo "host    all       all   0.0.0.0/0     md5" >> /etc/postgresql/9.6/main/pg_hba.conf
-sudo service postgresql restart
-
-sudo apt-get install -y postgis
-
-sudo -u postgres psql -d postgres -c "CREATE EXTENSION postgis;"
-sudo -u postgres createdb -E UTF8 -T template0 --locale=en_US.utf8 template_postgis_20
-sudo -u postgres psql -d postgres -c "UPDATE pg_database SET datistemplate='true' WHERE datname='template_postgis_20'"
-sudo -u postgres psql -d template_postgis_20 -c "CREATE EXTENSION postgis;"
-sudo -u postgres psql -d template_postgis_20 -c "GRANT ALL ON geometry_columns TO PUBLIC;"
-sudo -u postgres psql -d template_postgis_20 -c "GRANT ALL ON geography_columns TO PUBLIC;"
-sudo -u postgres psql -d template_postgis_20 -c "GRANT ALL ON spatial_ref_sys TO PUBLIC;"
-sudo -u postgres createdb training -T template_postgis_20
-
-sudo apt-get install python-pip -y
-pip install virtualenv==13.1.2
-sudo service elasticsearch start
-
-# sudo -u postgres createdb -E UTF8 -T template_postgis_20 --locale=en_US.utf8 arches
-=======
 
 function install_postgres {
 
@@ -97,13 +39,13 @@
     sudo npm install -g bower
 }
 
-function install_elasticsearch {
-    sudo sh -c 'echo "deb http://packages.elastic.co/elasticsearch/2.x/debian stable main" >> /etc/apt/sources.list.d/elasticsearch-2.x.list'
-    wget -qO - https://packages.elastic.co/GPG-KEY-elasticsearch | sudo apt-key add -
-    sudo apt-get update -y
-    sudo apt-get install openjdk-8-jre-headless -y elasticsearch=2.4.0
-    sudo service elasticsearch start
-}
+# function install_elasticsearch {
+#     sudo sh -c 'echo "deb http://packages.elastic.co/elasticsearch/5.x/debian stable main" >> /etc/apt/sources.list.d/elasticsearch-5.x.list'
+#     wget -qO - https://packages.elastic.co/GPG-KEY-elasticsearch | sudo apt-key add -
+#     sudo apt-get update -y
+#     sudo apt-get install openjdk-8-jre-headless -y elasticsearch=5.2.1
+#     sudo service elasticsearch start
+# }
 
 function main {
   sudo apt-get update -y
@@ -140,5 +82,4 @@
   done
 }
 
-main
->>>>>>> 0ffff601
+main