#!/usr/bin/env python

import arches
import argparse
import codecs
import os
import sys
import subprocess

from importlib import import_module
from django.core.management.templates import TemplateCommand
from django.core.management.base import CommandError
from django.utils.crypto import get_random_string
from arches import __version__
from arches.setup import get_complete_version


os.environ.setdefault("DJANGO_SETTINGS_MODULE", "arches.settings")
here = os.path.abspath(os.path.dirname(__file__))
COMMANDS = {}

parser = argparse.ArgumentParser(
    prog='arches',
    description='Manage Arches-based Applications',
    parents=[argparse.ArgumentParser(add_help=False)],
    formatter_class=argparse.ArgumentDefaultsHelpFormatter
)
parser.add_argument(
    '-v', '--verbosity', 
    action='store', 
    dest='verbosity', 
    default='1',
    type=int, 
    choices=[0, 1, 2, 3],
    help='Verbosity level; 0=minimal output, 1=normal output, 2=verbose output, 3=very verbose output'
)

subparsers = parser.add_subparsers(title='available commands', dest='command')
subparsers.required = True

parser_startproject = subparsers.add_parser(
    'startproject',
    help="Create the scaffolding for a new Arches project",
    aliases=['startapp']
)
parser_startproject.add_argument(
    'name',
    type=str,
    help='name of your new project'
)
parser_startproject.add_argument(
    '-d', '--directory',
    help='destination directory of your new project',
    dest='directory',
    default=None,
)
parser_startproject.add_argument(
    '-t', '--template',
    help="The path or URL to load the template from.",
    type=str,
    default=os.path.join(os.path.dirname(arches.__file__), 'install', 'arches-templates')
)
parser_startproject.add_argument(
    '-e', '--extension',
    dest='extensions',
    help='The file extension(s) to render (default: py).',
    type=str,
    default=['py', 'txt', 'html', 'js', 'css', 'log', 'json', 'gitignore']
)
parser_startproject.add_argument(
    '-n', '--name',
    dest='files',
    help='name of your new arches project',
    type=str,
    default='',
)
parser_startproject.add_argument(
    '--exclude', '-x',
    default='.git',  # defaulting to `.git` here so hidden directories such as `.github` will be copied over
    nargs='?', 
    help=(
        'The directory name(s) to exclude, in addition to .git and '
        '__pycache__. Can be used multiple times.'
    ),
)

class ArchesProjectCommand(TemplateCommand):
    help = (
        "Creates a Django project directory structure for the given "
        "project or application name in the current directory or "
        "optionally in the given directory."
    )
    missing_args_message = "You must provide a valid name."

    def handle(self, options):
        project_name, target = options.pop('name'), options.pop('directory')

        # Create a random SECRET_KEY to put it in the main settings.
        chars = 'abcdefghijklmnopqrstuvwxyz0123456789!@#$%^&*(-_=+)'
        options['secret_key'] = get_random_string(50, chars)

        # this is used in the package.json file generated when "arches-admin startproject" is called
        # if this is not a final released version of arches (for developers) then arches_version will be blank
        # and the arches dependency defined in the generated package.json file will point to "master"
        complete_version = get_complete_version()
        options["arches_version"] = "master"
        if complete_version[3] == 'final':
            options["arches_version"] = f"stable/{__version__}"
        elif complete_version[3] in ['alpha','beta','rc']:
            options["arches_version"] = f"dev/{complete_version[0]}.{complete_version[1]}.x"
        options["arches_semantic_version"] = ".".join([str(arches.VERSION[0]), str(arches.VERSION[1]), str(arches.VERSION[2])])
        options["arches_next_minor_version"] = ".".join([str(arches.VERSION[0]), str(arches.VERSION[1] + 1), "0"])

        super(ArchesProjectCommand, self).handle('project', project_name, target, **options)

        # need to manually replace instances of {{ project_name }} in some files
        path_to_project = os.path.join(target) if target else os.path.join(os.getcwd(), project_name)

<<<<<<< HEAD
        for relative_file_path in [".yarnrc", ".pre-commit-config.yaml", ".coveragerc", "pyproject.toml"]:  # relative to app root directory
=======
        for relative_file_path in ['.coveragerc', "pyproject.toml"]:  # relative to app root directory
>>>>>>> 43122e28
            file = open(os.path.join(path_to_project, relative_file_path),'r')
            file_data = file.read()
            file.close()

            updated_file_data = (
                file_data.replace("{{ project_name }}", project_name)
                .replace("{{ arches_semantic_version }}", options["arches_semantic_version"])
                .replace("{{ arches_next_minor_version }}", options["arches_next_minor_version"])
            )

            file = open(os.path.join(path_to_project, relative_file_path),'w')
            file.write(updated_file_data)
            file.close()

    
def command_startproject(args):
    options = vars(args)
    name = options['name']
    directory = options['directory']

    cmd = ArchesProjectCommand()
    cmd.handle(options)

    project_path = os.path.join(os.getcwd(), (directory if directory else name))

    os.chdir(project_path)
    subprocess.call("yarn install", shell=True)

    open(os.path.join(os.getcwd(), 'arches.log'), 'w').close()

    os.chdir(os.path.join(project_path, name))
    if os.path.isdir(os.path.join(os.getcwd(), 'logs')) is not True:
        os.mkdir(os.path.join(os.getcwd(), 'logs'))

    open(os.path.join(os.getcwd(), 'logs', 'resource_import.log'), 'w').close()

COMMANDS['startproject'] = command_startproject
COMMANDS['startapp'] = command_startproject


class CommandError(Exception):
    pass

try:
    # Python 3
    sys.stdout = codecs.getwriter("utf-8")(sys.stdout.buffer)
    sys.stderr = codecs.getwriter("utf-8")(sys.stderr.buffer)
except AttributeError:
    sys.stdout = codecs.getwriter("utf-8")(sys.stdout)
    sys.stderr = codecs.getwriter("utf-8")(sys.stderr)

def main(argv=None):
    if argv is not None:
        args = parser.parse_args(argv)
    else:
        args = parser.parse_args()

    try:
        COMMANDS[args.command](args)
    except CommandError as e:
        print(str(e))
        sys.exit(1)


if __name__ == '__main__':
    main()<|MERGE_RESOLUTION|>--- conflicted
+++ resolved
@@ -116,11 +116,7 @@
         # need to manually replace instances of {{ project_name }} in some files
         path_to_project = os.path.join(target) if target else os.path.join(os.getcwd(), project_name)
 
-<<<<<<< HEAD
-        for relative_file_path in [".yarnrc", ".pre-commit-config.yaml", ".coveragerc", "pyproject.toml"]:  # relative to app root directory
-=======
-        for relative_file_path in ['.coveragerc', "pyproject.toml"]:  # relative to app root directory
->>>>>>> 43122e28
+        for relative_file_path in ['.coveragerc', "pyproject.toml", ".pre-commit-config.yaml"]:  # relative to app root directory
             file = open(os.path.join(path_to_project, relative_file_path),'r')
             file_data = file.read()
             file.close()
