--- conflicted
+++ resolved
@@ -7,10 +7,7 @@
     *   [Troubleshoot](#troubleshoot)
 *   [Developing](#developing)
     *   [Setting up your own Arches project](#setting-up-your-own-arches-project)
-<<<<<<< HEAD
-=======
     *   [Running in DEV mode](#running-in-dev-mode)
->>>>>>> 3f813d19
     *   [Arches Core Development](#arches-core-development)
     *   [Arches Core Development Troubleshoot](#arches-core-development-troubleshoot)
 *   [Additional Information](#additional-information)
@@ -136,26 +133,6 @@
   
 If you would like search engines such as Google to index your Arches website, set the `Nginx` variable `PUBLIC_MODE` to `true`.
 
-<<<<<<< HEAD
-
-
-### Troubleshoot
-Potentially ports `80` and/or `443` on your machine are already taken by another application. In this case, change the port number of your Nginx service in `docker-compose.yml`. Be sure to keep the second number of the `port:port` pairs unchanged:
-```
-      ports:
-        - '81:80'
-        - '444:443'
-```
-
-
-
-
-
-
-## Developing 
-
-
-=======
 
 
 ### Troubleshoot
@@ -176,7 +153,6 @@
 ## Developing 
 
 
->>>>>>> 3f813d19
 
 ### Setting up your own Arches project
 1.  Set the name of your Docker image. Edit your `docker-compose.yml`:  
@@ -255,8 +231,6 @@
 
 
 
-<<<<<<< HEAD
-=======
 ### Running in DEV mode
 The `docker-compose.yml` file provided for you in the Arches git repository is configured to run in production.  
 Specific settings of interest are:
@@ -279,7 +253,6 @@
 
 
 
->>>>>>> 3f813d19
 ### Arches Core Development
 To develop on Arches Core, ensure you are not already running PostgreSQL and it is advisable to mount your source code into the container for instant code editing without rebuilding your Docker image.  
 
