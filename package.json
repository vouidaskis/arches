--- conflicted
+++ resolved
@@ -1,11 +1,7 @@
 {
     "name": "arches",
-<<<<<<< HEAD
     "version": "8.0.0",
-=======
-    "version": "7.6.0",
     "license": "AGPL-3.0-only",
->>>>>>> 35eeb5cc
     "scripts": {
         "build_development": "yarn eslint:check && yarn ts:check && ./arches/app/media/node_modules/.bin/cross-env NODE_PATH=./arches/app/media/node_modules NODE_OPTIONS=--max-old-space-size=2048 ./arches/app/media/node_modules/.bin/webpack --config ./arches/webpack/webpack.config.dev.js",
         "build_production": "yarn eslint:check && yarn ts:check && ./arches/app/media/node_modules/.bin/cross-env NODE_PATH=./arches/app/media/node_modules NODE_OPTIONS=--max-old-space-size=2048 NODE_ENV=production ./arches/app/media/node_modules/.bin/webpack --config ./arches/webpack/webpack.config.prod.js",
