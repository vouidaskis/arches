--- conflicted
+++ resolved
@@ -1,64 +1,4 @@
-<<<<<<< HEAD
-# Arches [![Build Status](https://travis-ci.org/archesproject/arches.svg?branch=master)](https://travis-ci.org/archesproject/arches) [![Coverage Status](https://coveralls.io/repos/github/archesproject/arches/badge.svg?branch=master)](https://coveralls.io/github/archesproject/arches?branch=master)
 
-Arches is a web-based, geospatial information system for cultural heritage inventory and management. Arches is purpose-built for the international cultural heritage field, and designed to record all types of immovable heritage, including archaeological sites, buildings and other historic structures, landscapes, and heritage ensembles or districts. For more information and background on the Arches project, please visit [archesproject.org](http://archesproject.org/).
-
-For general inquiries and to get technical support from the wider Arches community, visit our [Community Forum](https://community.archesproject.org/).
-
-For general user installation and app documentation, visit [arches.readthedocs.io](https://arches.readthedocs.io).
-
-For the documentation pertaining to the bleeding edge code (what is in the ``master`` branch), visit [arches.readthedocs.io/en/latest](https://arches.readthedocs.io/en/latest).  We welcome new contributors; please see [Contributing to Arches](CONTRIBUTING.md) for details.
-
-Issue reports are encouraged! [Please read this article](http://polite.technology/reportabug.html) before reporting issues.
-*   [Report a Bug](https://github.com/archesproject/arches/issues/new?template=bug.md)
-*   [File a Feature Ticket](https://github.com/archesproject/arches/issues/new?template=feature.md)
-
-[Version 7.2.1 release notes](https://github.com/archesproject/arches/blob/dev/7.2.x/releases/7.2.1.md)
-
-#### Quick Install
-
-Installation is fully documented in the official documentation, [arches.readthedocs.io/en/stable](https://arches.readthedocs.io/en/stable), but assuming you have all of the dependencies installed you should make a virtual environment, activate it, and then run
-```
-    pip install arches
-```
-then
-```
-    arches-project create myproject
-```
-enter the new `myproject` directory
-```
-    cd myproject
-```
-and run
-```
-    python manage.py setup_db
-    python manage.py runserver
-```
-in a separate terminal, activate your virtual environment and navigate to the root directory of the project ( you should be on the same level as `package.json`) 
-```
-    cd myproject/myproject
-```
-and run
-```   
-    yarn build_development
-```
-to create a frontend asset bundle. This process should complete in less than 2 minutes.
-
-Finally, visit `localhost:8000` in a browser (only Chrome is fully supported at this time).
-
-If you run into problems, please review our the full [installation documentation](http://arches.readthedocs.io/en/stable/installation/)
-
-#### Release Cycle
-
-Our general release cycle will typically be a functional release (either major if there are backward incompatible changes or minor, if there are not) followed in 6-12 weeks by a bug release (patch). See [semver.org](https://semver.org/) for version numbering.
-
--   Functional releases will usually introduce new functionality to the application but could also include styling updates, enhancements to the UX, bug fixes, and general improvements.
--   Bug releases are really only concerned with fixing any bugs related to the previous release or any other issues not yet addressed
-
-##### Support for previous releases
-
-Functional releases will be supported until the next functional release. After that users are expected to upgrade to the latest release on [pypi.python.org](https://pypi.python.org/pypi/arches)
-=======
 # Arches [![Build Status](https://travis-ci.org/archesproject/arches.svg?branch=master)](https://travis-ci.org/archesproject/arches) [![Coverage Status](https://coveralls.io/repos/github/archesproject/arches/badge.svg?branch=master)](https://coveralls.io/github/archesproject/arches?branch=master)
 
 Arches is a web-based, geospatial information system for cultural heritage inventory and management. Arches is purpose-built for the international cultural heritage field, and designed to record all types of immovable heritage, including archaeological sites, buildings and other historic structures, landscapes, and heritage ensembles or districts. For more information and background on the Arches project, please visit [archesproject.org](http://archesproject.org/).
@@ -118,4 +58,3 @@
 ##### Support for previous releases
 
 Functional releases will be supported until the next functional release. After that users are expected to upgrade to the latest release on [pypi.python.org](https://pypi.python.org/pypi/arches)
->>>>>>> 49d1ea72
