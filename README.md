--- conflicted
+++ resolved
@@ -61,11 +61,7 @@
 
 #### Feature roadmap
 
-<<<<<<< HEAD
-The following a general plan for the Arches project. Be aware this plan is tentative and subject to change
-=======
 The following a general plan for the Arches project. Be aware this plan is tentative and subject to change.
->>>>>>> 2e1b1dce
 
 ## 7.6 LTS - Release date: Sept 15, 2024
 - Arches Application improvements
@@ -86,8 +82,4 @@
 - Bulk Data Manager CLI interface
 
 ## 9.0 - Release date: Sept 15, 2027
-<<<<<<< HEAD
-- Full migration to Vue
-=======
-- Full migration to Vue
->>>>>>> 2e1b1dce
+- Full migration to Vue