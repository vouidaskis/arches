--- conflicted
+++ resolved
@@ -16,16 +16,13 @@
 
 -   Plugins now support the configuration boolean `is_standalone`. Standalone plugins do not appear in the sidebar, and do not display the sidebar or application header.
 
--   Adds permission frameworks - including "standard" (current behavior and default) and "default deny" (future (8.x) default - all users are denied resource permissions until they are explicitly granted). This also gives developers the ability to implement their own custom permission framework.
-
-- 10862 JSON-LD bulk import module
+-   Plugins now support the configuration boolean `is_standalone`. Standalone plugins do not appear in the sidebar, and do not display the sidebar or application header.
 
 ### Performance Improvements
 
 -   10453 Reduce queries for related objects when indexing resources
 
 ### Additional improvements and bug fixes
-<<<<<<< HEAD
 
 -   10774 adds frontend testing framework
 -   10757 moves `node_modules` and `webpack` directories to root
@@ -46,30 +43,6 @@
 -   10665 Return resourceid in ActivityStream rather than resource url
 -   10754 Move the i18n/ url outside of the i18n_patterns function
 -   Allow minzoom and maxzoom to be applied to a resource map source from a geojson node config #10929
-=======
-- 10774 adds frontend testing framework
-- 10757 moves `node_modules` and `webpack` directories to root
-- 10558 Combine templates for Arches project and applications and move several dotfiles to root
-- 10490 Fixes an issue where webpack receives multiple build calls when running in a container
-- Handle missing ontologies in JSON-LD api response
-- 10710 Workflow history API: return 400 (instead of 401) for attempts to update completed workflows
-- 10083 Fix whatisthis command
-- 9768 Filter out tiles created during resource creation from activity stream API
-- 9769 Ensure resource creation edit log timestamps precede resource update timestamps
-- 10738 Adds Github action for comparing test coverage between branches and rejecting branches that lower test coverage
-- 10842 Adds project-level testing and GitHub test runners
-- 10699 Allow overriding search_results view
-- 10911 Styling fix in resource model manage menu
-- 10726 Upgrade openpyxl package to 3.1.2 and fixes ETL modules
-- 9191 Adds unlocalized string datatype
-- 10575 Add pre-commit hooks for formatting
-- 10781 Graph.delete_instances() now uses BulkDataDeletion
-- 10665 Return resourceid in ActivityStream rather than resource url
-- 10754 Move the i18n/ url outside of the i18n_patterns function
-- Allow minzoom and maxzoom to be applied to a resource map source from a geojson node config #10929
-- 11044 Ensure Saved Searches sortorder is used when called from system settings
-- Fix the issue with a geojson geometry not being refreshed when the node value is updated, #11029
->>>>>>> 1fb16079
 
 ### Dependency changes
 
@@ -173,12 +146,6 @@
     ```
         def delete_instances(self, userid=None, verbose=False):
     ```
--   `BaseImportModule.cumulative_excel_files_size` became
-    `BaseImportModule.cumulative_files_size` (and a similar change was made to the JSON
-    return value of `BaseImportModule.read`.)
--   `BaseImportModule.stage_files` is now abstract. (It used to call
-    `stage_excel_files()`, which was only defined on certain subclasses.) `stage_files()`
-    is now a more attractive target for overriding than `run_load_task()`.
 
 ### Upgrading Arches
 
@@ -368,43 +335,21 @@
 
 11. Run `python manage.py updateproject`
 
-<<<<<<< HEAD
 12. Navigate to the directory with your project's package.json file. Then run:
 
-=======
-12. If you do any custom development, update and reinstall the python development dependencies, and install the pre-commit hooks. (You can always ignore these hooks with `git commit --no-verify`.)
-
-    1. Add the following lines to ${project_name}/install/requirements_dev.txt
-        ```
-        pre-commit
-        black==24.4.2
-        ```
-    2. Navigate to the directory with your project's .pre-commit-config.yaml file.
-        ```
-        pip install -r ${project_name}/install/requirements_dev.txt
-        pre-commit install
-        ```
-
-13. Navigate to the directory with your project's package.json file. Then run:
->>>>>>> 1fb16079
     ```
     npm install
     ```
 
-14. Start your application server in a separate terminal if it's not already running.
-
-<<<<<<< HEAD
+13. Start your application server in a separate terminal if it's not already running.
+
 14. In the same terminal window where you ran `npm` ( on the same level as `package.json` ):
-=======
-15.  In the same terminal window where you ran `npm` ( on the same level as `package.json` ):
->>>>>>> 1fb16079
 
 15. Run `npm run gettext:extract` followed by `npm run gettext:compile`. This will generate i18n files in your `locale` directory. Even if you're
     not planning on internationalizing your project, it's important to have these files for creating Vue components.
 
 16. Run `npm start` or `npm run build_development`. This will generate your `media/build` directory.
 
-<<<<<<< HEAD
     - If running your project in development:
     - `npm start` will build the frontend of the application and then start a webpack development server
     - `npm run build_development` will build a development bundle for the frontend assests of the application -- this should complete in less than 2 minutes
@@ -413,9 +358,6 @@
     - Alternatively you can run `python manage.py build_production`. This will create a production bundle of frontend assessts and also call `collectstatic`.
 
 17. If you are running Arches on Apache, be sure to run:
-=======
-16.  If you are running Arches on Apache, be sure to run:
->>>>>>> 1fb16079
 
     ```
     collectstatic
