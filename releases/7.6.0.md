--- conflicted
+++ resolved
@@ -291,14 +291,11 @@
             },
         }
         ```
-<<<<<<< HEAD
-    3. Add `"json"` to `FILE_TYPES` if you wish to use the JSON-LD bulk import module.
-=======
     3. Update `LOCALE_PATHS.append(...)` to `LOCALE_PATHS.insert(0, ...)`
         ```
         LOCALE_PATHS.insert(0, os.path.join(APP_ROOT, 'locale'))
         ```
->>>>>>> c2fbac9b
+    4. Add `"json"` to `FILE_TYPES` if you wish to use the JSON-LD bulk import module.
 
 10. Update urls.py:
     ```
