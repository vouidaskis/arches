Arches 7.6.0 Release Notes
--------------------------

### Major enhancements

- An interface for developing front-end features in Vue is now provided via the ``createVueApplication()`` function. A minimal example is available in the [Arches Vue Integration Styleguide](https://github.com/archesproject/arches-docs/blob/master/docs/developing/vue/arches-vue-integration.md). The ``createVueApplication()`` function is experimental in 7.6. It currently registers all available ``PrimeVue`` services and directives, such as [toast (error messaging) plugins](https://primevue.org/toast/), [tooltip animations](https://primevue.org/tooltip/), and more. Over time, if some of these features do not see significant use in core Arches (or if registering them leads to a performance drag), they may be dropped from the ``createVueApplication()`` wrapper. Implementers may always register any needed plugins/services in their own Vue applications. (Note: The vast majority of ``PrimeVue``'s functionality does not require these services or directives.)

- `yarn` has been deprecated and replaced with `npm`

- Adds Vue internationalization (i18n)

- Adds TypeScript support

- Adds frontend testing and Python testing for projects

- Adds Github actions to build applications, run tests, and compare coverage between branches for projects.

- Plugins now support the configuration boolean `is_standalone`. Standalone plugins do not appear in the sidebar, and do not display the sidebar or application header.

- 10862 JSON-LD bulk import module

### Performance Improvements
- 10453 Reduce queries for related objects when indexing resources

### Additional improvements and bug fixes
- 10774 adds frontend testing framework
- 10757 moves `node_modules` and `webpack` directories to root
- 10558 Combine templates for Arches project and applications and move several dotfiles to root
- 10490 Fixes an issue where webpack receives multiple build calls when running in a container
- Handle missing ontologies in JSON-LD api response
- 10710 Workflow history API: return 400 (instead of 401) for attempts to update completed workflows
- 10083 Fix whatisthis command
- 9768 Filter out tiles created during resource creation from activity stream API
- 9769 Ensure resource creation edit log timestamps precede resource update timestamps
- 10738 Adds Github action for comparing test coverage between branches and rejecting branches that lower test coverage
- Ensure search facets have widget label on advanced search restore #11046
- 10842 Adds project-level testing and GitHub test runners
- 10862 Lenient file-type checking mode
- 10699 Allow overriding search_results view
- 10911 Styling fix in resource model manage menu
- 10726 Upgrade openpyxl package to 3.1.2 and fixes ETL modules
- 9191 Adds unlocalized string datatype
<<<<<<< HEAD
- 10787 Search Export: data exportable as "system values" (e.g. concept valueids) instead of "display values" (e.g. string preflabel)
=======
- 10121 Prevent language code duplication during concept import; avoid creating Language objects other than English in new projects
>>>>>>> 686760ff
- 10575 Add pre-commit hooks for formatting
- 10781 Graph.delete_instances() now uses BulkDataDeletion
- 10665 Return resourceid in ActivityStream rather than resource url
- 10754 Move the i18n/ url outside of the i18n_patterns function
- Allow minzoom and maxzoom to be applied to a resource map source from a geojson node config #10929
- 11044 Ensure Saved Searches sortorder is used when called from system settings
- Fix the issue with a geojson geometry not being refreshed when the node value is updated, #11029

### Dependency changes
```
System:
    Added:
        GNU gettext == 0.22.4

    Upgraded:
        NodeJS == 20.14.0

    Removed:
        yarn

Python:
    Upgraded:
        Django == 4.2.13
        openpyxl == 3.0.10
        filetype == 1.2.0

    Added:
        (dev dependencies):
            pre-commit
            black

    Removed:
        django_compressor
        django-libsass
        mapbox-vector-tile

        (dev dependencies):
            sauceclient

JavaScript:
    Upgraded:
        babel-loader == 9.1.3
        ckeditor4 == full/4.24.x
        copy-webpack-plugin == 12.0.2
        cross-fetch == 4.0.0
        css-loader == 7.1.1
        d3 == ^7.9.0
        datatables.net-bs == 1.13.11
        datatables.net-buttons == 2.4.3
        datatables.net-buttons-bs == 2.4.3
        datatables.net-responsive == 2.5.1
        datatables.net-responsive-bs == 2.5.1
        eslint == 9.0.0
        html-loader == 5.0.0
        @mapbox/geojsonhint == 3.3.0
        @mapbox/mapbox-gl-draw == 1.4.3
        moment-timezone == 0.5.45
        postcss-loader == 8.1.1
        sass-loader == 14.2.0
        style-loader == 4.0.0
        stylelint == 16.3.1
        stylelint-config-standard == 36.0.0
        stylelint-webpack-plugin == 5.0.0
        @turf/turf == 6.5.0
        vue == 3.4.21
        webpack-bundle-tracker == 3.1.0
        webpack-cli == 5.1.4
        webpack-dev-server == 5.0.4

    Added:
        @babel/plugin-transform-class-properties == 7.23.3
        @typescript-eslint/eslint-plugin == 6.18.1
        @typescript-eslint/parser == 6.18.1
        eslint-config-prettier == 9.1.0
        eslint-plugin-vue == 9.20.0
        prettier == 3.3.0
        primevue == 4.0.0-beta.3
        nodemon == 3.0.2
        sass == 1.70.0
        ts-loader == 9.5.1
        typescript == 5.4.5
        typescript-eslint == 7.7.0
        vitest == 1.5.0
        vue3-gettext == 3.0.0-beta.4
        vue-tsc == 2.0.13

    Removed:
        @babel/plugin-proposal-class-properties
        eslint-webpack-plugin
        node-sass
        postcss-preset-env
        moment-timezone
```

### Breaking changes

- The minimum supported version of Python is now 3.10. Python 3.11 is encouraged, as it is significantly faster.
- The minimum supported version of Node.js is now 20.12.2. 
- ESLint has been updated to 9.0.0, and requires configuration via `eslint.config.mjs` rather than `.eslintrc`

Minor incompatibilities:

-  The signature of `Graph.delete_instances` changed from:
    ```
        def delete_instances(self, verbose=False):
    ```
    to:
    ```
        def delete_instances(self, userid=None, verbose=False):
    ```
-   `BaseImportModule.cumulative_excel_files_size` became
    `BaseImportModule.cumulative_files_size` (and a similar change was made to the JSON
    return value of `BaseImportModule.read`.)
-   `BaseImportModule.stage_files` is now abstract. (It used to call
    `stage_excel_files()`, which was only defined on certain subclasses.) `stage_files()`
    is now a more attractive target for overriding than `run_load_task()`.


### Deprecations

- Boolean values for the `FILE_TYPE_CHECKING` setting are deprecated. Starting with Arches 8.0, the allowed values will be:
    - `None`
    - `"lenient"` (new in 7.6)
    - `"strict"`

    For more, see the [documentation](https://arches.readthedocs.io/en/stable/configuring/settings-beyond-the-ui/#file-type-checking) for this setting. 

### Upgrading Arches

1. You must be upgraded to at least version 7.5.0 before proceeding. If you are on an earlier version, please refer to the upgrade process in the [Version 7.5.0 release notes](https://github.com/archesproject/arches/blob/dev/7.5.x/releases/7.5.0.md)

2. Be sure to backup your database before proceeding.

3. Upgrade to Arches 7.6.0
    ```
    pip install --upgrade arches==7.6.0
    ```

4. Uninstall removed Python dependencies:
    ```
    pip uninstall django_compressor
    pip uninstall django-libsass
    pip uninstall mapbox-vector-tile
    ```

5. Uninstall removed system dependencies:
    - `yarn`
        - This will differ depending on how `yarn` was installed.
            - brew: `brew uninstall yarn`
            - tarball: `rm -rf "$HOME/.yarn"`
            - npm: `npm uninstall -g yarn`
            - ubuntu: `sudo apt-get remove yarn && sudo apt-get purge yarn`
            - centos: `yum remove yarn`
            - windows: `choco uninstall yarn`

### Upgrading an Arches project


1. Within your project, with your Python 3 virtual environment activated:
    ```
    python manage.py migrate
    ```

1. If you have made customizations to files in your webpack directory, backup that directory as those files will be overwritten in the following steps. Read [this](https://github.com/archesproject/arches/blob/dev/7.6.x/arches/webpack/README.md) for more information.

2. Add GNU gettext to your system:
    1.  If using Ubuntu/Linux:
        ```
        sudo apt-get update
        sudo apt-get install gettext
        ```

    2.  If using macOS:
        ```
        brew install gettext
        brew link --force gettext
        ```

    3.  If using Windows:

        You can run the scripts and install gettext under WSL2 like you would with regular Ubuntu (recommended) or install gettext via mingw64 or cygwin. 
        You may also find precompiled binaries [here](https://mlocati.github.io/articles/gettext-iconv-windows.html)

3. Update Node.js to v20.14.0 -- the latest LTS version. 
    - See: https://nodejs.org/ (choose the installer appropriate to your operating system)

4. Move `package.json` up a directory level, it should be in the same directory as `manage.py`.

5. Update `package.json`:
    1. Add a license field
    ```
    {
        ...
        "license": "AGPL-3.0-only",
        "scripts": {
            ...
    ```
    2. Update the value of `scripts`:
    ```
        ...
        "scripts": {
            "build_development": "npm run eslint:check && npm run ts:check && cross-env NODE_OPTIONS=--max-old-space-size=2048 webpack --config ./webpack/webpack.config.dev.js",
            "build_production": "npm run eslint:check && npm run ts:check && cross-env NODE_OPTIONS=--max-old-space-size=2048 NODE_ENV=production webpack --config ./webpack/webpack.config.prod.js",
            "build_test": "npm run eslint:check && npm run ts:check && cross-env NODE_OPTIONS=--max-old-space-size=2048 webpack --config ./webpack/webpack.config.dev.js --env test=true",
            "eslint:check": "eslint **/src",
            "eslint:fix": "eslint **/src --fix",
            "eslint:watch": "nodemon --watch . --ext ts,vue --exec npm run --silent eslint:check",
            "gettext:extract": "vue-gettext-extract",
            "gettext:compile": "vue-gettext-compile",
            "prettier:check": "prettier {{ project_name }}/src --check",
            "prettier:fix": "prettier {{ project_name }}/src --write",
            "ts:check": "vue-tsc --noEmit",
            "ts:watch": "vue-tsc --watch --noEmit",
            "start": "cross-env NODE_OPTIONS=--max-old-space-size=2048 webpack serve --config ./webpack/webpack.config.dev.js",
            "vitest": "vitest --run --coverage"
        },
        ...
    }
    ```
    3. Add and populate an `overrides` section:
    ```
    "overrides": {
        "moment-timezone": "^0.5.45",
        "nomnom": "npm:@gerhobbelt/nomnom",
        "rimraf": "^5.0.7",
        "underscore": "^1.13.6"
    }
    ```
    4. Update the dependency references to `stable/7.6.0`:
    ```    
    {
        "dependencies": {
            "arches": "archesproject/arches#stable/7.6.0",
        },
        "devDependencies": {
            "arches-dev-dependencies": "archesproject/arches-dev-dependencies#stable/7.6.0"
        }
    }
    ```
    5. If you are using any relative dependency pathing ( eg. file:./path/to/local/dependency ) it must be removed because of the hoisting differences between yarn and npm. It should instead point towards a repository or npm package.

6. Any `yarn` references will need to be updated to use `npm` instead. For instance, if you have any scripts calling `yarn install` or `yarn build_development`, they will need to be updated to `npm install` and `npm run build_development`.

7. If your project has any CSS files with import statements, update the pattern. For example:
    ```
    @import '../node_modules/my-frontend-dependency/style.min.css';
    ```
    would be changed to:
    ```
    @import url(node_modules/my-frontend-dependency/style.min.css);
    ```

8. Update `.gitignore`:
    1. Change `${project_name}/media/node_modules` to `node_modules`
    2. Change `${project_name}/webpack/webpack-stats.json` to `webpack/webpack-stats.json`
    3. If it exists, remove `${project_name}/webpack/webpack-user-config.js`

9. In settings.py:
    1. Remove `"compressor"` from `INSTALLED_APPS`
    2. Update `WEBPACK_LOADER` to the following:
        ```
        WEBPACK_LOADER = {
            "DEFAULT": {
                "STATS_FILE": os.path.join(APP_ROOT, '..', 'webpack/webpack-stats.json'),
            },
        }
        ```
    3. Update `LOCALE_PATHS.append(...)` to `LOCALE_PATHS.insert(0, ...)`
        ```
        LOCALE_PATHS.insert(0, os.path.join(APP_ROOT, 'locale'))
        ```
    4. Add `"json"` to `FILE_TYPES` if you wish to use the JSON-LD bulk import module.

10. Update urls.py:
    ```
    from django.conf import settings
    from django.conf.urls.static import static
    from django.conf.urls.i18n import i18n_patterns
    from django.urls import include, path
    ...  # other project-level imports

    urlpatterns = [
        path('', include('arches.urls')),
        ...  # other project-level routes
    ] + static(settings.MEDIA_URL, document_root=settings.MEDIA_ROOT)

    # Only handle i18n routing in active project. This will still handle the routes provided by Arches core and Arches applications,
    # but handling i18n routes in multiple places causes application errors.
    if settings.APP_NAME != "Arches" and settings.APP_NAME not in settings.ARCHES_APPLICATIONS:
        if settings.SHOW_LANGUAGE_SWITCH is True:
            urlpatterns = i18n_patterns(*urlpatterns)

        urlpatterns.append(path("i18n/", include("django.conf.urls.i18n")))
        
    ```

11. Run `python manage.py updateproject`

12. If you do any custom development, update and reinstall the python development dependencies, and install the pre-commit hooks. (You can always ignore these hooks with `git commit --no-verify`.)

    1. Add the following lines to ${project_name}/install/requirements_dev.txt
        ```
        pre-commit
        black==24.4.2
        ```
    2. Navigate to the directory with your project's .pre-commit-config.yaml file.
        ```
        pip install -r ${project_name}/install/requirements_dev.txt
        pre-commit install
        ```

13. Navigate to the directory with your project's package.json file. Then run:
    ```
    npm install
    ```

14. Start your application server in a separate terminal if it's not already running.

15.  In the same terminal window where you ran `npm` ( on the same level as `package.json` ):

    1.  Run `npm run gettext:extract` followed by `npm run gettext:compile`. This will generate i18n files in your `locale` directory. Even if you're
        not planning on internationalizing your project, it's important to have these files for creating Vue components.

    2.  Run `npm start` or `npm run build_development`. This will generate your `media/build` directory.
        - If running your project in development:
        -  `npm start` will build the frontend of the application and then start a webpack development server
        - `npm run build_development` will build a development bundle for the frontend assests of the application -- this should complete in less than 2 minutes
        - If running your project in production:
        - `npm run build_production` This builds a production bundle. **takes up to 2hrs depending on resources**
        - Alternatively you can run `python manage.py build_production`. This will create a production bundle of frontend assessts and also call `collectstatic`.

16. Test your project with deprecation warnings enabled.

    ```
    python -Wall::DeprecationWarning manage.py test --settings=tests.test_settings
    ```

17. Run system checks against your production settings.

    ```
    python manage.py check --deploy --settings=path.to.production.settings
    ```

18.  If you are running Arches on Apache, be sure to run:

    ```
    collectstatic
    ```
    and restart your server
    ```
    sudo service apache2 reload
    ```<|MERGE_RESOLUTION|>--- conflicted
+++ resolved
@@ -40,11 +40,8 @@
 - 10911 Styling fix in resource model manage menu
 - 10726 Upgrade openpyxl package to 3.1.2 and fixes ETL modules
 - 9191 Adds unlocalized string datatype
-<<<<<<< HEAD
 - 10787 Search Export: data exportable as "system values" (e.g. concept valueids) instead of "display values" (e.g. string preflabel)
-=======
 - 10121 Prevent language code duplication during concept import; avoid creating Language objects other than English in new projects
->>>>>>> 686760ff
 - 10575 Add pre-commit hooks for formatting
 - 10781 Graph.delete_instances() now uses BulkDataDeletion
 - 10665 Return resourceid in ActivityStream rather than resource url
