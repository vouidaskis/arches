Arches 7.6.0 Release Notes
--------------------------

### Major enhancements

- An interface for developing front-end features in Vue is now provided via the ``createVueApplication()`` function. A minimal example is available in the [Arches Vue Integration Styleguide](https://github.com/archesproject/arches-docs/blob/master/docs/developing/vue/arches-vue-integration.md). The ``createVueApplication()`` function is experimental in 7.6. It currently registers all available ``PrimeVue`` services and directives, such as [toast (error messaging) plugins](https://primevue.org/toast/), [tooltip animations](https://primevue.org/tooltip/), and more. Over time, if some of these features do not see significant use in core Arches (or if registering them leads to a performance drag), they may be dropped from the ``createVueApplication()`` wrapper. Implementers may always register any needed plugins/services in their own Vue applications. (Note: The vast majority of ``PrimeVue``'s functionality does not require these services or directives.)

- `yarn` has been deprecated and replaced with `npm`

- Adds Vue internationalization (i18n)

- Adds TypeScript support

- Adds frontend testing and Python testing for projects

- Adds Github actions to build applications, run tests, and compare coverage between branches for projects.

- Plugins now support the configuration boolean `is_standalone`. Standalone plugins do not appear in the sidebar, and do not display the sidebar or application header.

- 10862 JSON-LD bulk import module

### Performance Improvements
- 10453 Reduce queries for related objects when indexing resources

### Additional improvements and bug fixes
- 10774 adds frontend testing framework
- 10757 moves `node_modules` and `webpack` directories to root
- 10558 Combine templates for Arches project and applications and move several dotfiles to root
- 10490 Fixes an issue where webpack receives multiple build calls when running in a container
- Handle missing ontologies in JSON-LD api response
- 10710 Workflow history API: return 400 (instead of 401) for attempts to update completed workflows
- 10083 Fix whatisthis command
- 9768 Filter out tiles created during resource creation from activity stream API
- 9769 Ensure resource creation edit log timestamps precede resource update timestamps
- 10738 Adds Github action for comparing test coverage between branches and rejecting branches that lower test coverage
- Ensure search facets have widget label on advanced search restore #11046
- Persists unsaved value in string widget if a user switches between cards in the card tree #11092 
- 10842 Adds project-level testing and GitHub test runners
- 10862 Lenient file-type checking mode
- 10699 Allow overriding search_results view
- 10911 Styling fix in resource model manage menu
- 10726 Upgrade openpyxl package to 3.1.2 and fixes ETL modules
- 9191 Adds unlocalized string datatype
- 10121 Prevent language code duplication during concept import; avoid creating Language objects other than English in new projects
- 10575 Add pre-commit hooks for formatting
- 10781 Graph.delete_instances() now uses BulkDataDeletion
- 10665 Return resourceid in ActivityStream rather than resource url
- 10754 Move the i18n/ url outside of the i18n_patterns function
- Allow minzoom and maxzoom to be applied to a resource map source from a geojson node config #10929
- 11044 Ensure Saved Searches sortorder is used when called from system settings
- Fix the issue with a geojson geometry not being refreshed when the node value is updated, #11029

### Dependency changes
```
System:
    Added:
        GNU gettext == 0.22.4

    Upgraded:
        NodeJS == 20.14.0

    Removed:
        yarn

Python:
    Upgraded:
<<<<<<< HEAD
        Django == 4.2.11 (or <5.0.0)
=======
        Django == 4.2.13
>>>>>>> a7b89b8c
        openpyxl == 3.0.10
        filetype == 1.2.0

    Added:
        (dev dependencies):
            pre-commit
            black

    Removed:
        django_compressor
        django-libsass
        mapbox-vector-tile

        (dev dependencies):
            sauceclient

JavaScript:
    Upgraded:
        babel-loader == 9.1.3
        ckeditor4 == full/4.24.x
        copy-webpack-plugin == 12.0.2
        cross-fetch == 4.0.0
        css-loader == 7.1.1
        d3 == ^7.9.0
        datatables.net-bs == 1.13.11
        datatables.net-buttons == 2.4.3
        datatables.net-buttons-bs == 2.4.3
        datatables.net-responsive == 2.5.1
        datatables.net-responsive-bs == 2.5.1
        eslint == 9.0.0
        html-loader == 5.0.0
        @mapbox/geojsonhint == 3.3.0
        @mapbox/mapbox-gl-draw == 1.4.3
        moment-timezone == 0.5.45
        postcss-loader == 8.1.1
        sass-loader == 14.2.0
        style-loader == 4.0.0
        stylelint == 16.3.1
        stylelint-config-standard == 36.0.0
        stylelint-webpack-plugin == 5.0.0
        @turf/turf == 6.5.0
        vue == 3.4.21
        webpack-bundle-tracker == 3.1.0
        webpack-cli == 5.1.4
        webpack-dev-server == 5.0.4

    Added:
        @babel/plugin-transform-class-properties == 7.23.3
        @typescript-eslint/eslint-plugin == 6.18.1
        @typescript-eslint/parser == 6.18.1
        eslint-config-prettier == 9.1.0
        eslint-plugin-vue == 9.20.0
        prettier == 3.3.0
        primevue == 4.0.0-beta.3
        nodemon == 3.0.2
        sass == 1.70.0
        ts-loader == 9.5.1
        typescript == 5.4.5
        typescript-eslint == 7.7.0
        vitest == 1.5.0
        vue3-gettext == 3.0.0-beta.4
        vue-tsc == 2.0.13

    Removed:
        @babel/plugin-proposal-class-properties
        eslint-webpack-plugin
        node-sass
        postcss-preset-env
        moment-timezone
```

This release relaxes the upper bound on Django to add compatibility with further Django 4.2.x patch releases without requiring a corresponding Arches patch release.

### Breaking changes

- The minimum supported version of Python is now 3.10. Python 3.11 is encouraged, as it is significantly faster.
- The minimum supported version of Node.js is now 20.12.2. 
- ESLint has been updated to 9.0.0, and requires configuration via `eslint.config.mjs` rather than `.eslintrc`

Minor incompatibilities:

-  The signature of `Graph.delete_instances` changed from:
    ```
        def delete_instances(self, verbose=False):
    ```
    to:
    ```
        def delete_instances(self, userid=None, verbose=False):
    ```
-   `BaseImportModule.cumulative_excel_files_size` became
    `BaseImportModule.cumulative_files_size` (and a similar change was made to the JSON
    return value of `BaseImportModule.read`.)
-   `BaseImportModule.stage_files` is now abstract. (It used to call
    `stage_excel_files()`, which was only defined on certain subclasses.) `stage_files()`
    is now a more attractive target for overriding than `run_load_task()`.


### Deprecations

- Boolean values for the `FILE_TYPE_CHECKING` setting are deprecated. Starting with Arches 8.0, the allowed values will be:
    - `None`
    - `"lenient"` (new in 7.6)
    - `"strict"`

    For more, see the [documentation](https://arches.readthedocs.io/en/stable/configuring/settings-beyond-the-ui/#file-type-checking) for this setting. 

### Upgrading Arches

1. You must be upgraded to at least version 7.5.0 before proceeding. If you are on an earlier version, please refer to the upgrade process in the [Version 7.5.0 release notes](https://github.com/archesproject/arches/blob/dev/7.5.x/releases/7.5.0.md)

2. Be sure to backup your database before proceeding.

3. Upgrade to Arches 7.6.0
    ```
    pip install --upgrade arches==7.6.0
    ```

4. Uninstall removed Python dependencies:
    ```
    pip uninstall django_compressor
    pip uninstall django-libsass
    pip uninstall mapbox-vector-tile
    ```

5. Uninstall removed system dependencies:
    - `yarn`
        - This will differ depending on how `yarn` was installed.
            - brew: `brew uninstall yarn`
            - tarball: `rm -rf "$HOME/.yarn"`
            - npm: `npm uninstall -g yarn`
            - ubuntu: `sudo apt-get remove yarn && sudo apt-get purge yarn`
            - centos: `yum remove yarn`
            - windows: `choco uninstall yarn`

### Upgrading an Arches project


1. Within your project, with your Python 3 virtual environment activated:
    ```
    python manage.py migrate
    ```

1. If you have made customizations to files in your webpack directory, backup that directory as those files will be overwritten in the following steps. Read [this](https://github.com/archesproject/arches/blob/dev/7.6.x/arches/webpack/README.md) for more information.

2. Add GNU gettext to your system:
    1.  If using Ubuntu/Linux:
        ```
        sudo apt-get update
        sudo apt-get install gettext
        ```

    2.  If using macOS:
        ```
        brew install gettext
        brew link --force gettext
        ```

    3.  If using Windows:

        You can run the scripts and install gettext under WSL2 like you would with regular Ubuntu (recommended) or install gettext via mingw64 or cygwin. 
        You may also find precompiled binaries [here](https://mlocati.github.io/articles/gettext-iconv-windows.html)

3. Update Node.js to v20.14.0 -- the latest LTS version. 
    - See: https://nodejs.org/ (choose the installer appropriate to your operating system)

4. Move `package.json` up a directory level, it should be in the same directory as `manage.py`.

5. Update `package.json`:
    1. Add a license field
    ```
    {
        ...
        "license": "AGPL-3.0-only",
        "scripts": {
            ...
    ```
    2. Update the value of `scripts`:
    ```
        ...
        "scripts": {
            "build_development": "npm run eslint:check && npm run ts:check && cross-env NODE_OPTIONS=--max-old-space-size=2048 webpack --config ./webpack/webpack.config.dev.js",
            "build_production": "npm run eslint:check && npm run ts:check && cross-env NODE_OPTIONS=--max-old-space-size=2048 NODE_ENV=production webpack --config ./webpack/webpack.config.prod.js",
            "build_test": "npm run eslint:check && npm run ts:check && cross-env NODE_OPTIONS=--max-old-space-size=2048 webpack --config ./webpack/webpack.config.dev.js --env test=true",
            "eslint:check": "eslint **/src",
            "eslint:fix": "eslint **/src --fix",
            "eslint:watch": "nodemon --watch . --ext ts,vue --exec npm run --silent eslint:check",
            "gettext:extract": "vue-gettext-extract",
            "gettext:compile": "vue-gettext-compile",
            "prettier:check": "prettier {{ project_name }}/src --check",
            "prettier:fix": "prettier {{ project_name }}/src --write",
            "ts:check": "vue-tsc --noEmit",
            "ts:watch": "vue-tsc --watch --noEmit",
            "start": "cross-env NODE_OPTIONS=--max-old-space-size=2048 webpack serve --config ./webpack/webpack.config.dev.js",
            "vitest": "vitest --run --coverage"
        },
        ...
    }
    ```
    3. Add and populate an `overrides` section:
    ```
    "overrides": {
        "moment-timezone": "^0.5.45",
        "nomnom": "npm:@gerhobbelt/nomnom",
        "rimraf": "^5.0.7",
        "underscore": "^1.13.6"
    }
    ```
    4. Update the dependency references to `stable/7.6.0`:
    ```    
    {
        "dependencies": {
            "arches": "archesproject/arches#stable/7.6.0",
        },
        "devDependencies": {
            "arches-dev-dependencies": "archesproject/arches-dev-dependencies#stable/7.6.0"
        }
    }
    ```
    5. If you are using any relative dependency pathing ( eg. file:./path/to/local/dependency ) it must be removed because of the hoisting differences between yarn and npm. It should instead point towards a repository or npm package.

6. Any `yarn` references will need to be updated to use `npm` instead. For instance, if you have any scripts calling `yarn install` or `yarn build_development`, they will need to be updated to `npm install` and `npm run build_development`.

7. If your project has any CSS files with import statements, update the pattern. For example:
    ```
    @import '../node_modules/my-frontend-dependency/style.min.css';
    ```
    would be changed to:
    ```
    @import url(node_modules/my-frontend-dependency/style.min.css);
    ```

8. Update `.gitignore`:
    1. Change `${project_name}/media/node_modules` to `node_modules`
    2. Change `${project_name}/webpack/webpack-stats.json` to `webpack/webpack-stats.json`
    3. If it exists, remove `${project_name}/webpack/webpack-user-config.js`

9. In settings.py:
    1. Remove `"compressor"` from `INSTALLED_APPS`
    2. Update `WEBPACK_LOADER` to the following:
        ```
        WEBPACK_LOADER = {
            "DEFAULT": {
                "STATS_FILE": os.path.join(APP_ROOT, '..', 'webpack/webpack-stats.json'),
            },
        }
        ```
    3. Update `LOCALE_PATHS.append(...)` to `LOCALE_PATHS.insert(0, ...)`
        ```
        LOCALE_PATHS.insert(0, os.path.join(APP_ROOT, 'locale'))
        ```
    4. Add `"json"` to `FILE_TYPES` if you wish to use the JSON-LD bulk import module.

10. Update urls.py:
    ```
    from django.conf import settings
    from django.conf.urls.static import static
    from django.conf.urls.i18n import i18n_patterns
    from django.urls import include, path
    ...  # other project-level imports

    urlpatterns = [
        path('', include('arches.urls')),
        ...  # other project-level routes
    ] + static(settings.MEDIA_URL, document_root=settings.MEDIA_ROOT)

    # Only handle i18n routing in active project. This will still handle the routes provided by Arches core and Arches applications,
    # but handling i18n routes in multiple places causes application errors.
    if settings.APP_NAME != "Arches" and settings.APP_NAME not in settings.ARCHES_APPLICATIONS:
        if settings.SHOW_LANGUAGE_SWITCH is True:
            urlpatterns = i18n_patterns(*urlpatterns)

        urlpatterns.append(path("i18n/", include("django.conf.urls.i18n")))
        
    ```

11. Run `python manage.py updateproject`

12. If you do any custom development, update and reinstall the python development dependencies, and install the pre-commit hooks. (You can always ignore these hooks with `git commit --no-verify`.)

    1. Add the following lines to ${project_name}/install/requirements_dev.txt
        ```
        pre-commit
        black==24.4.2
        ```
    2. Navigate to the directory with your project's .pre-commit-config.yaml file.
        ```
        pip install -r ${project_name}/install/requirements_dev.txt
        pre-commit install
        ```

13. Navigate to the directory with your project's package.json file. Then run:
    ```
    npm install
    ```

14. Start your application server in a separate terminal if it's not already running.

15.  In the same terminal window where you ran `npm` ( on the same level as `package.json` ):

    1.  Run `npm run gettext:extract` followed by `npm run gettext:compile`. This will generate i18n files in your `locale` directory. Even if you're
        not planning on internationalizing your project, it's important to have these files for creating Vue components.

    2.  Run `npm start` or `npm run build_development`. This will generate your `media/build` directory.
        - If running your project in development:
        -  `npm start` will build the frontend of the application and then start a webpack development server
        - `npm run build_development` will build a development bundle for the frontend assests of the application -- this should complete in less than 2 minutes
        - If running your project in production:
        - `npm run build_production` This builds a production bundle. **takes up to 2hrs depending on resources**
        - Alternatively you can run `python manage.py build_production`. This will create a production bundle of frontend assessts and also call `collectstatic`.

16. Test your project with deprecation warnings enabled.

    ```
    python -Wall::DeprecationWarning manage.py test --settings=tests.test_settings
    ```

17. Run system checks against your production settings.

    ```
    python manage.py check --deploy --settings=path.to.production.settings
    ```

18.  If you are running Arches on Apache, be sure to run:

    ```
    collectstatic
    ```
    and restart your server
    ```
    sudo service apache2 reload
    ```<|MERGE_RESOLUTION|>--- conflicted
+++ resolved
@@ -64,11 +64,7 @@
 
 Python:
     Upgraded:
-<<<<<<< HEAD
-        Django == 4.2.11 (or <5.0.0)
-=======
-        Django == 4.2.13
->>>>>>> a7b89b8c
+        Django == 4.2.13 (or <5.0.0)
         openpyxl == 3.0.10
         filetype == 1.2.0
 
