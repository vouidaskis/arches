Arches 7.6.0 Release Notes
--------------------------

### Major enhancements

- An interface for contributing front-end features in Vue is now provided via the ``createVueApplication()`` function. A minimal example is available in the [Arches Vue Integration Styleguide](https://github.com/archesproject/arches-docs/blob/master/docs/developing/vue/arches-vue-integration.md).

- The ``createVueApplication()`` function is experimental in 7.6. It currently registers all available ``PrimeVue`` services and directives, such as [toast (error messaging) plugins](https://primevue.org/toast/), [tooltip animations](https://primevue.org/tooltip/), and more. Over time, if some of these features do not see significant use in core Arches (or if registering them leads to a performance drag), they may be dropped from the ``createVueApplication()`` wrapper. Implementers may always register any needed plugins/services in their own Vue applications. (Note: The vast majority of ``PrimeVue``'s functionality does not require these services or directives.)

- Plugins now support the configuration boolean `is_standalone`. Standalone plugins do not appear in the sidebar, and do not display the sidebar or application header.

### Performance Improvements
- 10453 Reduce queries for related objects when indexing resources

### Additional improvements and bug fixes
- 10757 moves `node_modules` and `webpack` directories to root
- 10558 Combine templates for Arches project and applications and move several dotfiles to root
- 10490 Fixes an issue where webpack receives multiple build calls when running in a container
- 10501 Adds Vue i18n
- 10710 Workflow history API: return 400 (instead of 401) for attempts to update completed workflows
- 9768 Filter out tiles created during resource creation from activity stream API
- 9769 Ensure resource creation edit log timestamps precede resource update timestamps
- 10738 Adds Github action for comparing test coverage between branches and rejecting branches that lower test coverage
- 10842 Adds project-level testing and GitHub test runners
- 10699 Allow overriding search_results view
- 10726 Upgrade openpyxl package to 3.1.2 and fixes ETL modules
- 9191 Adds unlocalized string datatype
- 10665 Return resourceid in ActivityStream rather than resource url

### Dependency changes
```
System:
    Added:
        GNU gettext == 0.22.4

Python:
    Upgraded:
        Django 4.2.8 > 4.2.9
        openpyxl 3.0.7 > 3.0.10

    Added:

    Removed:
        django_compressor
        django-libsass
        mapbox-vector-tile

JavaScript:
    Upgraded:
        vue == 3.4.21
        datatables.net-bs ~1.13.11
        datatables.net-buttons ~2.4.3
        datatables.net-buttons-bs ~2.4.3
        datatables.net-responsive ~2.5.1
        datatables.net-responsive-bs ~2.5.1

    Added:
        @babel/plugin-transform-class-properties == 7.23.3
        @typescript-eslint/eslint-plugin == 6.18.1
        @typescript-eslint/parser == 6.18.1
        eslint-plugin-vue == 9.20.0
        primevue == 3.50.0
        nodemon == 3.0.2
        sass == 1.70.0
        ts-loader == 9.5.1
        vue3-gettext == 3.0.0-beta.4
        vue-tsc == 2.0.6
    
    Removed:
        @babel/plugin-proposal-class-properties
        eslint-webpack-plugin
        node-sass
```

### Breaking changes

The minimum supported version of Python is now 3.10. Python 3.11 is encouraged, as it is significantly faster.

### Upgrading Arches

1. You must be upgraded to at least version 7.5.0 before proceeding. If you are on an earlier version, please refer to the upgrade process in the [Version 7.5.0 release notes](https://github.com/archesproject/arches/blob/dev/7.5.x/releases/7.5.0.md)

2. Be sure to backup your database before proceeding.

3. Upgrade to Arches 7.6.0
    ```
    pip install --upgrade arches==7.6.0
    ```

4. Uninstall removed dependencies:
    ```
    pip uninstall django_compressor
    pip uninstall django-libsass
    pip uninstall mapbox-vector-tile
    ```

### Upgrading an Arches project


1. If you have made customizations to files in your webpack directory, backup that directory as those files will be overwritten in the following steps. Read [this](https://github.com/archesproject/arches/blob/dev/7.6.x/arches/webpack/README.md) for more information.

2. Add GNU gettext to your system:
    1.  If using Ubuntu/Linux:
        ```
        sudo apt-get update
        sudo apt-get install gettext
        ```

    2.  If using macOS:
        ```
        brew install gettext
        brew link --force gettext
        ```

    3.  If using Windows:

        You can run the scripts and install gettext under WSL2 like you would with regular Ubuntu (recommended) or install gettext via mingw64 or cygwin. 
        You may also find precompiled binaries [here](https://mlocati.github.io/articles/gettext-iconv-windows.html)

<<<<<<< HEAD
3. Update `package.json`:
    1. Add a license field:
=======
3. Move `package.json` up a directory level, it should be in the same directory as `manage.py`.

4. Update `package.json` with a license field, and update the value of `scripts`:
>>>>>>> a4975db2
    ```
    {
        ...
        "license": "AGPL-3.0-only",
        "scripts": {
            ...
    ```

    2. Update the value of `scripts`:
    ```
        ...
        "scripts": {
            "build_development": "yarn eslint:check && yarn ts:check && cross-env NODE_OPTIONS=--max-old-space-size=2048 webpack --config ./webpack/webpack.config.dev.js",
            "build_production": "yarn eslint:check && yarn ts:check && cross-env NODE_OPTIONS=--max-old-space-size=2048 NODE_ENV=production webpack --config ./webpack/webpack.config.prod.js",
            "build_test": "yarn eslint:check && yarn ts:check && cross-env NODE_OPTIONS=--max-old-space-size=2048 webpack --config ./webpack/webpack.config.dev.js --env test=true",
            "eslint:check": "eslint . --ext .vue,.ts",
            "eslint:watch": "nodemon --watch . --ext ts,vue --exec yarn --silent eslint:check",
            "eslint:fix": "eslint . --ext .vue,.ts --fix",
            "gettext:extract": "vue-gettext-extract",
            "gettext:compile": "vue-gettext-compile",
            "ts:check": "vue-tsc --noEmit",
            "ts:watch": "vue-tsc --watch --noEmit",
            "start": "cross-env NODE_OPTIONS=--max-old-space-size=2048 webpack serve --config ./webpack/webpack.config.dev.js"
        },
        ...
    }
    ```
    3. Update the dependency references `stable/7.5.0` to `stable/7.6.0`:
    ```    
    {
        "dependencies": {
            "arches": "archesproject/arches#stable/7.6.0",
        },
        "devDependencies": {
            "arches-dev-dependencies": "archesproject/arches-dev-dependencies#stable/7.6.0"
        }
    }
    ```

<<<<<<< HEAD
4. Move `package.json` from project sub-directory to project root

    `${project_name}/${project_name}/package.json` -> `${project_name}/package.json`
=======
5. In settings.py, remove `"compressor"` from `INSTALLED_APPS`.

6. Update your project's JavaScript dependencies:
>>>>>>> a4975db2

5. Update `.gitignore`:
    1. Change `${project_name}/media/node_modules` to `node_modules`
    2. Change `${project_name}/webpack/webpack-stats.json` to `webpack-stats.json`
    3. If it exists, remove `${project_name}/webpack/webpack-user-config.js`

6. In settings.py:
    1. Remove `"compressor"` from `INSTALLED_APPS`
    2. Update `WEBPACK_LOADER` to the following:
        ```
        WEBPACK_LOADER = {
            "DEFAULT": {
                "STATS_FILE": os.path.join(APP_ROOT, '..', 'webpack/webpack-stats.json'),
            },
        }
        ```

7. Navigate to the directory with your project's package.json file. Then run:
    ```
    yarn install
    ```

<<<<<<< HEAD
8. Run `python manage.py updateproject`
        
9. Start your application server in a separate terminal if it's not already running.

10.  In the same terminal window where you ran `yarn` ( on the same level as `package.json` ):
=======
7. Run `python manage.py updateproject`
        
8. Start your application server in a separate terminal if it's not already running.

9.  In the same terminal window where you ran `yarn` ( on the same level as `package.json` ):
>>>>>>> a4975db2

    1.  Run `yarn gettext:extract` followed by `yarn gettext:compile`. This will generate i18n files in your `locale` directory. Even if you're
        not planning on internationalizing your project, it's important to have these files for creating Vue components.

    2.  Run `yarn start` or `yarn build_development`. This will generate your `media/build` directory.
        - If running your project in development:
        -  `yarn start` will build the frontend of the application and then start a webpack development server
        - `yarn build_development` will build a development bundle for the frontend assests of the application -- this should complete in less than 2 minutes
        - If running your project in production:
        - `yarn build_production` This builds a production bundle. **takes up to 2hrs depending on resources**
        - Alternatively you can `cd ..` up a directory and run `python manage.py build_production`. This will create a production bundle of frontend assessts and also call `collectstatic`.

<<<<<<< HEAD
11.  If you are running Arches on Apache, be sure to run:
=======
10.  If you are running Arches on Apache, be sure to run:
>>>>>>> a4975db2

    ```
    collectstatic
    ```
    and restart your server
    ```
    sudo service apache2 reload
    ```
<|MERGE_RESOLUTION|>--- conflicted
+++ resolved
@@ -117,14 +117,11 @@
         You can run the scripts and install gettext under WSL2 like you would with regular Ubuntu (recommended) or install gettext via mingw64 or cygwin. 
         You may also find precompiled binaries [here](https://mlocati.github.io/articles/gettext-iconv-windows.html)
 
-<<<<<<< HEAD
-3. Update `package.json`:
-    1. Add a license field:
-=======
 3. Move `package.json` up a directory level, it should be in the same directory as `manage.py`.
 
+    `${project_name}/${project_name}/package.json` -> `${project_name}/package.json`
+
 4. Update `package.json` with a license field, and update the value of `scripts`:
->>>>>>> a4975db2
     ```
     {
         ...
@@ -164,16 +161,6 @@
     }
     ```
 
-<<<<<<< HEAD
-4. Move `package.json` from project sub-directory to project root
-
-    `${project_name}/${project_name}/package.json` -> `${project_name}/package.json`
-=======
-5. In settings.py, remove `"compressor"` from `INSTALLED_APPS`.
-
-6. Update your project's JavaScript dependencies:
->>>>>>> a4975db2
-
 5. Update `.gitignore`:
     1. Change `${project_name}/media/node_modules` to `node_modules`
     2. Change `${project_name}/webpack/webpack-stats.json` to `webpack-stats.json`
@@ -190,24 +177,16 @@
         }
         ```
 
-7. Navigate to the directory with your project's package.json file. Then run:
+7. Run `python manage.py updateproject`
+
+8. Navigate to the directory with your project's package.json file. Then run:
     ```
     yarn install
     ```
 
-<<<<<<< HEAD
-8. Run `python manage.py updateproject`
-        
 9. Start your application server in a separate terminal if it's not already running.
 
 10.  In the same terminal window where you ran `yarn` ( on the same level as `package.json` ):
-=======
-7. Run `python manage.py updateproject`
-        
-8. Start your application server in a separate terminal if it's not already running.
-
-9.  In the same terminal window where you ran `yarn` ( on the same level as `package.json` ):
->>>>>>> a4975db2
 
     1.  Run `yarn gettext:extract` followed by `yarn gettext:compile`. This will generate i18n files in your `locale` directory. Even if you're
         not planning on internationalizing your project, it's important to have these files for creating Vue components.
@@ -220,11 +199,7 @@
         - `yarn build_production` This builds a production bundle. **takes up to 2hrs depending on resources**
         - Alternatively you can `cd ..` up a directory and run `python manage.py build_production`. This will create a production bundle of frontend assessts and also call `collectstatic`.
 
-<<<<<<< HEAD
 11.  If you are running Arches on Apache, be sure to run:
-=======
-10.  If you are running Arches on Apache, be sure to run:
->>>>>>> a4975db2
 
     ```
     collectstatic
