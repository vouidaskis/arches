--- conflicted
+++ resolved
@@ -14,14 +14,10 @@
 ### Additional improvements and bug fixes
 - 10490 Fixes an issue where webpack receives multiple build calls when running in a container
 - 10501 Adds Vue i18n
-<<<<<<< HEAD
 - 10710 Workflow history API: return 400 (instead of 401) for attempts to update completed workflows
-
-=======
 - 9768 Filter out tiles created during resource creation from activity stream API
 - 9769 Ensure resource creation edit log timestamps precede resource update timestamps
 - 9191 Adds unlocalized string datatype
->>>>>>> 41fcfd26
 
 ### Dependency changes
 ```
