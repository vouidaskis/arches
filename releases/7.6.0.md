Arches 7.6.0 Release Notes
--------------------------

### Major enhancements

- An interface for contributing front-end features in Vue is now provided via the ``createVueApplication()`` function. A minimal example is available in the [Arches Vue Integration Styleguide](https://github.com/archesproject/arches-docs/blob/master/docs/developing/vue/arches-vue-integration.md).

- The ``createVueApplication()`` function is experimental in 7.6. It currently registers all available ``PrimeVue`` services and directives, such as [toast (error messaging) plugins](https://primevue.org/toast/), [tooltip animations](https://primevue.org/tooltip/), and more. Over time, if some of these features do not see significant use in core Arches (or if registering them leads to a performance drag), they may be dropped from the ``createVueApplication()`` wrapper. Implementers may always register any needed plugins/services in their own Vue applications. (Note: The vast majority of ``PrimeVue``'s functionality does not require these services or directives.)

- Plugins now support the configuration boolean `is_standalone`. Standalone plugins do not appear in the sidebar, and do not display the sidebar or application header.

### Performance Improvements
- 10453 Reduce queries for related objects when indexing resources

### Additional improvements and bug fixes
- 10490 Fixes an issue where webpack receives multiple build calls when running in a container
- 10501 Adds Vue i18n
- 10710 Workflow history API: return 400 (instead of 401) for attempts to update completed workflows
- 9768 Filter out tiles created during resource creation from activity stream API
- 9769 Ensure resource creation edit log timestamps precede resource update timestamps
<<<<<<< HEAD
- 10738 Adds Github action for comparing test coverage between branches and rejecting branches that lower test coverage
=======
- 10699 Allow overriding search_results view
- 10726 Upgrade openpyxl package to 3.1.2 and fixes ETL modules
- 9191 Adds unlocalized string datatype
>>>>>>> 83bf37c8

### Dependency changes
```
System:
    Added:
        GNU gettext == 0.22.4

Python:
    Upgraded:
        Django 4.2.8 > 4.2.9
        openpyxl 3.0.7 > 3.0.10

    Added:

    Removed:
        django_compressor
        mapbox-vector-tile

JavaScript:
    Upgraded:
        vue == 3.4.21
        datatables.net-bs ~1.13.11
        datatables.net-buttons ~2.4.3
        datatables.net-buttons-bs ~2.4.3
        datatables.net-responsive ~2.5.1
        datatables.net-responsive-bs ~2.5.1

    Added:
        @babel/plugin-transform-class-properties == 7.23.3
        @typescript-eslint/eslint-plugin == 6.18.1
        @typescript-eslint/parser == 6.18.1
        eslint-plugin-vue == 9.20.0
        primevue == 3.50.0
        nodemon == 3.0.2
        sass == 1.70.0
        ts-loader == 9.5.1
        vue3-gettext == 3.0.0-beta.4
        vue-tsc == 2.0.6
    
    Removed:
        @babel/plugin-proposal-class-properties
        eslint-webpack-plugin
        node-sass
```

### Breaking changes

The minimum supported version of Python is now 3.10. Python 3.11 is encouraged, as it is significantly faster.

### Upgrading Arches

1. You must be upgraded to at least version 7.5.0 before proceeding. If you are on an earlier version, please refer to the upgrade process in the [Version 7.5.0 release notes](https://github.com/archesproject/arches/blob/dev/7.5.x/releases/7.5.0.md)

2. Be sure to backup your database before proceeding.

3. Upgrade to Arches 7.6.0
    ```
    pip install --upgrade arches==7.6.0
    ```

4. Uninstall removed dependencies:
    ```
    pip uninstall django_compressor
    pip uninstall mapbox-vector-tile
    ```

### Upgrading an Arches project


1. If you have made customizations to files in your webpack directory, backup that directory as those files will be overwritten in the following steps. Read [this](https://github.com/archesproject/arches/blob/dev/7.6.x/arches/webpack/README.md) for more information.

2. Add GNU gettext to your system:
    1.  If using Ubuntu/Linux:
        ```
        sudo apt-get update
        sudo apt-get install gettext
        ```

    2.  If using macOS:
        ```
        brew install gettext
        brew link --force gettext
        ```

    3.  If using Windows:

         You can run the scripts and install gettext under WSL2 like you would with regular Ubuntu (recommended) or install gettext via mingw64 or cygwin. 
         You may also find precompiled binaries [here](https://mlocati.github.io/articles/gettext-iconv-windows.html)

3. Update `package.json` with a license field, and update the value of `scripts`:
    ```
    {
        ...
        "license": "AGPL-3.0-only",
        "scripts": {
            "build_development": "yarn eslint:check && yarn ts:check && ./media/node_modules/.bin/cross-env NODE_PATH=./media/node_modules NODE_OPTIONS=--max-old-space-size=2048 ./media/node_modules/.bin/webpack --config webpack/webpack.config.dev.js",
            "build_production": "yarn eslint:check && yarn ts:check && ./media/node_modules/.bin/cross-env NODE_PATH=./media/node_modules NODE_OPTIONS=--max-old-space-size=2048 NODE_ENV=production ./media/node_modules/.bin/webpack --config webpack/webpack.config.prod.js",
            "build_test": "yarn eslint:check && yarn ts:check && ./media/node_modules/.bin/cross-env NODE_PATH=./media/node_modules NODE_OPTIONS=--max-old-space-size=2048 ./media/node_modules/.bin/webpack --config webpack/webpack.config.dev.js --env test=true",
            "eslint:check": "./media/node_modules/.bin/eslint ./src --resolve-plugins-relative-to ./media --ext .vue,.ts --parser ./media/node_modules/vue-eslint-parser/index.js",
            "eslint:fix": "./media/node_modules/.bin/eslint ./src --resolve-plugins-relative-to ./media --ext .vue,.ts --parser ./media/node_modules/vue-eslint-parser/index.js --fix",
            "eslint:watch": "./media/node_modules/.bin/nodemon --watch ./src --ext ts,vue --exec yarn --silent eslint:check",
            "gettext:extract": "./media/node_modules/.bin/vue-gettext-extract",
            "gettext:compile": "./media/node_modules/.bin/vue-gettext-compile",
            "ts:check": "./media/node_modules/.bin/vue-tsc --noEmit",
            "ts:watch": "./media/node_modules/.bin/vue-tsc --watch --noEmit",
            "start": "./media/node_modules/.bin/cross-env NODE_PATH=./media/node_modules NODE_OPTIONS=--max-old-space-size=2048 ./media/node_modules/.bin/webpack serve --config webpack/webpack.config.dev.js"
        },
        ...
    }
    ```

4. In settings.py, remove `"compressor"` from `INSTALLED_APPS`.

5. Update your project's JavaScript dependencies:

    1.  In the project's `package.json` file from `stable/7.5.0` to `stable/7.6.0`:
        ```    
        {
            "dependencies": {
                "arches": "archesproject/arches#stable/7.6.0",
            },
            "devDependencies": {
                "arches-dev-dependencies": "archesproject/arches-dev-dependencies#stable/7.6.0"
            }
        }
        ```

    2. Remove your `media/node_modules` directory and `yarn.lock` file

    3. In your terminal navigate to the directory with your project's package.json file. Then run:

        yarn install

6. Run `python manage.py updateproject`
        
7. Start your application server in a separate terminal if it's not already running.

8.  In the same terminal window where you ran `yarn` ( on the same level as `package.json` ):

    1.  Run `yarn gettext:extract` followed by `yarn gettext:compile`. This will generate i18n files in your `locale` directory. Even if you're
        not planning on internationalizing your project, it's important to have these files for creating Vue components.

    2.  Run `yarn start` or `yarn build_development`. This will generate your `media/build` directory.
        - If running your project in development:
        -  `yarn start` will build the frontend of the application and then start a webpack development server
        - `yarn build_development` will build a development bundle for the frontend assests of the application -- this should complete in less than 2 minutes
        - If running your project in production:
        - `yarn build_production` This builds a production bundle. **takes up to 2hrs depending on resources**
        - Alternatively you can `cd ..` up a directory and run `python manage.py build_production`. This will create a production bundle of frontend assessts and also call `collectstatic`.

9.  If you are running Arches on Apache, be sure to run:

    ```
    collectstatic
    ```
    and restart your server
    ```
    sudo service apache2 reload
    ```
<|MERGE_RESOLUTION|>--- conflicted
+++ resolved
@@ -18,13 +18,10 @@
 - 10710 Workflow history API: return 400 (instead of 401) for attempts to update completed workflows
 - 9768 Filter out tiles created during resource creation from activity stream API
 - 9769 Ensure resource creation edit log timestamps precede resource update timestamps
-<<<<<<< HEAD
 - 10738 Adds Github action for comparing test coverage between branches and rejecting branches that lower test coverage
-=======
 - 10699 Allow overriding search_results view
 - 10726 Upgrade openpyxl package to 3.1.2 and fixes ETL modules
 - 9191 Adds unlocalized string datatype
->>>>>>> 83bf37c8
 
 ### Dependency changes
 ```
