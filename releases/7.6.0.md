Arches 7.6.0 Release Notes
--------------------------

### Major enhancements

- An interface for contributing front-end features in Vue is now provided via the ``createVueApplication()`` function. A minimal example is available in the [Arches Vue Integration Styleguide](https://github.com/archesproject/arches-docs/blob/master/docs/developing/vue/arches-vue-integration.md).

- The ``createVueApplication()`` function is experimental in 7.6. It currently registers all available ``PrimeVue`` services and directives, such as [toast (error messaging) plugins](https://primevue.org/toast/), [tooltip animations](https://primevue.org/tooltip/), and more. Over time, if some of these features do not see significant use in core Arches (or if registering them leads to a performance drag), they may be dropped from the ``createVueApplication()`` wrapper. Implementers may always register any needed plugins/services in their own Vue applications. (Note: The vast majority of ``PrimeVue``'s functionality does not require these services or directives.)

- Plugins now support the configuration boolean `is_standalone`. Standalone plugins do not appear in the sidebar, and do not display the sidebar or application header.

### Performance Improvements
- 10453 Reduce queries for related objects when indexing resources

### Additional improvements and bug fixes
- 10490 Fixes an issue where webpack receives multiple build calls when running in a container
- 10501 Adds Vue i18n
- 10710 Workflow history API: return 400 (instead of 401) for attempts to update completed workflows
- 9768 Filter out tiles created during resource creation from activity stream API
- 9769 Ensure resource creation edit log timestamps precede resource update timestamps
- 10738 Adds Github action for comparing test coverage between branches and rejecting branches that lower test coverage
- 10699 Allow overriding search_results view
- 10726 Upgrade openpyxl package to 3.1.2 and fixes ETL modules
- 9191 Adds unlocalized string datatype
<<<<<<< HEAD
- 10575 Add pre-commit hooks for formatting
=======
- 10665 Return resourceid in ActivityStream rather than resource url
>>>>>>> 6816d8ac

### Dependency changes
```
System:
    Added:
        GNU gettext == 0.22.4

Python:
    Upgraded:
        Django 4.2.8 > 4.2.9
        openpyxl 3.0.7 > 3.0.10

    Added:
        (dev dependencies):
            pre-commit
            black

    Removed:
        django_compressor
        mapbox-vector-tile

        (dev dependencies):
            sauceclient

JavaScript:
    Upgraded:
        vue == 3.4.21
        datatables.net-bs ~1.13.11
        datatables.net-buttons ~2.4.3
        datatables.net-buttons-bs ~2.4.3
        datatables.net-responsive ~2.5.1
        datatables.net-responsive-bs ~2.5.1

    Added:
        @babel/plugin-transform-class-properties == 7.23.3
        @typescript-eslint/eslint-plugin == 6.18.1
        @typescript-eslint/parser == 6.18.1
        eslint-config-prettier == 9.1.0
        eslint-plugin-vue == 9.20.0
        prettier == 3.2.5
        primevue == 3.50.0
        nodemon == 3.0.2
        sass == 1.70.0
        ts-loader == 9.5.1
        vue3-gettext == 3.0.0-beta.4
        vue-tsc == 2.0.6

    Removed:
        @babel/plugin-proposal-class-properties
        eslint-webpack-plugin
        node-sass
```

### Breaking changes

The minimum supported version of Python is now 3.10. Python 3.11 is encouraged, as it is significantly faster.

### Upgrading Arches

1. You must be upgraded to at least version 7.5.0 before proceeding. If you are on an earlier version, please refer to the upgrade process in the [Version 7.5.0 release notes](https://github.com/archesproject/arches/blob/dev/7.5.x/releases/7.5.0.md)

2. Be sure to backup your database before proceeding.

3. Upgrade to Arches 7.6.0
    ```
    pip install --upgrade arches==7.6.0
    ```

4. Uninstall removed dependencies:
    ```
    pip uninstall django_compressor
    pip uninstall mapbox-vector-tile
    ```

### Upgrading an Arches project


1. If you have made customizations to files in your webpack directory, backup that directory as those files will be overwritten in the following steps. Read [this](https://github.com/archesproject/arches/blob/dev/7.6.x/arches/webpack/README.md) for more information.

2. Add GNU gettext to your system:
    1.  If using Ubuntu/Linux:
        ```
        sudo apt-get update
        sudo apt-get install gettext
        ```

    2.  If using macOS:
        ```
        brew install gettext
        brew link --force gettext
        ```

    3.  If using Windows:

         You can run the scripts and install gettext under WSL2 like you would with regular Ubuntu (recommended) or install gettext via mingw64 or cygwin. 
         You may also find precompiled binaries [here](https://mlocati.github.io/articles/gettext-iconv-windows.html)

3. Update `package.json` with a license field, and update the value of `scripts`:
    ```
    {
        ...
        "license": "AGPL-3.0-only",
        "scripts": {
            "build_development": "yarn eslint:check && yarn ts:check && ./media/node_modules/.bin/cross-env NODE_PATH=./media/node_modules NODE_OPTIONS=--max-old-space-size=2048 ./media/node_modules/.bin/webpack --config webpack/webpack.config.dev.js",
            "build_production": "yarn eslint:check && yarn ts:check && ./media/node_modules/.bin/cross-env NODE_PATH=./media/node_modules NODE_OPTIONS=--max-old-space-size=2048 NODE_ENV=production ./media/node_modules/.bin/webpack --config webpack/webpack.config.prod.js",
            "build_test": "yarn eslint:check && yarn ts:check && ./media/node_modules/.bin/cross-env NODE_PATH=./media/node_modules NODE_OPTIONS=--max-old-space-size=2048 ./media/node_modules/.bin/webpack --config webpack/webpack.config.dev.js --env test=true",
            "eslint:check": "./media/node_modules/.bin/eslint ./src --resolve-plugins-relative-to ./media --ext .vue,.ts --parser ./media/node_modules/vue-eslint-parser/index.js",
            "eslint:fix": "./media/node_modules/.bin/eslint ./src --resolve-plugins-relative-to ./media --ext .vue,.ts --parser ./media/node_modules/vue-eslint-parser/index.js --fix",
            "eslint:watch": "./media/node_modules/.bin/nodemon --watch ./src --ext ts,vue --exec yarn --silent eslint:check",
            "format": "./media/node_modules/.bin/prettier ./src --write",
            "gettext:extract": "./media/node_modules/.bin/vue-gettext-extract",
            "gettext:compile": "./media/node_modules/.bin/vue-gettext-compile",
            "ts:check": "./media/node_modules/.bin/vue-tsc --noEmit",
            "ts:watch": "./media/node_modules/.bin/vue-tsc --watch --noEmit",
            "start": "./media/node_modules/.bin/cross-env NODE_PATH=./media/node_modules NODE_OPTIONS=--max-old-space-size=2048 ./media/node_modules/.bin/webpack serve --config webpack/webpack.config.dev.js"
        },
        ...
    }
    ```

4. In settings.py, remove `"compressor"` from `INSTALLED_APPS`.

5. Update your project's JavaScript dependencies:

    1.  In the project's `package.json` file from `stable/7.5.0` to `stable/7.6.0`:
        ```    
        {
            "dependencies": {
                "arches": "archesproject/arches#stable/7.6.0",
            },
            "devDependencies": {
                "arches-dev-dependencies": "archesproject/arches-dev-dependencies#stable/7.6.0"
            }
        }
        ```

    2. Remove your `media/node_modules` directory and `yarn.lock` file

    3. In your terminal navigate to the directory with your project's package.json file. Then run:

        yarn install

6. Run `python manage.py updateproject`
        
7. Start your application server in a separate terminal if it's not already running.

8.  In the same terminal window where you ran `yarn` ( on the same level as `package.json` ):

    1.  Run `yarn gettext:extract` followed by `yarn gettext:compile`. This will generate i18n files in your `locale` directory. Even if you're
        not planning on internationalizing your project, it's important to have these files for creating Vue components.

    2.  Run `yarn start` or `yarn build_development`. This will generate your `media/build` directory.
        - If running your project in development:
        -  `yarn start` will build the frontend of the application and then start a webpack development server
        - `yarn build_development` will build a development bundle for the frontend assests of the application -- this should complete in less than 2 minutes
        - If running your project in production:
        - `yarn build_production` This builds a production bundle. **takes up to 2hrs depending on resources**
        - Alternatively you can `cd ..` up a directory and run `python manage.py build_production`. This will create a production bundle of frontend assessts and also call `collectstatic`.

9.  If you are running Arches on Apache, be sure to run:

    ```
    collectstatic
    ```
    and restart your server
    ```
    sudo service apache2 reload
    ```
<|MERGE_RESOLUTION|>--- conflicted
+++ resolved
@@ -22,11 +22,8 @@
 - 10699 Allow overriding search_results view
 - 10726 Upgrade openpyxl package to 3.1.2 and fixes ETL modules
 - 9191 Adds unlocalized string datatype
-<<<<<<< HEAD
 - 10575 Add pre-commit hooks for formatting
-=======
 - 10665 Return resourceid in ActivityStream rather than resource url
->>>>>>> 6816d8ac
 
 ### Dependency changes
 ```
