Arches 7.5.1 Release Notes
--------------------------

### Bug Fixes and Enhancements

<<<<<<< HEAD
- Adds 'default' user to timewheel cache config ('CACHE_BY_USER') to cache timewheel for all users 
- Stops processing indicator in bulk edit status page when process is complete #10465
- Select bulk process, not the previous one, when bulk edit is complete #10465
- Set bulk edit language to active language by default #10465
=======
- Adds 'default' user to timewheel cache config ('CACHE_BY_USER') to cache timewheel for all users #10461
- Fix missing month/year options in search datepicker #10449
- Fix duplicate concepts from appearing in concept select dropdown #10494
>>>>>>> 88f8786e

### Dependency changes:
```
None
```

### Upgrading Arches

1. Upgrade to version 7.5.0 before proceeding. If upgrading from an earlier version, refer to the upgrade process in the [Version 7.5.0 release notes](https://github.com/archesproject/arches/blob/dev/7.5.x/releases/7.5.0.md)

2. Upgrade to Arches 7.5.1
    ```
    pip install --upgrade arches==7.5.1
    ```

3. Update the JavaScript dependencies and devDependencies:
    In the project's `package.json` file change arches from `stable/7.5.0` to `stable/7.5.1`:
    ```    
        "dependencies": {
            "arches": "archesproject/arches#stable/7.5.1",
        },
        "devDependencies": {
            "arches-dev-dependencies": "archesproject/arches-dev-dependencies#stable/7.5.1"
        }
    ```
    In in your terminal navigate to the directory with your project's package.json file. Then run:

        yarn install


4. Start your application server in a separate terminal if it's not already running. Your webpack build will not complete without your application server running.

5. In a different terminal navigate to the directory with your project's package.json file, run `yarn start` or `yarn build_development`. This will generate your `media/build` directory.
   - If running your project in development:
     -  `yarn start` will build the frontend of the application and then start a webpack development server
      - `yarn build_development` will build a development bundle for the frontend assests of the application -- this should complete in less than 2 minutes
    - If running your project in production:
      - `yarn build_production` This builds a production bundle. **takes up to 2hrs depending on resources**
      - Alternatively you can `cd ..` up a directory and run `python manage.py build_production`. This will create a production bundle of frontend assessts and also call `collectstatic`.
  

6. If you are running Arches on Apache, be sure to run:

    ```
    collectstatic
    ```
    and restart your server:
    ```
    sudo service apache2 reload
    ```
<|MERGE_RESOLUTION|>--- conflicted
+++ resolved
@@ -3,16 +3,12 @@
 
 ### Bug Fixes and Enhancements
 
-<<<<<<< HEAD
-- Adds 'default' user to timewheel cache config ('CACHE_BY_USER') to cache timewheel for all users 
+- Adds 'default' user to timewheel cache config ('CACHE_BY_USER') to cache timewheel for all users #10461
 - Stops processing indicator in bulk edit status page when process is complete #10465
 - Select bulk process, not the previous one, when bulk edit is complete #10465
 - Set bulk edit language to active language by default #10465
-=======
-- Adds 'default' user to timewheel cache config ('CACHE_BY_USER') to cache timewheel for all users #10461
 - Fix missing month/year options in search datepicker #10449
 - Fix duplicate concepts from appearing in concept select dropdown #10494
->>>>>>> 88f8786e
 
 ### Dependency changes:
 ```
