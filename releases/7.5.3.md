Arches 7.5.3 Release Notes
--------------------------

### Bug Fixes and Enhancements

- Preserve tile sortorder during `import_business_data` (from JSON) #10874
- Fix child concepts not being deleted when a thesaurus is deleted #9444
- Prevent get_tile_data() from returning None for tiles holding only None, #10829
- Updates select dropdown to fix broken SPARQL import of concepts #10856
- Fixes breaking error when cloning published graphs #10839
- Fixes branch exports of published graphs #10973
<<<<<<< HEAD
- Displays configured maximum file size and accepted image file formats in photo gallery #11022
=======
- Fixes print from resource manager #11035
>>>>>>> 32a7ce75

### Dependency changes:
```
Python:
    Upgraded:
        none

JavaScript:
    Upgraded:
        none
```

### Upgrading Arches

1. Upgrade to version 7.5.0 before proceeding. If upgrading from an earlier version, refer to the upgrade process in the [Version 7.5.0 release notes](https://github.com/archesproject/arches/blob/dev/7.5.x/releases/7.5.0.md)

2. Upgrade to Arches 7.5.3
    ```
    pip install --upgrade arches==7.5.3
    ```

3. Update the JavaScript dependencies and devDependencies:
    In the project's `package.json` file change arches from `stable/7.5.0` to `stable/7.5.3`:
    ```    
        "dependencies": {
            "arches": "archesproject/arches#stable/7.5.3",
        },
        "devDependencies": {
            "arches-dev-dependencies": "archesproject/arches-dev-dependencies#stable/7.5.3"
        }
    ```
    In in your terminal navigate to the directory with your project's package.json file. Then run:

        yarn install


4. Start your application server in a separate terminal if it's not already running. Your webpack build will not complete without your application server running.

5. In a different terminal navigate to the directory with your project's package.json file, run `yarn start` or `yarn build_development`. This will generate your `media/build` directory.
   - If running your project in development:
     -  `yarn start` will build the frontend of the application and then start a webpack development server
      - `yarn build_development` will build a development bundle for the frontend assests of the application -- this should complete in less than 2 minutes
    - If running your project in production:
      - `yarn build_production` This builds a production bundle. **takes up to 2hrs depending on resources**
      - Alternatively you can `cd ..` up a directory and run `python manage.py build_production`. This will create a production bundle of frontend assessts and also call `collectstatic`.


6. If you are running Arches on Apache, be sure to run:

    ```
    collectstatic
    ```
    and restart your server:
    ```
    sudo service apache2 reload
    ```<|MERGE_RESOLUTION|>--- conflicted
+++ resolved
@@ -9,11 +9,8 @@
 - Updates select dropdown to fix broken SPARQL import of concepts #10856
 - Fixes breaking error when cloning published graphs #10839
 - Fixes branch exports of published graphs #10973
-<<<<<<< HEAD
+- Fixes print from resource manager #11035
 - Displays configured maximum file size and accepted image file formats in photo gallery #11022
-=======
-- Fixes print from resource manager #11035
->>>>>>> 32a7ce75
 
 ### Dependency changes:
 ```
