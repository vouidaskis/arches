### Arches 4.2.0 release notes

May 31, 2018

The Arches team has been busy trying to improve Arches and fix a several bugs as well.
Below you'll find a listing of all the changes that are included in the latest release.

Some of the highlights:
- Allows users to collect and search on 'fuzzy' dates
- Collects data as provisional for selected users
- Allows authorized users to review and search on 'provisional' resource data
- Improves performance by reducing database queries and data payloads
- Adds support for defining the import/export date format
- Allows for configuration of the time wheel
- Migrates to yarn from bower
- Many other small improvements


#### Upgrading Arches

Users are encouraged to update at their earliest convenience.  Completely re-installing Arches is the easiest way to accomplish this.

If you can't completely re-install Arches (because you have data in the system that you want to preserve) then you'll need to upgrade by running the following commands in your activated virtual environment:

```
pip install arches --upgrade
python manage.py migrate --no-binary :all:
python manage.py es index_resources
```

If you have Arches running on a web server such as Apache, be sure to update your static files directory and restart your web server.

As always the documentation can be found at http://arches4.readthedocs.io/en/stable/


#### Installing Yarn
One of the biggest changes between 4.1 and 4.2 is the transition from Bower to Yarn. We made this change due to the fact that Bower is no longer supported. Therefore Arches needed to move to an alternative JavaScript repository before Bower's deprecation.
In order to create new projects or update and existing project to run 4.2, you will need in install Yarn. This may require upgrading NodeJS:

1. Upgrade node (min version 8.11.2) and npm (min version 5.6.0)
2. Install yarn (min version 1.5.1)


#### Upgrading an Arches project

If you are upgrading your project from 4.1.0, you should review the project [upgrade steps from 4.1.0 to 4.1.1](https://github.com/archesproject/arches/blob/master/releases/4.1.1.md#upgrading-an-arches-project) before proceeding.

You will need to follow a few steps to upgrade your existing project to use Yarn:

1. In a terminal cd to your project directory and run the following command::
        ```
        python manage.py updateproject
        ```
        This command adds the packages.json and .yarnrc files to your project and then runs `yarn install`.  

<<<<<<< HEAD
2. Update the javascript path in your index.htm file:
=======
2. Update the javascript path in your index.htm file::
        Change this path: `<script src="{% static 'bower_components/knockout/dist/knockout.js' %}"></script>`
        To this path: `<script src="{% static 'packages/knockout/build/output/knockout-latest.js' %}"></script>`
>>>>>>> 5e85dbb7

Change this path::

<<<<<<< HEAD
    `<script src="{% static 'bower_components/knockout/dist/knockout.js' %}"></script>`

To this path::

    `<script src="{% static 'packages/knockout/build/output/knockout-latest.js' %}"></script>`

Optionally there are some project settings changes you may want to make:

1. In 4.2 users can cache the time wheel configs making subsequent loads faster. They can also configure their time wheel to produce fewer date range bins. Refer to [time wheel configuration](http://arches4.readthedocs.io/en/latest/initial-configuration/?highlight=time%20wheel#time-wheel-configuration) for more details on how to modify these settings in your project.

=======
Optionally there are some project settings changes you may want to make:

1. In 4.2 users can cache the time wheel configs making subsequent loads faster. They can also configure their time wheel to produce fewer date range bins. Refer to [time wheel configuration](http://arches4.readthedocs.io/en/latest/initial-configuration/?highlight=time%20wheel#time-wheel-configuration) for more details on how to modify these settings in your project.

>>>>>>> 5e85dbb7
2. Projects can now use settings from packages. If your project was created with Arches 4.1, you will need to make the following change to your projects settings.py file. This is only necessary if you are loading data from a package and your package contains a [package_settings.py](http://arches4.readthedocs.io/en/latest/initial-configuration/?highlight=package_settings#settings-beyond-the-ui) file.
    ```
    try:
        from settings_local import *
    except ImportError:
        pass
    ```
    to:
    ```
    try:
        from package_settings import *
        from settings_local import *
    except ImportError:
        pass
    ```

#### Changes

- Makes tile edits provisional if a user does not belong to the Resource Reviewer group. re #2974
- Indicates that a users provisional edits have been submitted for review. re #2974
- Allows reviewers to accept or delete provisional edits. re #2974
- Allows reviewers to search for provisional edits using search
- Only reviewers can see 'provisional' terms in search suggestions. re #2975
- Adds provisional changes to edit log and displays username in log when user email is not available. re #2974
- Allows users to save fuzzy dates using the EDTF widget. re #2337
- Makes fuzzy dates searchable - including in advanced search. re #2337
- Allows natural language processing of dates (eg: use of 'circa, BC, etc'). re #2337
- Enables definition of hover and click styles for custom overlays. #3375
- Adds a setting to configure the search time wheel date ranges. re #3306
- Caches the time wheel if a project's cache settings are enabled. re #3343
- Adds support for custom map markers. re: #3098
- Updates color in color-picker binding when a user resets their graph settings. re #3199
- Delegates search results layer definition to package, re: #2911
- Search results layer supports heatmap opacity, re: #2911
- Better supports search layer management, re: #2911
- Allows users to import business data using a relative path. re #2947
- Adds support for defining the import/export date format. re #3230
- Adds 'identifier' to the list of value type options in the RDM. re #22
- Adds ability to order business data loading packages. re #3268
- Allows for import of report templates from package
- Fix ambiguous primary descriptor 'invalid nodegroup' error, re #3220
- Adds command to update resource models in a package. re #3318
- Prevents resource model list search filter panel from extending under nav bar when resource names are long and user is logged out. re #3124
- Loads a package settings file for package specific settings. re #3377
- Exports package settings when updating or creating a package. re #3377
- Adds ability to order business data loading packages. re #3268
- Migrates to yarn from bower, re: #2916
- Displays an alert if a user tries to open a report for a resource model that does not have an active report template. re #3118
- Moves map related context data into a MapBaseManager view to improve performance on mapless pages. re #3113
- Reduces database queries. re #3015
- Removes unused model properties from payload. re #3202
- Adds command to ease updating a project to the latest.
- Adds app title setting to project template (needed to update title on index page)
- Several dependencies were updated including (but not limited to):
    - jquery: 2.2.1 -> 3.3.1
    - mapbox-gl: 0.40.1 -> 0.45.0
    - mapbox-gl-draw: 1.0.2 -> 1.0.8
    - backbone: 1.1.2 -> 1.3.3
    - django: 1.11.6 -> 1.11.10
    - mapbox-vector-tile: 0.5.0 -> 1.2.0<|MERGE_RESOLUTION|>--- conflicted
+++ resolved
@@ -53,33 +53,22 @@
         ```
         This command adds the packages.json and .yarnrc files to your project and then runs `yarn install`.  
 
-<<<<<<< HEAD
+
 2. Update the javascript path in your index.htm file:
-=======
-2. Update the javascript path in your index.htm file::
-        Change this path: `<script src="{% static 'bower_components/knockout/dist/knockout.js' %}"></script>`
-        To this path: `<script src="{% static 'packages/knockout/build/output/knockout-latest.js' %}"></script>`
->>>>>>> 5e85dbb7
 
 Change this path::
 
-<<<<<<< HEAD
-    `<script src="{% static 'bower_components/knockout/dist/knockout.js' %}"></script>`
+    ```<script src="{% static 'bower_components/knockout/dist/knockout.js' %}"></script>```
 
 To this path::
 
-    `<script src="{% static 'packages/knockout/build/output/knockout-latest.js' %}"></script>`
+    ```<script src="{% static 'packages/knockout/build/output/knockout-latest.js' %}"></script>```
+
 
 Optionally there are some project settings changes you may want to make:
 
 1. In 4.2 users can cache the time wheel configs making subsequent loads faster. They can also configure their time wheel to produce fewer date range bins. Refer to [time wheel configuration](http://arches4.readthedocs.io/en/latest/initial-configuration/?highlight=time%20wheel#time-wheel-configuration) for more details on how to modify these settings in your project.
 
-=======
-Optionally there are some project settings changes you may want to make:
-
-1. In 4.2 users can cache the time wheel configs making subsequent loads faster. They can also configure their time wheel to produce fewer date range bins. Refer to [time wheel configuration](http://arches4.readthedocs.io/en/latest/initial-configuration/?highlight=time%20wheel#time-wheel-configuration) for more details on how to modify these settings in your project.
-
->>>>>>> 5e85dbb7
 2. Projects can now use settings from packages. If your project was created with Arches 4.1, you will need to make the following change to your projects settings.py file. This is only necessary if you are loading data from a package and your package contains a [package_settings.py](http://arches4.readthedocs.io/en/latest/initial-configuration/?highlight=package_settings#settings-beyond-the-ui) file.
     ```
     try:
