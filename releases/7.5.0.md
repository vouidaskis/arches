--- conflicted
+++ resolved
@@ -69,7 +69,6 @@
     python manage.py migrate
     ```
 
-<<<<<<< HEAD
 2. Reindex your database:
     ```
     python manage.py es reindex_database
@@ -207,46 +206,13 @@
 
 10. In the same terminal window where you ran `yarn` ( on the same level as `package.json` ), run `yarn start` or `yarn build_development`. This will generate your `media/build` directory.
     - If running your project in development:
-=======
-5. Reindex your database:
-   ```
-   python manage.py es reindex_database
-   ```
-
-6. Update the JavaScript dependencies and devDependencies
-    In the project's `package.json` file from `stable/7.4.0` to `stable/7.5.0`:
-    ```    
-    {
-        "dependencies": {
-            "arches": "archesproject/arches#stable/7.5.0",
-        },
-        "devDependencies": {
-            "arches-dev-dependencies": "archesproject/arches-dev-dependencies#stable/7.5.0"
-        }
-    ```
-
-7. Start your application server in a separate terminal if it's not already running.
-
-8. In the same terminal window where you ran `yarn` ( on the same level as `package.json` ), run `yarn start` or `yarn build_development`. This will generate your `media/build` directory.
-   - If running your project in development:
->>>>>>> 57b7aabe
      -  `yarn start` will build the frontend of the application and then start a webpack development server
       - `yarn build_development` will build a development bundle for the frontend assests of the application -- this should complete in less than 2 minutes
     - If running your project in production:
       - `yarn build_production` This builds a production bundle. **takes up to 2hrs depending on resources**
-<<<<<<< HEAD
       - Alternatively you can `cd ..` up a directory and run `python manage.py build_production`. This will create a production bundle of frontend assessts and also call `collectstatic`.
 
-    NOTE: Alternatively you can now call `python manage.py build_development` and `python manage.py start_webpack_development_server`
-  
-
 11. If you are running Arches on Apache, be sure to run:
-=======
-      - Alternatively you can `cd ..` up a directory and run `python manage.py build_production`. This will create a production bundle of frontend assets and also call `collectstatic`.
-  
-
-9. If you are running Arches on Apache, be sure to run:
->>>>>>> 57b7aabe
 
     ```
     collectstatic
