--- conflicted
+++ resolved
@@ -277,19 +277,11 @@
 
 | Test Subject                                                                                        | Chrome | Safari | Firefox | IE11 | UI  | Notes |
 | --------------------------------------------------------------------------------------------------- | :----: | :----: | :-----: | :--: | --- | ----- |
-<<<<<<< HEAD
 | Search results                                                                                      |:white_check_mark:| :white_check_mark: | :white_check_mark:  |   ?   | ?   | -     |
 | Form headings                                                                                       |:white_check_mark:| :white_check_mark: | :white_check_mark:  |   ?   | ?   | -     |
 | Report headings                                                                                     |:white_check_mark:| :white_check_mark: | :white_check_mark:  |   ?   | ?   | -     |
 | Map popups                                                                                          |:white_check_mark:| :white_check_mark: | :white_check_mark:  |   ?   | ?   | -     |
 | Related resource d3 graph and listings                                                              |:white_check_mark:| :white_check_mark: | :white_check_mark:  |   ?   | ?   | -     |
-=======
-| Search results                                                                                      || :white_check_mark: | :white_check_mark:  |:white_check_mark:| ?   | -     |
-| Form headings                                                                                       || :white_check_mark: | :white_check_mark:  |:white_check_mark:| ?   | -     |
-| Report headings                                                                                     || :white_check_mark: | :white_check_mark:  |:white_check_mark:| ?   | -     |
-| Map popups                                                                                          || :white_check_mark: | :white_check_mark:  |:white_check_mark:| ?   | -     |
-| Related resource d3 graph and listings                                                              || :white_check_mark: | :white_check_mark:  |:white_check_mark:| ?   | -     |
->>>>>>> 9dd34239
 
 * * *
 
@@ -337,7 +329,6 @@
 
 | Test Subject                                                                                                                                                                         | Chrome | Safari | Firefox | IE11 | UI  | Notes |
 | ------------------------------------------------------------------------------------------------------------------------------------------------------------------------------------ | :----: | :----: | :-----: | :--: | --- | ----- |
-<<<<<<< HEAD
 | Free text search                                                                                                                                                                     |:white_check_mark:| :white_check_mark: | :white_check_mark:  |   ?  |   ?   | -     |
 | Concept search                                                                                                                                                                       |:white_check_mark:| :white_check_mark: | :white_check_mark:  |   ?  |   ?   | -     |
 | Map search                                                                                                                                                                           |:white_check_mark:| :white_check_mark: | :white_check_mark:  |   ?  |   ?   | -     |
@@ -349,19 +340,6 @@
 | Resource type search                                                                                                                                                                 |:white_check_mark:| :white_check_mark: | :white_check_mark:  |  ?   | ?   | -     |
 | Edit status search (provisional, authoritative, or both). Confirm that only resource reviewers are able to see provisional tile data                                                 |:white_check_mark:| :white_check_mark: | :white_check_mark:  |   ?   | ?   | -     |
 | Map should not zoom to points that a user is not permitted to read, nor should the search aggregation layer (e.g. hexbin or heatmap) indicate that a restricted resource is present. |:white_check_mark:| :white_check_mark: | :white_check_mark:  |   ?   |  ?   | -     |
-=======
-| Free text search                                                                                                                                                                     || :white_check_mark: | :white_check_mark:  |:white_check_mark:| ?   | -     |
-| Concept search                                                                                                                                                                       || :white_check_mark: | :white_check_mark:  |:white_check_mark:| ?   | -     |
-| Map search                                                                                                                                                                           || :white_check_mark: | :white_check_mark:  |:white_check_mark:| ?   | -     |
-| Time range based search                                                                                                                                                              || :white_check_mark: | :white_check_mark:  |:white_check_mark:| ?   | -     |
-| Time wheel search                                                                                                                                                                    || :white_check_mark: | :white_check_mark:  |:white_check_mark:| ?   | -     |
-| Advanced search                                                                                                                                                                      || :white_check_mark: | :white_check_mark:  |:white_check_mark:| ?   | -     |
-| Related resource table search                                                                                                                                                        |:construction:|    ?   |    ?    |   ?  | ?   |Table filter is not available|
-| Related resource graph search                                                                                                                                                        || :white_check_mark: | :white_check_mark:  |:white_check_mark:| ?   | -     |
-| Resource type search                                                                                                                                                                 || :white_check_mark: | :white_check_mark:  |:white_check_mark:| ?   | -     |
-| Edit status search (provisional, authoritative, or both). Confirm that only resource reviewers are able to see provisional tile data                                                 || :white_check_mark: | :white_check_mark:  |:white_check_mark:| ?   | -     |
-| Map should not zoom to points that a user is not permitted to read, nor should the search aggregation layer (e.g. hexbin or heatmap) indicate that a restricted resource is present. || :white_check_mark: | :white_check_mark:  |:white_check_mark:| ?   | -     |
->>>>>>> 9dd34239
 
 * * *
 
